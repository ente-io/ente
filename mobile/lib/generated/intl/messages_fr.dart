// DO NOT EDIT. This is code generated via package:intl/generate_localized.dart
// This is a library that provides messages for a fr locale. All the
// messages from the main program should be duplicated here with the same
// function name.

// Ignore issues from commonly used lints in this file.
// ignore_for_file:unnecessary_brace_in_string_interps, unnecessary_new
// ignore_for_file:prefer_single_quotes,comment_references, directives_ordering
// ignore_for_file:annotate_overrides,prefer_generic_function_type_aliases
// ignore_for_file:unused_import, file_names, avoid_escaping_inner_quotes
// ignore_for_file:unnecessary_string_interpolations, unnecessary_string_escapes

import 'package:intl/intl.dart';
import 'package:intl/message_lookup_by_library.dart';

final messages = new MessageLookup();

typedef String MessageIfAbsent(String messageStr, List<dynamic> args);

class MessageLookup extends MessageLookupByLibrary {
  String get localeName => 'fr';

  static String m0(title) => "${title} (Moi)";

  static String m3(storageAmount, endDate) =>
      "Votre extension de ${storageAmount} est valable jusqu\'au ${endDate}";

  static String m5(emailOrName) => "Ajouté par ${emailOrName}";

  static String m6(albumName) => "Ajouté avec succès à  ${albumName}";

  static String m7(name) => "Admirant ${name}";

  static String m8(count) =>
      "${Intl.plural(count, zero: 'Aucun Participant', one: '1 Participant', other: '${count} Participants')}";

  static String m9(versionValue) => "Version : ${versionValue}";

  static String m10(freeAmount, storageUnit) =>
      "${freeAmount} ${storageUnit} libre";

  static String m11(name) => "Magnifiques vues avec ${name}";

  static String m12(paymentProvider) =>
      "Veuillez d\'abord annuler votre abonnement existant de ${paymentProvider}";

  static String m13(user) =>
      "${user} ne pourra pas ajouter plus de photos à cet album\n\nIl pourra toujours supprimer les photos existantes ajoutées par eux";

  static String m14(isFamilyMember, storageAmountInGb) =>
      "${Intl.select(isFamilyMember, {
            'true':
                'Votre famille a obtenu ${storageAmountInGb} Go jusqu\'à présent',
            'false':
                'Vous avez obtenu ${storageAmountInGb} Go jusqu\'à présent',
            'other':
                'Vous avez obtenu ${storageAmountInGb} Go jusqu\'à présent !',
          })}";

  static String m15(albumName) => "Lien collaboratif créé pour ${albumName}";

  static String m16(count) =>
      "${Intl.plural(count, zero: '0 collaborateur ajouté', one: '1 collaborateur ajouté', other: '${count} collaborateurs ajoutés')}";

  static String m17(email, numOfDays) =>
      "Vous êtes sur le point d\'ajouter ${email} en tant que contact sûr. Il pourra récupérer votre compte si vous êtes absent pendant ${numOfDays} jours.";

  static String m18(familyAdminEmail) =>
      "Veuillez contacter <green>${familyAdminEmail}</green> pour gérer votre abonnement";

  static String m19(provider) =>
      "Veuillez nous contacter à support@ente.io pour gérer votre abonnement ${provider}.";

  static String m20(endpoint) => "Connecté à ${endpoint}";

  static String m21(count) =>
      "${Intl.plural(count, one: 'Supprimer le fichier', other: 'Supprimer ${count} fichiers')}";

  static String m22(currentlyDeleting, totalCount) =>
      "Suppression de ${currentlyDeleting} / ${totalCount}";

  static String m23(albumName) =>
      "Cela supprimera le lien public pour accéder à \"${albumName}\".";

  static String m24(supportEmail) =>
      "Veuillez envoyer un e-mail à ${supportEmail} depuis votre adresse enregistrée";

  static String m25(count, storageSaved) =>
      "Vous avez nettoyé ${Intl.plural(count, one: '${count} fichier dupliqué', other: '${count} fichiers dupliqués')}, en libérant (${storageSaved}!)";

  static String m26(count, formattedSize) =>
      "${count} fichiers, ${formattedSize} chacun";

  static String m27(newEmail) => "L\'email a été changé par ${newEmail}";

  static String m28(email) => "${email} n\'a pas de compte Ente.";

  static String m29(email) =>
      "${email} n\'a pas de compte Ente.\n\nEnvoyez une invitation pour partager des photos.";

  static String m30(name) => "Embrasse ${name}";

  static String m31(text) => "Photos supplémentaires trouvées pour ${text}";

  static String m32(name) => "Fête avec ${name}";

  static String m33(count, formattedNumber) =>
      "${Intl.plural(count, one: '1 fichier sur cet appareil a été sauvegardé en toute sécurité', other: '${formattedNumber} fichiers sur cet appareil ont été sauvegardés en toute sécurité')}";

  static String m34(count, formattedNumber) =>
      "${Intl.plural(count, one: '1 fichier dans cet album a été sauvegardé en toute sécurité', other: '${formattedNumber} fichiers dans cet album ont été sauvegardés en toute sécurité')}";

  static String m35(storageAmountInGB) =>
      "${storageAmountInGB} Go chaque fois que quelqu\'un s\'inscrit à une offre payante et applique votre code";

  static String m36(endDate) => "Essai gratuit valide jusqu’au ${endDate}";

  static String m38(sizeInMBorGB) => "Libérer ${sizeInMBorGB}";

  static String m40(currentlyProcessing, totalCount) =>
      "Traitement en cours ${currentlyProcessing} / ${totalCount}";

  static String m41(name) => "Randonnée avec ${name}";

  static String m42(count) =>
      "${Intl.plural(count, one: '${count} objet', other: '${count} objets')}";

  static String m43(name) => "Dernière fois avec ${name}";

  static String m44(email) =>
      "${email} vous a invité à être un contact de confiance";

  static String m45(expiryTime) => "Le lien expirera le ${expiryTime}";

  static String m46(email) => "Associer la personne à ${email}";

  static String m47(personName, email) =>
      "Cela va associer ${personName} à ${email}";

  static String m50(albumName) => "Déplacé avec succès vers ${albumName}";

  static String m51(personName) => "Aucune suggestion pour ${personName}";

  static String m52(name) => "Pas ${name}?";

  static String m53(familyAdminEmail) =>
      "Veuillez contacter ${familyAdminEmail} pour modifier votre code.";

  static String m54(name) => "En soirée avec ${name}";

  static String m55(passwordStrengthValue) =>
      "Sécurité du mot de passe : ${passwordStrengthValue}";

  static String m56(providerName) =>
      "Veuillez contacter le support ${providerName} si vous avez été facturé";

  static String m57(name, age) => "${name} a ${age}!";

  static String m58(name, age) => "${name} aura bientôt ${age}";

  static String m59(count) =>
      "${Intl.plural(count, zero: 'No photos', one: '1 photo', other: '${count} photos')}";

  static String m61(endDate) =>
      "Essai gratuit valable jusqu\'à ${endDate}.\nVous pouvez choisir un plan payant par la suite.";

  static String m62(toEmail) => "Merci de nous envoyer un email à ${toEmail}";

  static String m63(toEmail) => "Envoyez les logs à ${toEmail}";

  static String m64(name) => "Pose avec ${name}";

  static String m65(folderName) => "Traitement de ${folderName}...";

  static String m66(storeName) => "Laissez une note sur ${storeName}";

  static String m67(name) => "Vous a réassigné à ${name}";

  static String m68(days, email) =>
      "Vous pourrez accéder au compte d\'ici ${days} jours. Une notification sera envoyée à ${email}.";

  static String m69(email) =>
      "Vous pouvez maintenant récupérer le compte de ${email} en définissant un nouveau mot de passe.";

  static String m70(email) => "${email} tente de récupérer votre compte.";

  static String m71(storageInGB) =>
      "3. Vous recevez tous les deux ${storageInGB} Go* gratuits";

  static String m72(userEmail) =>
      "${userEmail} sera retiré de cet album partagé\n\nToutes les photos ajoutées par eux seront également retirées de l\'album";

  static String m73(endDate) => "Renouvellement le ${endDate}";

  static String m74(name) => "En route avec ${name}";

  static String m75(count) =>
      "${Intl.plural(count, one: '${count} résultat trouvé', other: '${count} résultats trouvés')}";

  static String m76(snapshotLength, searchLength) =>
      "Incompatibilité de longueur des sections : ${snapshotLength} != ${searchLength}";

  static String m77(count) => "${count} sélectionné(s)";

  static String m78(count, yourCount) =>
      "${count} sélectionné(s) (${yourCount} à vous)";

  static String m79(name) => "Selfies avec ${name}";

  static String m80(verificationID) =>
      "Voici mon ID de vérification : ${verificationID} pour ente.io.";

  static String m81(verificationID) =>
      "Hé, pouvez-vous confirmer qu\'il s\'agit de votre ID de vérification ente.io : ${verificationID}";

  static String m82(referralCode, referralStorageInGB) =>
      "Code de parrainage Ente : ${referralCode} \n\nValidez le dans Paramètres → Général → Références pour obtenir ${referralStorageInGB} Go gratuitement après votre inscription à un plan payant\n\nhttps://ente.io";

  static String m83(numberOfPeople) =>
      "${Intl.plural(numberOfPeople, zero: 'Partagez avec des personnes spécifiques', one: 'Partagé avec 1 personne', other: 'Partagé avec ${numberOfPeople} personnes')}";

  static String m84(emailIDs) => "Partagé avec ${emailIDs}";

  static String m85(fileType) =>
      "Elle ${fileType} sera supprimée de votre appareil.";

  static String m86(fileType) =>
      "Cette ${fileType} est à la fois sur ente et sur votre appareil.";

  static String m87(fileType) => "Cette ${fileType} sera supprimée de l\'Ente.";

  static String m88(name) => "Sports avec ${name}";

  static String m89(name) => "Spotlight sur ${name}";

  static String m90(storageAmountInGB) => "${storageAmountInGB} Go";

  static String m91(
          usedAmount, usedStorageUnit, totalAmount, totalStorageUnit) =>
      "${usedAmount} ${usedStorageUnit} sur ${totalAmount} ${totalStorageUnit} utilisés";

  static String m92(id) =>
      "Votre ${id} est déjà lié à un autre compte Ente.\nSi vous souhaitez utiliser votre ${id} avec ce compte, veuillez contacter notre support";

  static String m93(endDate) => "Votre abonnement sera annulé le ${endDate}";

  static String m94(completed, total) =>
      "${completed}/${total} souvenirs sauvegardés";

  static String m95(ignoreReason) =>
      "Appuyer pour envoyer, l\'envoi est actuellement ignoré en raison de ${ignoreReason}";

  static String m96(storageAmountInGB) =>
      "Ils obtiennent aussi ${storageAmountInGB} Go";

  static String m97(email) => "Ceci est l\'ID de vérification de ${email}";

<<<<<<< HEAD
  static String m98(dateFormat) => "${dateFormat} au fil des années";
=======
  static String m98(count) =>
      "${Intl.plural(count, one: 'Cette semaine, ${count} il y a l\'année', other: 'Cette semaine, ${count} il y a des années')}";

  static String m99(dateFormat) => "${dateFormat} au fil des années";
>>>>>>> 0d660f23

  static String m100(count) =>
      "${Intl.plural(count, zero: 'Bientôt', one: '1 jour', other: '${count} jours')}";

  static String m101(year) => "Voyage en ${year}";

  static String m102(location) => "Voyage vers ${location}";

  static String m103(email) =>
      "Vous avez été invité(e) à être un(e) héritier(e) par ${email}.";

  static String m104(galleryType) =>
      "Les galeries de type \'${galleryType}\' ne peuvent être renommées";

  static String m105(ignoreReason) =>
      "L\'envoi est ignoré en raison de ${ignoreReason}";

  static String m106(count) => "Sauvegarde de ${count} souvenirs...";

  static String m107(endDate) => "Valable jusqu\'au ${endDate}";

  static String m108(email) => "Vérifier ${email}";

  static String m110(email) =>
      "Nous avons envoyé un email à <green>${email}</green>";

  static String m111(count) =>
      "${Intl.plural(count, one: 'il y a ${count} an', other: 'il y a ${count} ans')}";

  static String m112(name) => "Vous et ${name}";

  static String m113(storageSaved) =>
      "Vous avez libéré ${storageSaved} avec succès !";

  final messages = _notInlinedMessages(_notInlinedMessages);
  static Map<String, Function> _notInlinedMessages(_) => <String, Function>{
        "aNewVersionOfEnteIsAvailable": MessageLookupByLibrary.simpleMessage(
            "Une nouvelle version de Ente est disponible."),
        "about": MessageLookupByLibrary.simpleMessage("À propos d\'Ente"),
        "acceptTrustInvite":
            MessageLookupByLibrary.simpleMessage("Accepter l\'invitation"),
        "account": MessageLookupByLibrary.simpleMessage("Compte"),
        "accountIsAlreadyConfigured": MessageLookupByLibrary.simpleMessage(
            "Le compte est déjà configuré."),
        "accountOwnerPersonAppbarTitle": m0,
        "accountWelcomeBack":
            MessageLookupByLibrary.simpleMessage("Bon retour parmi nous !"),
        "ackPasswordLostWarning": MessageLookupByLibrary.simpleMessage(
            "Je comprends que si je perds mon mot de passe, je perdrai mes données puisque mes données sont <underline>chiffrées de bout en bout</underline>."),
        "activeSessions":
            MessageLookupByLibrary.simpleMessage("Sessions actives"),
        "add": MessageLookupByLibrary.simpleMessage("Ajouter"),
        "addAName": MessageLookupByLibrary.simpleMessage("Ajouter un nom"),
        "addANewEmail":
            MessageLookupByLibrary.simpleMessage("Ajouter un nouvel email"),
        "addCollaborator":
            MessageLookupByLibrary.simpleMessage("Ajouter un collaborateur"),
        "addFiles":
            MessageLookupByLibrary.simpleMessage("Ajouter des fichiers"),
        "addFromDevice":
            MessageLookupByLibrary.simpleMessage("Ajouter depuis l\'appareil"),
        "addLocation":
            MessageLookupByLibrary.simpleMessage("Ajouter la localisation"),
        "addLocationButton": MessageLookupByLibrary.simpleMessage("Ajouter"),
        "addMore": MessageLookupByLibrary.simpleMessage("Ajouter"),
        "addName": MessageLookupByLibrary.simpleMessage("Ajouter un nom"),
        "addNameOrMerge":
            MessageLookupByLibrary.simpleMessage("Ajouter un nom ou fusionner"),
        "addNew": MessageLookupByLibrary.simpleMessage("Ajouter un nouveau"),
        "addNewPerson": MessageLookupByLibrary.simpleMessage(
            "Ajouter une nouvelle personne"),
        "addOnPageSubtitle": MessageLookupByLibrary.simpleMessage(
            "Détails des modules complémentaires"),
        "addOnValidTill": m3,
        "addOns":
            MessageLookupByLibrary.simpleMessage("Modules complémentaires"),
        "addPhotos": MessageLookupByLibrary.simpleMessage("Ajouter des photos"),
        "addSelected":
            MessageLookupByLibrary.simpleMessage("Ajouter la sélection"),
        "addToAlbum":
            MessageLookupByLibrary.simpleMessage("Ajouter à l\'album"),
        "addToEnte": MessageLookupByLibrary.simpleMessage("Ajouter à Ente"),
        "addToHiddenAlbum":
            MessageLookupByLibrary.simpleMessage("Ajouter à un album masqué"),
        "addTrustedContact": MessageLookupByLibrary.simpleMessage(
            "Ajouter un contact de confiance"),
        "addViewer":
            MessageLookupByLibrary.simpleMessage("Ajouter un observateur"),
        "addYourPhotosNow": MessageLookupByLibrary.simpleMessage(
            "Ajoutez vos photos maintenant"),
        "addedAs": MessageLookupByLibrary.simpleMessage("Ajouté comme"),
        "addedBy": m5,
        "addedSuccessfullyTo": m6,
        "addingToFavorites":
            MessageLookupByLibrary.simpleMessage("Ajout aux favoris..."),
        "admiringThem": m7,
        "advanced": MessageLookupByLibrary.simpleMessage("Avancé"),
        "advancedSettings": MessageLookupByLibrary.simpleMessage("Avancé"),
        "after1Day": MessageLookupByLibrary.simpleMessage("Après 1 jour"),
        "after1Hour": MessageLookupByLibrary.simpleMessage("Après 1 heure"),
        "after1Month": MessageLookupByLibrary.simpleMessage("Après 1 mois"),
        "after1Week": MessageLookupByLibrary.simpleMessage("Après 1 semaine"),
        "after1Year": MessageLookupByLibrary.simpleMessage("Après 1 an"),
        "albumOwner": MessageLookupByLibrary.simpleMessage("Propriétaire"),
        "albumParticipantsCount": m8,
        "albumTitle": MessageLookupByLibrary.simpleMessage("Titre de l\'album"),
        "albumUpdated":
            MessageLookupByLibrary.simpleMessage("Album mis à jour"),
        "albums": MessageLookupByLibrary.simpleMessage("Albums"),
        "allClear": MessageLookupByLibrary.simpleMessage("✨ Tout est effacé"),
        "allMemoriesPreserved": MessageLookupByLibrary.simpleMessage(
            "Tous les souvenirs sont sauvegardés"),
        "allPersonGroupingWillReset": MessageLookupByLibrary.simpleMessage(
            "Tous les groupements pour cette personne seront réinitialisés, et vous perdrez toutes les suggestions faites pour cette personne"),
        "allWillShiftRangeBasedOnFirst": MessageLookupByLibrary.simpleMessage(
            "C\'est la première dans le groupe. Les autres photos sélectionnées se déplaceront automatiquement en fonction de cette nouvelle date"),
        "allow": MessageLookupByLibrary.simpleMessage("Autoriser"),
        "allowAddPhotosDescription": MessageLookupByLibrary.simpleMessage(
            "Autorisez les personnes ayant le lien à ajouter des photos dans l\'album partagé."),
        "allowAddingPhotos": MessageLookupByLibrary.simpleMessage(
            "Autoriser l\'ajout de photos"),
        "allowAppToOpenSharedAlbumLinks": MessageLookupByLibrary.simpleMessage(
            "Autoriser l\'application à ouvrir les liens d\'albums partagés"),
        "allowDownloads": MessageLookupByLibrary.simpleMessage(
            "Autoriser les téléchargements"),
        "allowPeopleToAddPhotos": MessageLookupByLibrary.simpleMessage(
            "Autoriser les personnes à ajouter des photos"),
        "allowPermBody": MessageLookupByLibrary.simpleMessage(
            "Veuillez autoriser dans les paramètres l\'accès à vos photos pour qu\'Ente puisse afficher et sauvegarder votre bibliothèque."),
        "allowPermTitle": MessageLookupByLibrary.simpleMessage(
            "Autoriser l\'accès aux photos"),
        "androidBiometricHint":
            MessageLookupByLibrary.simpleMessage("Vérifier l’identité"),
        "androidBiometricNotRecognized": MessageLookupByLibrary.simpleMessage(
            "Reconnaissance impossible. Réessayez."),
        "androidBiometricRequiredTitle":
            MessageLookupByLibrary.simpleMessage("Empreinte digitale requise"),
        "androidBiometricSuccess":
            MessageLookupByLibrary.simpleMessage("Succès"),
        "androidCancelButton": MessageLookupByLibrary.simpleMessage("Annuler"),
        "androidDeviceCredentialsRequiredTitle":
            MessageLookupByLibrary.simpleMessage("Identifiants requis"),
        "androidDeviceCredentialsSetupDescription":
            MessageLookupByLibrary.simpleMessage("Identifiants requis"),
        "androidGoToSettingsDescription": MessageLookupByLibrary.simpleMessage(
            "L\'authentification biométrique n\'est pas configurée sur votre appareil. Allez dans \'Paramètres > Sécurité\' pour ajouter l\'authentification biométrique."),
        "androidIosWebDesktop": MessageLookupByLibrary.simpleMessage(
            "Android, iOS, Web, Ordinateur"),
        "androidSignInTitle":
            MessageLookupByLibrary.simpleMessage("Authentification requise"),
        "appIcon": MessageLookupByLibrary.simpleMessage("Icône de l\'appli"),
        "appLock": MessageLookupByLibrary.simpleMessage(
            "Verrouillage de l\'application"),
        "appLockDescriptions": MessageLookupByLibrary.simpleMessage(
            "Choisissez entre l\'écran de verrouillage par défaut de votre appareil et un écran de verrouillage personnalisé avec un code PIN ou un mot de passe."),
        "appVersion": m9,
        "appleId": MessageLookupByLibrary.simpleMessage("Apple ID"),
        "apply": MessageLookupByLibrary.simpleMessage("Appliquer"),
        "applyCodeTitle":
            MessageLookupByLibrary.simpleMessage("Utiliser le code"),
        "appstoreSubscription":
            MessageLookupByLibrary.simpleMessage("Abonnement à l\'AppStore"),
        "archive": MessageLookupByLibrary.simpleMessage("Archivée"),
        "archiveAlbum":
            MessageLookupByLibrary.simpleMessage("Archiver l\'album"),
        "archiving":
            MessageLookupByLibrary.simpleMessage("Archivage en cours..."),
        "areYouSureThatYouWantToLeaveTheFamily":
            MessageLookupByLibrary.simpleMessage(
                "Êtes-vous certains de vouloir quitter le plan familial?"),
        "areYouSureYouWantToCancel": MessageLookupByLibrary.simpleMessage(
            "Es-tu sûre de vouloir annuler?"),
        "areYouSureYouWantToChangeYourPlan":
            MessageLookupByLibrary.simpleMessage(
                "Êtes-vous certains de vouloir changer d\'offre ?"),
        "areYouSureYouWantToExit": MessageLookupByLibrary.simpleMessage(
            "Êtes-vous sûr de vouloir quitter ?"),
        "areYouSureYouWantToLogout": MessageLookupByLibrary.simpleMessage(
            "Voulez-vous vraiment vous déconnecter ?"),
        "areYouSureYouWantToRenew": MessageLookupByLibrary.simpleMessage(
            "Êtes-vous sûr de vouloir renouveler ?"),
        "areYouSureYouWantToResetThisPerson":
            MessageLookupByLibrary.simpleMessage(
                "Êtes-vous certain de vouloir réinitialiser cette personne ?"),
        "askCancelReason": MessageLookupByLibrary.simpleMessage(
            "Votre abonnement a été annulé. Souhaitez-vous partager la raison ?"),
        "askDeleteReason": MessageLookupByLibrary.simpleMessage(
            "Quelle est la principale raison pour laquelle vous supprimez votre compte ?"),
        "askYourLovedOnesToShare": MessageLookupByLibrary.simpleMessage(
            "Demandez à vos proches de partager"),
        "atAFalloutShelter":
            MessageLookupByLibrary.simpleMessage("dans un abri antiatomique"),
        "authToChangeEmailVerificationSetting":
            MessageLookupByLibrary.simpleMessage(
                "Authentifiez-vous pour modifier l\'authentification à deux facteurs par email"),
        "authToChangeLockscreenSetting": MessageLookupByLibrary.simpleMessage(
            "Veuillez vous authentifier pour modifier les paramètres de l\'écran de verrouillage"),
        "authToChangeYourEmail": MessageLookupByLibrary.simpleMessage(
            "Authentifiez-vous pour modifier votre adresse email"),
        "authToChangeYourPassword": MessageLookupByLibrary.simpleMessage(
            "Veuillez vous authentifier pour modifier votre mot de passe"),
        "authToConfigureTwofactorAuthentication":
            MessageLookupByLibrary.simpleMessage(
                "Veuillez vous authentifier pour configurer l\'authentification à deux facteurs"),
        "authToInitiateAccountDeletion": MessageLookupByLibrary.simpleMessage(
            "Veuillez vous authentifier pour débuter la suppression du compte"),
        "authToManageLegacy": MessageLookupByLibrary.simpleMessage(
            "Veuillez vous authentifier pour gérer vos contacts de confiance"),
        "authToViewPasskey": MessageLookupByLibrary.simpleMessage(
            "Veuillez vous authentifier pour afficher votre clé de récupération"),
        "authToViewTrashedFiles": MessageLookupByLibrary.simpleMessage(
            "Veuillez vous authentifier pour voir vos fichiers mis à la corbeille"),
        "authToViewYourActiveSessions": MessageLookupByLibrary.simpleMessage(
            "Authentifiez-vous pour voir les connexions actives"),
        "authToViewYourHiddenFiles": MessageLookupByLibrary.simpleMessage(
            "Veuillez vous authentifier pour voir vos fichiers cachés"),
        "authToViewYourMemories": MessageLookupByLibrary.simpleMessage(
            "Authentifiez-vous pour voir vos souvenirs"),
        "authToViewYourRecoveryKey": MessageLookupByLibrary.simpleMessage(
            "Veuillez vous authentifier pour afficher votre clé de récupération"),
        "authenticating":
            MessageLookupByLibrary.simpleMessage("Authentification..."),
        "authenticationFailedPleaseTryAgain":
            MessageLookupByLibrary.simpleMessage(
                "L\'authentification a échouée, veuillez réessayer"),
        "authenticationSuccessful":
            MessageLookupByLibrary.simpleMessage("Authentification réussie!"),
        "autoCastDialogBody": MessageLookupByLibrary.simpleMessage(
            "Vous verrez ici les appareils Cast disponibles."),
        "autoCastiOSPermission": MessageLookupByLibrary.simpleMessage(
            "Assurez-vous que les autorisations de réseau local sont activées pour l\'application Ente Photos, dans les paramètres."),
        "autoLock":
            MessageLookupByLibrary.simpleMessage("Verrouillage automatique"),
        "autoLockFeatureDescription": MessageLookupByLibrary.simpleMessage(
            "Délai après lequel l\'application se verrouille une fois qu\'elle est en arrière-plan"),
        "autoLogoutMessage": MessageLookupByLibrary.simpleMessage(
            "En raison d\'un problème technique, vous avez été déconnecté. Veuillez nous excuser pour le désagrément."),
        "autoPair":
            MessageLookupByLibrary.simpleMessage("Appairage automatique"),
        "autoPairDesc": MessageLookupByLibrary.simpleMessage(
            "L\'appairage automatique ne fonctionne qu\'avec les appareils qui prennent en charge Chromecast."),
        "available": MessageLookupByLibrary.simpleMessage("Disponible"),
        "availableStorageSpace": m10,
        "backedUpFolders":
            MessageLookupByLibrary.simpleMessage("Dossiers sauvegardés"),
        "backgroundWithThem": m11,
        "backup": MessageLookupByLibrary.simpleMessage("Sauvegarde"),
        "backupFailed":
            MessageLookupByLibrary.simpleMessage("Échec de la sauvegarde"),
        "backupFile":
            MessageLookupByLibrary.simpleMessage("Sauvegarder le fichier"),
        "backupOverMobileData": MessageLookupByLibrary.simpleMessage(
            "Sauvegarder avec les données mobiles"),
        "backupSettings":
            MessageLookupByLibrary.simpleMessage("Paramètres de la sauvegarde"),
        "backupStatus":
            MessageLookupByLibrary.simpleMessage("État de la sauvegarde"),
        "backupStatusDescription": MessageLookupByLibrary.simpleMessage(
            "Les éléments qui ont été sauvegardés apparaîtront ici"),
        "backupVideos":
            MessageLookupByLibrary.simpleMessage("Sauvegarde des vidéos"),
        "beach": MessageLookupByLibrary.simpleMessage("Sable et mer"),
        "birthday": MessageLookupByLibrary.simpleMessage("Anniversaire"),
        "blackFridaySale":
            MessageLookupByLibrary.simpleMessage("Offre Black Friday"),
        "blog": MessageLookupByLibrary.simpleMessage("Blog"),
        "cLBulkEdit": MessageLookupByLibrary.simpleMessage(
            "Dates de modification multiples"),
        "cLBulkEditDesc": MessageLookupByLibrary.simpleMessage(
            "Vous pouvez maintenant sélectionner plusieurs photos et modifier la date/heure pour toutes celles-ci, en une seule action rapide. Les dates de décalage sont également prises en charge."),
        "cLFamilyPlan": MessageLookupByLibrary.simpleMessage(
            "Limites pour le forfait Famille"),
        "cLFamilyPlanDesc": MessageLookupByLibrary.simpleMessage(
            "Vous pouvez maintenant fixer des limites sur la quantité de stockage que les membres de votre famille peuvent utiliser."),
        "cLIcon": MessageLookupByLibrary.simpleMessage("Nouvel icône"),
        "cLIconDesc": MessageLookupByLibrary.simpleMessage(
            "Finalement, création d\'un nouvel icône d\'application qui, selon nous, représente au mieux notre travail. Nous avons également ajouté un changeur d\'icône pour que vous puissiez continuer à utiliser l\'ancien."),
        "cLMemories": MessageLookupByLibrary.simpleMessage("Souvenirs"),
        "cLMemoriesDesc": MessageLookupByLibrary.simpleMessage(
            "Redécouvrez vos précieux souvenirs - focus sur vos connaissances préférées, vos voyages et vos vacances, vos meilleurs clics et bien plus encore. Activez l\'apprentissage automatique, taguez-vous et nommez vos amis pour une meilleure expérience."),
        "cLWidgets": MessageLookupByLibrary.simpleMessage("Widgets"),
        "cLWidgetsDesc": MessageLookupByLibrary.simpleMessage(
            "Les widgets (ou gadgets) de l\'écran d\'accueil, qui sont intégrés à des souvenirs, sont maintenant disponibles. Ils montreront vos moments spéciaux sans nécessité d\'ouvrir l\'application."),
        "cachedData":
            MessageLookupByLibrary.simpleMessage("Données mises en cache"),
        "calculating":
            MessageLookupByLibrary.simpleMessage("Calcul en cours..."),
        "canNotOpenBody": MessageLookupByLibrary.simpleMessage(
            "Désolé, cet album ne peut pas être ouvert dans l\'application."),
        "canNotOpenTitle": MessageLookupByLibrary.simpleMessage(
            "Impossible d\'ouvrir cet album"),
        "canNotUploadToAlbumsOwnedByOthers": MessageLookupByLibrary.simpleMessage(
            "Impossible de télécharger dans les albums appartenant à d\'autres personnes"),
        "canOnlyCreateLinkForFilesOwnedByYou":
            MessageLookupByLibrary.simpleMessage(
                "Ne peut créer de lien que pour les fichiers que vous possédez"),
        "canOnlyRemoveFilesOwnedByYou": MessageLookupByLibrary.simpleMessage(
            "Vous ne pouvez supprimer que les fichiers que vous possédez"),
        "cancel": MessageLookupByLibrary.simpleMessage("Annuler"),
        "cancelAccountRecovery":
            MessageLookupByLibrary.simpleMessage("Annuler la récupération"),
        "cancelAccountRecoveryBody": MessageLookupByLibrary.simpleMessage(
            "Êtes-vous sûr de vouloir annuler la récupération ?"),
        "cancelOtherSubscription": m12,
        "cancelSubscription":
            MessageLookupByLibrary.simpleMessage("Annuler l\'abonnement"),
        "cannotAddMorePhotosAfterBecomingViewer": m13,
        "cannotDeleteSharedFiles": MessageLookupByLibrary.simpleMessage(
            "Les fichiers partagés ne peuvent pas être supprimés"),
        "castAlbum": MessageLookupByLibrary.simpleMessage("Caster l\'album"),
        "castIPMismatchBody": MessageLookupByLibrary.simpleMessage(
            "Veuillez vous assurer que vous êtes sur le même réseau que la TV."),
        "castIPMismatchTitle": MessageLookupByLibrary.simpleMessage(
            "Échec de la diffusion de l\'album"),
        "castInstruction": MessageLookupByLibrary.simpleMessage(
            "Visitez cast.ente.io sur l\'appareil que vous voulez associer.\n\nEntrez le code ci-dessous pour lire l\'album sur votre TV."),
        "centerPoint": MessageLookupByLibrary.simpleMessage("Point central"),
        "change": MessageLookupByLibrary.simpleMessage("Modifier"),
        "changeEmail":
            MessageLookupByLibrary.simpleMessage("Modifier l\'e-mail"),
        "changeLocationOfSelectedItems": MessageLookupByLibrary.simpleMessage(
            "Changer l\'emplacement des éléments sélectionnés ?"),
        "changePassword":
            MessageLookupByLibrary.simpleMessage("Modifier le mot de passe"),
        "changePasswordTitle":
            MessageLookupByLibrary.simpleMessage("Modifier le mot de passe"),
        "changePermissions":
            MessageLookupByLibrary.simpleMessage("Modifier les permissions ?"),
        "changeYourReferralCode": MessageLookupByLibrary.simpleMessage(
            "Modifier votre code de parrainage"),
        "checkForUpdates":
            MessageLookupByLibrary.simpleMessage("Vérifier les mises à jour"),
        "checkInboxAndSpamFolder": MessageLookupByLibrary.simpleMessage(
            "Consultez votre boîte de réception (et les indésirables) pour finaliser la vérification"),
        "checkStatus":
            MessageLookupByLibrary.simpleMessage("Vérifier le statut"),
        "checking": MessageLookupByLibrary.simpleMessage("Vérification..."),
        "checkingModels":
            MessageLookupByLibrary.simpleMessage("Vérification des modèles..."),
        "city": MessageLookupByLibrary.simpleMessage("Dans la ville"),
        "claimFreeStorage":
            MessageLookupByLibrary.simpleMessage("Obtenez du stockage gratuit"),
        "claimMore": MessageLookupByLibrary.simpleMessage("Réclamez plus !"),
        "claimed": MessageLookupByLibrary.simpleMessage("Obtenu"),
        "claimedStorageSoFar": m14,
        "cleanUncategorized": MessageLookupByLibrary.simpleMessage(
            "Effacer les éléments non classés"),
        "cleanUncategorizedDescription": MessageLookupByLibrary.simpleMessage(
            "Supprimer tous les fichiers non-catégorisés étant présents dans d\'autres albums"),
        "clearCaches":
            MessageLookupByLibrary.simpleMessage("Nettoyer le cache"),
        "clearIndexes":
            MessageLookupByLibrary.simpleMessage("Effacer les index"),
        "click": MessageLookupByLibrary.simpleMessage("• Cliquez sur"),
        "clickOnTheOverflowMenu": MessageLookupByLibrary.simpleMessage(
            "• Cliquez sur le menu de débordement"),
        "close": MessageLookupByLibrary.simpleMessage("Fermer"),
        "clubByCaptureTime":
            MessageLookupByLibrary.simpleMessage("Grouper par durée"),
        "clubByFileName":
            MessageLookupByLibrary.simpleMessage("Grouper par nom de fichier"),
        "clusteringProgress":
            MessageLookupByLibrary.simpleMessage("Progression du regroupement"),
        "codeAppliedPageTitle":
            MessageLookupByLibrary.simpleMessage("Code appliqué"),
        "codeChangeLimitReached": MessageLookupByLibrary.simpleMessage(
            "Désolé, vous avez atteint la limite de changements de code."),
        "codeCopiedToClipboard": MessageLookupByLibrary.simpleMessage(
            "Code copié dans le presse-papiers"),
        "codeUsedByYou":
            MessageLookupByLibrary.simpleMessage("Code utilisé par vous"),
        "collabLinkSectionDescription": MessageLookupByLibrary.simpleMessage(
            "Créez un lien pour permettre aux personnes d\'ajouter et de voir des photos dans votre album partagé sans avoir besoin d\'une application Ente ou d\'un compte. Idéal pour récupérer des photos d\'événement."),
        "collaborativeLink":
            MessageLookupByLibrary.simpleMessage("Lien collaboratif"),
        "collaborativeLinkCreatedFor": m15,
        "collaborator": MessageLookupByLibrary.simpleMessage("Collaborateur"),
        "collaboratorsCanAddPhotosAndVideosToTheSharedAlbum":
            MessageLookupByLibrary.simpleMessage(
                "Les collaborateurs peuvent ajouter des photos et des vidéos à l\'album partagé."),
        "collaboratorsSuccessfullyAdded": m16,
        "collageLayout": MessageLookupByLibrary.simpleMessage("Disposition"),
        "collageSaved": MessageLookupByLibrary.simpleMessage(
            "Collage sauvegardé dans la galerie"),
        "collect": MessageLookupByLibrary.simpleMessage("Récupérer"),
        "collectEventPhotos": MessageLookupByLibrary.simpleMessage(
            "Collecter les photos d\'un événement"),
        "collectPhotos":
            MessageLookupByLibrary.simpleMessage("Récupérer les photos"),
        "collectPhotosDescription": MessageLookupByLibrary.simpleMessage(
            "Créez un lien où vos amis peuvent ajouter des photos en qualité originale."),
        "color": MessageLookupByLibrary.simpleMessage("Couleur "),
        "configuration": MessageLookupByLibrary.simpleMessage("Paramètres"),
        "confirm": MessageLookupByLibrary.simpleMessage("Confirmer"),
        "confirm2FADisable": MessageLookupByLibrary.simpleMessage(
            "Voulez-vous vraiment désactiver l\'authentification à deux facteurs ?"),
        "confirmAccountDeletion": MessageLookupByLibrary.simpleMessage(
            "Confirmer la suppression du compte"),
        "confirmAddingTrustedContact": m17,
        "confirmDeletePrompt": MessageLookupByLibrary.simpleMessage(
            "Oui, je veux supprimer définitivement ce compte et ses données dans toutes les applications."),
        "confirmPassword":
            MessageLookupByLibrary.simpleMessage("Confirmer le mot de passe"),
        "confirmPlanChange": MessageLookupByLibrary.simpleMessage(
            "Confirmer le changement de l\'offre"),
        "confirmRecoveryKey": MessageLookupByLibrary.simpleMessage(
            "Confirmer la clé de récupération"),
        "confirmYourRecoveryKey": MessageLookupByLibrary.simpleMessage(
            "Confirmer la clé de récupération"),
        "connectToDevice":
            MessageLookupByLibrary.simpleMessage("Connexion à l\'appareil"),
        "contactFamilyAdmin": m18,
        "contactSupport":
            MessageLookupByLibrary.simpleMessage("Contacter l\'assistance"),
        "contactToManageSubscription": m19,
        "contacts": MessageLookupByLibrary.simpleMessage("Contacts"),
        "contents": MessageLookupByLibrary.simpleMessage("Contenus"),
        "continueLabel": MessageLookupByLibrary.simpleMessage("Continuer"),
        "continueOnFreeTrial": MessageLookupByLibrary.simpleMessage(
            "Poursuivre avec la version d\'essai gratuite"),
        "convertToAlbum":
            MessageLookupByLibrary.simpleMessage("Convertir en album"),
        "copyEmailAddress":
            MessageLookupByLibrary.simpleMessage("Copier l’adresse email"),
        "copyLink": MessageLookupByLibrary.simpleMessage("Copier le lien"),
        "copypasteThisCodentoYourAuthenticatorApp":
            MessageLookupByLibrary.simpleMessage(
                "Copiez-collez ce code\ndans votre application d\'authentification"),
        "couldNotBackUpTryLater": MessageLookupByLibrary.simpleMessage(
            "Nous n\'avons pas pu sauvegarder vos données.\nNous allons réessayer plus tard."),
        "couldNotFreeUpSpace": MessageLookupByLibrary.simpleMessage(
            "Impossible de libérer de l\'espace"),
        "couldNotUpdateSubscription": MessageLookupByLibrary.simpleMessage(
            "Impossible de mettre à jour l’abonnement"),
        "count": MessageLookupByLibrary.simpleMessage("Total"),
        "crashReporting":
            MessageLookupByLibrary.simpleMessage("Rapport d\'erreur"),
        "create": MessageLookupByLibrary.simpleMessage("Créer"),
        "createAccount":
            MessageLookupByLibrary.simpleMessage("Créer un compte"),
        "createAlbumActionHint": MessageLookupByLibrary.simpleMessage(
            "Appuyez longuement pour sélectionner des photos et cliquez sur + pour créer un album"),
        "createCollaborativeLink":
            MessageLookupByLibrary.simpleMessage("Créer un lien collaboratif"),
        "createCollage":
            MessageLookupByLibrary.simpleMessage("Créez un collage"),
        "createNewAccount":
            MessageLookupByLibrary.simpleMessage("Créer un nouveau compte"),
        "createOrSelectAlbum": MessageLookupByLibrary.simpleMessage(
            "Créez ou sélectionnez un album"),
        "createPublicLink":
            MessageLookupByLibrary.simpleMessage("Créer un lien public"),
        "creatingLink":
            MessageLookupByLibrary.simpleMessage("Création du lien..."),
        "criticalUpdateAvailable": MessageLookupByLibrary.simpleMessage(
            "Mise à jour critique disponible"),
        "crop": MessageLookupByLibrary.simpleMessage("Rogner"),
        "curatedMemories":
            MessageLookupByLibrary.simpleMessage("Souvenirs conservés"),
        "currentUsageIs": MessageLookupByLibrary.simpleMessage(
            "L\'utilisation actuelle est de "),
        "currentlyRunning":
            MessageLookupByLibrary.simpleMessage("en cours d\'exécution"),
        "custom": MessageLookupByLibrary.simpleMessage("Personnaliser"),
        "customEndpoint": m20,
        "darkTheme": MessageLookupByLibrary.simpleMessage("Sombre"),
        "dayToday": MessageLookupByLibrary.simpleMessage("Aujourd\'hui"),
        "dayYesterday": MessageLookupByLibrary.simpleMessage("Hier"),
        "declineTrustInvite":
            MessageLookupByLibrary.simpleMessage("Refuser l’invitation"),
        "decrypting":
            MessageLookupByLibrary.simpleMessage("Déchiffrement en cours..."),
        "decryptingVideo": MessageLookupByLibrary.simpleMessage(
            "Déchiffrement de la vidéo..."),
        "deduplicateFiles":
            MessageLookupByLibrary.simpleMessage("Déduplication de fichiers"),
        "delete": MessageLookupByLibrary.simpleMessage("Supprimer"),
        "deleteAccount":
            MessageLookupByLibrary.simpleMessage("Supprimer mon compte"),
        "deleteAccountFeedbackPrompt": MessageLookupByLibrary.simpleMessage(
            "Nous sommes désolés de vous voir partir. N\'hésitez pas à partager vos commentaires pour nous aider à nous améliorer."),
        "deleteAccountPermanentlyButton": MessageLookupByLibrary.simpleMessage(
            "Supprimer définitivement le compte"),
        "deleteAlbum":
            MessageLookupByLibrary.simpleMessage("Supprimer l\'album"),
        "deleteAlbumDialog": MessageLookupByLibrary.simpleMessage(
            "Supprimer aussi les photos (et vidéos) présentes dans cet album de <bold>tous</bold> les autres albums dont elles font partie ?"),
        "deleteAlbumsDialogBody": MessageLookupByLibrary.simpleMessage(
            "Ceci supprimera tous les albums vides. Ceci est utile lorsque vous voulez réduire l\'encombrement dans votre liste d\'albums."),
        "deleteAll": MessageLookupByLibrary.simpleMessage("Tout Supprimer"),
        "deleteConfirmDialogBody": MessageLookupByLibrary.simpleMessage(
            "Ce compte est lié à d\'autres applications Ente, si vous en utilisez une. Vos données téléchargées, dans toutes les applications ente, seront planifiées pour suppression, et votre compte sera définitivement supprimé."),
        "deleteEmailRequest": MessageLookupByLibrary.simpleMessage(
            "Veuillez envoyer un e-mail à <warning>account-deletion@ente.io</warning> à partir de votre adresse e-mail enregistrée."),
        "deleteEmptyAlbums":
            MessageLookupByLibrary.simpleMessage("Supprimer les albums vides"),
        "deleteEmptyAlbumsWithQuestionMark":
            MessageLookupByLibrary.simpleMessage(
                "Supprimer les albums vides ?"),
        "deleteFromBoth":
            MessageLookupByLibrary.simpleMessage("Supprimer des deux"),
        "deleteFromDevice":
            MessageLookupByLibrary.simpleMessage("Supprimer de l\'appareil"),
        "deleteFromEnte":
            MessageLookupByLibrary.simpleMessage("Supprimer de Ente"),
        "deleteItemCount": m21,
        "deleteLocation":
            MessageLookupByLibrary.simpleMessage("Supprimer la localisation"),
        "deletePhotos":
            MessageLookupByLibrary.simpleMessage("Supprimer des photos"),
        "deleteProgress": m22,
        "deleteReason1": MessageLookupByLibrary.simpleMessage(
            "Il manque une fonction clé dont j\'ai besoin"),
        "deleteReason2": MessageLookupByLibrary.simpleMessage(
            "L\'application ou une certaine fonctionnalité ne se comporte pas comme je pense qu\'elle devrait"),
        "deleteReason3": MessageLookupByLibrary.simpleMessage(
            "J\'ai trouvé un autre service que je préfère"),
        "deleteReason4":
            MessageLookupByLibrary.simpleMessage("Ma raison n\'est pas listée"),
        "deleteRequestSLAText": MessageLookupByLibrary.simpleMessage(
            "Votre demande sera traitée sous 72 heures."),
        "deleteSharedAlbum": MessageLookupByLibrary.simpleMessage(
            "Supprimer l\'album partagé ?"),
        "deleteSharedAlbumDialogBody": MessageLookupByLibrary.simpleMessage(
            "L\'album sera supprimé pour tout le monde\n\nVous perdrez l\'accès aux photos partagées dans cet album qui sont détenues par d\'autres personnes"),
        "deselectAll":
            MessageLookupByLibrary.simpleMessage("Tout déselectionner"),
        "designedToOutlive":
            MessageLookupByLibrary.simpleMessage("Conçu pour survivre"),
        "details": MessageLookupByLibrary.simpleMessage("Détails"),
        "developerSettings":
            MessageLookupByLibrary.simpleMessage("Paramètres du développeur"),
        "developerSettingsWarning": MessageLookupByLibrary.simpleMessage(
            "Êtes-vous sûr de vouloir modifier les paramètres du développeur ?"),
        "deviceCodeHint":
            MessageLookupByLibrary.simpleMessage("Saisissez le code"),
        "deviceFilesAutoUploading": MessageLookupByLibrary.simpleMessage(
            "Les fichiers ajoutés à cet album seront automatiquement téléchargés sur Ente."),
        "deviceLock": MessageLookupByLibrary.simpleMessage(
            "Verrouillage par défaut de l\'appareil"),
        "deviceLockExplanation": MessageLookupByLibrary.simpleMessage(
            "Désactiver le verrouillage de l\'écran lorsque Ente est au premier plan et qu\'une sauvegarde est en cours. Ce n\'est normalement pas nécessaire mais cela peut faciliter les gros téléchargements et les premières importations de grandes bibliothèques."),
        "deviceNotFound":
            MessageLookupByLibrary.simpleMessage("Appareil non trouvé"),
        "didYouKnow": MessageLookupByLibrary.simpleMessage("Le savais-tu ?"),
        "disableAutoLock": MessageLookupByLibrary.simpleMessage(
            "Désactiver le verrouillage automatique"),
        "disableDownloadWarningBody": MessageLookupByLibrary.simpleMessage(
            "Les observateurs peuvent toujours prendre des captures d\'écran ou enregistrer une copie de vos photos en utilisant des outils externes"),
        "disableDownloadWarningTitle":
            MessageLookupByLibrary.simpleMessage("Veuillez remarquer"),
        "disableLinkMessage": m23,
        "disableTwofactor": MessageLookupByLibrary.simpleMessage(
            "Désactiver l\'authentification à deux facteurs"),
        "disablingTwofactorAuthentication":
            MessageLookupByLibrary.simpleMessage(
                "Désactivation de l\'authentification à deux facteurs..."),
        "discord": MessageLookupByLibrary.simpleMessage("Discord"),
        "discover": MessageLookupByLibrary.simpleMessage("Découverte"),
        "discover_babies": MessageLookupByLibrary.simpleMessage("Bébés"),
        "discover_celebrations": MessageLookupByLibrary.simpleMessage("Fêtes"),
        "discover_food": MessageLookupByLibrary.simpleMessage("Alimentation"),
        "discover_greenery": MessageLookupByLibrary.simpleMessage("Plantes"),
        "discover_hills": MessageLookupByLibrary.simpleMessage("Montagnes"),
        "discover_identity": MessageLookupByLibrary.simpleMessage("Identité"),
        "discover_memes": MessageLookupByLibrary.simpleMessage("Mèmes"),
        "discover_notes": MessageLookupByLibrary.simpleMessage("Notes"),
        "discover_pets":
            MessageLookupByLibrary.simpleMessage("Animaux de compagnie"),
        "discover_receipts": MessageLookupByLibrary.simpleMessage("Recettes"),
        "discover_screenshots":
            MessageLookupByLibrary.simpleMessage("Captures d\'écran "),
        "discover_selfies": MessageLookupByLibrary.simpleMessage("Selfies"),
        "discover_sunset":
            MessageLookupByLibrary.simpleMessage("Coucher du soleil"),
        "discover_visiting_cards":
            MessageLookupByLibrary.simpleMessage("Carte de Visite"),
        "discover_wallpapers":
            MessageLookupByLibrary.simpleMessage("Fonds d\'écran"),
        "dismiss": MessageLookupByLibrary.simpleMessage("Rejeter"),
        "distanceInKMUnit": MessageLookupByLibrary.simpleMessage("km"),
        "doNotSignOut":
            MessageLookupByLibrary.simpleMessage("Ne pas se déconnecter"),
        "doThisLater": MessageLookupByLibrary.simpleMessage("Plus tard"),
        "doYouWantToDiscardTheEditsYouHaveMade":
            MessageLookupByLibrary.simpleMessage(
                "Voulez-vous annuler les modifications que vous avez faites ?"),
        "done": MessageLookupByLibrary.simpleMessage("Terminé"),
        "dontSave": MessageLookupByLibrary.simpleMessage("Ne pas enregistrer"),
        "doubleYourStorage": MessageLookupByLibrary.simpleMessage(
            "Doublez votre espace de stockage"),
        "download": MessageLookupByLibrary.simpleMessage("Télécharger"),
        "downloadFailed":
            MessageLookupByLibrary.simpleMessage("Échec du téléchargement"),
        "downloading":
            MessageLookupByLibrary.simpleMessage("Téléchargement en cours..."),
        "dropSupportEmail": m24,
        "duplicateFileCountWithStorageSaved": m25,
        "duplicateItemsGroup": m26,
        "edit": MessageLookupByLibrary.simpleMessage("Éditer"),
        "editLocation":
            MessageLookupByLibrary.simpleMessage("Modifier l’emplacement"),
        "editLocationTagTitle":
            MessageLookupByLibrary.simpleMessage("Modifier l’emplacement"),
        "editPerson":
            MessageLookupByLibrary.simpleMessage("Modifier la personne"),
        "editTime": MessageLookupByLibrary.simpleMessage("Modifier l\'heure"),
        "editsSaved":
            MessageLookupByLibrary.simpleMessage("Modification sauvegardée"),
        "editsToLocationWillOnlyBeSeenWithinEnte":
            MessageLookupByLibrary.simpleMessage(
                "Les modifications de l\'emplacement ne seront visibles que dans Ente"),
        "eligible": MessageLookupByLibrary.simpleMessage("éligible"),
        "email": MessageLookupByLibrary.simpleMessage("E-mail"),
        "emailAlreadyRegistered":
            MessageLookupByLibrary.simpleMessage("Email déjà enregistré."),
        "emailChangedTo": m27,
        "emailDoesNotHaveEnteAccount": m28,
        "emailNoEnteAccount": m29,
        "emailNotRegistered":
            MessageLookupByLibrary.simpleMessage("E-mail non enregistré."),
        "emailVerificationToggle": MessageLookupByLibrary.simpleMessage(
            "Authentification à deux facteurs par email"),
        "emailYourLogs": MessageLookupByLibrary.simpleMessage(
            "Envoyez vos journaux par email"),
        "embracingThem": m30,
        "emergencyContacts":
            MessageLookupByLibrary.simpleMessage("Contacts d\'urgence"),
        "empty": MessageLookupByLibrary.simpleMessage("Vider"),
        "emptyTrash":
            MessageLookupByLibrary.simpleMessage("Vider la corbeille ?"),
        "enable": MessageLookupByLibrary.simpleMessage("Activer"),
        "enableMLIndexingDesc": MessageLookupByLibrary.simpleMessage(
            "Ente prend en charge l\'apprentissage automatique sur l\'appareil pour la reconnaissance des visages, la recherche magique et d\'autres fonctionnalités de recherche avancée"),
        "enableMachineLearningBanner": MessageLookupByLibrary.simpleMessage(
            "Activer l\'apprentissage automatique pour la reconnaissance des visages et la recherche magique"),
        "enableMaps": MessageLookupByLibrary.simpleMessage("Activer la carte"),
        "enableMapsDesc": MessageLookupByLibrary.simpleMessage(
            "Vos photos seront affichées sur une carte du monde.\n\nCette carte est hébergée par Open Street Map, et les emplacements exacts de vos photos ne sont jamais partagés.\n\nVous pouvez désactiver cette fonction à tout moment dans les Paramètres."),
        "enabled": MessageLookupByLibrary.simpleMessage("Activé"),
        "encryptingBackup": MessageLookupByLibrary.simpleMessage(
            "Chiffrement de la sauvegarde..."),
        "encryption": MessageLookupByLibrary.simpleMessage("Chiffrement"),
        "encryptionKeys":
            MessageLookupByLibrary.simpleMessage("Clés de chiffrement"),
        "endpointUpdatedMessage": MessageLookupByLibrary.simpleMessage(
            "Point de terminaison mis à jour avec succès"),
        "endtoendEncryptedByDefault": MessageLookupByLibrary.simpleMessage(
            "Chiffrement de bout en bout par défaut"),
        "enteCanEncryptAndPreserveFilesOnlyIfYouGrant":
            MessageLookupByLibrary.simpleMessage(
                "Ente peut chiffrer et conserver des fichiers que si vous leur accordez l\'accès"),
        "entePhotosPerm": MessageLookupByLibrary.simpleMessage(
            "Ente <i>a besoin d\'une autorisation pour</i> préserver vos photos"),
        "enteSubscriptionPitch": MessageLookupByLibrary.simpleMessage(
            "Ente conserve vos souvenirs pour qu\'ils soient toujours disponible, même si vous perdez cet appareil."),
        "enteSubscriptionShareWithFamily": MessageLookupByLibrary.simpleMessage(
            "Vous pouvez également ajouter votre famille à votre forfait."),
        "enterAlbumName":
            MessageLookupByLibrary.simpleMessage("Saisir un nom d\'album"),
        "enterCode": MessageLookupByLibrary.simpleMessage("Entrer le code"),
        "enterCodeDescription": MessageLookupByLibrary.simpleMessage(
            "Entrez le code fourni par votre ami·e pour débloquer l\'espace de stockage gratuit"),
        "enterDateOfBirth":
            MessageLookupByLibrary.simpleMessage("Anniversaire (facultatif)"),
        "enterEmail": MessageLookupByLibrary.simpleMessage("Entrer un email"),
        "enterFileName":
            MessageLookupByLibrary.simpleMessage("Entrez le nom du fichier"),
        "enterName": MessageLookupByLibrary.simpleMessage("Saisir un nom"),
        "enterNewPasswordToEncrypt": MessageLookupByLibrary.simpleMessage(
            "Saisissez votre nouveau mot de passe qui sera utilisé pour chiffrer vos données"),
        "enterPassword":
            MessageLookupByLibrary.simpleMessage("Saisissez le mot de passe"),
        "enterPasswordToEncrypt": MessageLookupByLibrary.simpleMessage(
            "Entrez un mot de passe que nous pouvons utiliser pour chiffrer vos données"),
        "enterPersonName": MessageLookupByLibrary.simpleMessage(
            "Entrez le nom d\'une personne"),
        "enterPin": MessageLookupByLibrary.simpleMessage("Saisir le code PIN"),
        "enterReferralCode":
            MessageLookupByLibrary.simpleMessage("Code de parrainage"),
        "enterThe6digitCodeFromnyourAuthenticatorApp":
            MessageLookupByLibrary.simpleMessage(
                "Entrez le code à 6 chiffres de\nvotre application d\'authentification"),
        "enterValidEmail": MessageLookupByLibrary.simpleMessage(
            "Veuillez entrer une adresse email valide."),
        "enterYourEmailAddress":
            MessageLookupByLibrary.simpleMessage("Entrez votre adresse e-mail"),
        "enterYourPassword":
            MessageLookupByLibrary.simpleMessage("Entrez votre mot de passe"),
        "enterYourRecoveryKey": MessageLookupByLibrary.simpleMessage(
            "Entrez votre clé de récupération"),
        "error": MessageLookupByLibrary.simpleMessage("Erreur"),
        "everywhere": MessageLookupByLibrary.simpleMessage("partout"),
        "exif": MessageLookupByLibrary.simpleMessage("EXIF"),
        "existingUser":
            MessageLookupByLibrary.simpleMessage("Utilisateur existant"),
        "expiredLinkInfo": MessageLookupByLibrary.simpleMessage(
            "Ce lien a expiré. Veuillez sélectionner un nouveau délai d\'expiration ou désactiver l\'expiration du lien."),
        "exportLogs": MessageLookupByLibrary.simpleMessage("Exporter les logs"),
        "exportYourData":
            MessageLookupByLibrary.simpleMessage("Exportez vos données"),
        "extraPhotosFound": MessageLookupByLibrary.simpleMessage(
            "Photos supplémentaires trouvées"),
        "extraPhotosFoundFor": m31,
        "faceNotClusteredYet": MessageLookupByLibrary.simpleMessage(
            "Ce visage n\'a pas encore été regroupé, veuillez revenir plus tard"),
        "faceRecognition":
            MessageLookupByLibrary.simpleMessage("Reconnaissance faciale"),
        "faces": MessageLookupByLibrary.simpleMessage("Visages"),
        "failed": MessageLookupByLibrary.simpleMessage("Échec"),
        "failedToApplyCode": MessageLookupByLibrary.simpleMessage(
            "Impossible d\'appliquer le code"),
        "failedToCancel":
            MessageLookupByLibrary.simpleMessage("Échec de l\'annulation"),
        "failedToDownloadVideo": MessageLookupByLibrary.simpleMessage(
            "Échec du téléchargement de la vidéo"),
        "failedToFetchActiveSessions": MessageLookupByLibrary.simpleMessage(
            "Impossible de récupérer les connexions actives"),
        "failedToFetchOriginalForEdit": MessageLookupByLibrary.simpleMessage(
            "Impossible de récupérer l\'original pour l\'édition"),
        "failedToFetchReferralDetails": MessageLookupByLibrary.simpleMessage(
            "Impossible de récupérer les détails du parrainage. Veuillez réessayer plus tard."),
        "failedToLoadAlbums": MessageLookupByLibrary.simpleMessage(
            "Impossible de charger les albums"),
        "failedToPlayVideo":
            MessageLookupByLibrary.simpleMessage("Impossible de lire la vidéo"),
        "failedToRefreshStripeSubscription":
            MessageLookupByLibrary.simpleMessage(
                "Impossible de rafraîchir l\'abonnement"),
        "failedToRenew":
            MessageLookupByLibrary.simpleMessage("Échec du renouvellement"),
        "failedToVerifyPaymentStatus": MessageLookupByLibrary.simpleMessage(
            "Échec de la vérification du statut du paiement"),
        "familyPlanOverview": MessageLookupByLibrary.simpleMessage(
            "Ajoutez 5 membres de votre famille à votre abonnement existant sans payer de supplément.\n\nChaque membre dispose de son propre espace privé et ne peut pas voir les fichiers des autres membres, sauf s\'ils sont partagés.\n\nLes abonnement familiaux sont disponibles pour les clients qui ont un abonnement Ente payant.\n\nAbonnez-vous maintenant pour commencer !"),
        "familyPlanPortalTitle":
            MessageLookupByLibrary.simpleMessage("Famille"),
        "familyPlans":
            MessageLookupByLibrary.simpleMessage("Abonnements famille"),
        "faq": MessageLookupByLibrary.simpleMessage("FAQ"),
        "faqs": MessageLookupByLibrary.simpleMessage("FAQ"),
        "favorite": MessageLookupByLibrary.simpleMessage("Favori"),
        "feastingWithThem": m32,
        "feedback": MessageLookupByLibrary.simpleMessage("Commentaires"),
        "file": MessageLookupByLibrary.simpleMessage("Fichier"),
        "fileFailedToSaveToGallery": MessageLookupByLibrary.simpleMessage(
            "Échec de l\'enregistrement dans la galerie"),
        "fileInfoAddDescHint":
            MessageLookupByLibrary.simpleMessage("Ajouter une description..."),
        "fileNotUploadedYet": MessageLookupByLibrary.simpleMessage(
            "Le fichier n\'a pas encore été envoyé"),
        "fileSavedToGallery": MessageLookupByLibrary.simpleMessage(
            "Fichier enregistré dans la galerie"),
        "fileTypes": MessageLookupByLibrary.simpleMessage("Types de fichiers"),
        "fileTypesAndNames":
            MessageLookupByLibrary.simpleMessage("Types et noms de fichiers"),
        "filesBackedUpFromDevice": m33,
        "filesBackedUpInAlbum": m34,
        "filesDeleted":
            MessageLookupByLibrary.simpleMessage("Fichiers supprimés"),
        "filesSavedToGallery": MessageLookupByLibrary.simpleMessage(
            "Fichiers enregistrés dans la galerie"),
        "findPeopleByName": MessageLookupByLibrary.simpleMessage(
            "Trouver des personnes rapidement par leur nom"),
        "findThemQuickly":
            MessageLookupByLibrary.simpleMessage("Trouvez-les rapidement"),
        "flip": MessageLookupByLibrary.simpleMessage("Retourner"),
        "food": MessageLookupByLibrary.simpleMessage("Plaisir culinaire"),
        "forYourMemories":
            MessageLookupByLibrary.simpleMessage("pour vos souvenirs"),
        "forgotPassword":
            MessageLookupByLibrary.simpleMessage("Mot de passe oublié"),
        "foundFaces": MessageLookupByLibrary.simpleMessage("Visages trouvés"),
        "freeStorageClaimed":
            MessageLookupByLibrary.simpleMessage("Stockage gratuit obtenu"),
        "freeStorageOnReferralSuccess": m35,
        "freeStorageUsable":
            MessageLookupByLibrary.simpleMessage("Stockage gratuit disponible"),
        "freeTrial": MessageLookupByLibrary.simpleMessage("Essai gratuit"),
        "freeTrialValidTill": m36,
        "freeUpAmount": m38,
        "freeUpDeviceSpace": MessageLookupByLibrary.simpleMessage(
            "Libérer de l\'espace sur l\'appareil"),
        "freeUpDeviceSpaceDesc": MessageLookupByLibrary.simpleMessage(
            "Économisez de l\'espace sur votre appareil en effaçant les fichiers qui ont déjà été sauvegardés."),
        "freeUpSpace":
            MessageLookupByLibrary.simpleMessage("Libérer de l\'espace"),
        "gallery": MessageLookupByLibrary.simpleMessage("Galerie"),
        "galleryMemoryLimitInfo": MessageLookupByLibrary.simpleMessage(
            "Jusqu\'à 1000 souvenirs affichés dans la galerie"),
        "general": MessageLookupByLibrary.simpleMessage("Général"),
        "generatingEncryptionKeys": MessageLookupByLibrary.simpleMessage(
            "Génération des clés de chiffrement..."),
        "genericProgress": m40,
        "goToSettings":
            MessageLookupByLibrary.simpleMessage("Allez aux réglages"),
        "googlePlayId":
            MessageLookupByLibrary.simpleMessage("Identifiant Google Play"),
        "grantFullAccessPrompt": MessageLookupByLibrary.simpleMessage(
            "Veuillez autoriser l’accès à toutes les photos dans les paramètres"),
        "grantPermission":
            MessageLookupByLibrary.simpleMessage("Accorder la permission"),
        "greenery": MessageLookupByLibrary.simpleMessage("La vie au vert"),
        "groupNearbyPhotos": MessageLookupByLibrary.simpleMessage(
            "Grouper les photos à proximité"),
        "guestView": MessageLookupByLibrary.simpleMessage("Vue invité"),
        "guestViewEnablePreSteps": MessageLookupByLibrary.simpleMessage(
            "Pour activer la vue invité, veuillez configurer le code d\'accès de l\'appareil ou le verrouillage de l\'écran dans les paramètres de votre système."),
        "hearUsExplanation": MessageLookupByLibrary.simpleMessage(
            "Nous ne suivons pas les installations d\'applications. Il serait utile que vous nous disiez comment vous nous avez trouvés !"),
        "hearUsWhereTitle": MessageLookupByLibrary.simpleMessage(
            "Comment avez-vous entendu parler de Ente? (facultatif)"),
        "help": MessageLookupByLibrary.simpleMessage("Documentation"),
        "hidden": MessageLookupByLibrary.simpleMessage("Masqué"),
        "hide": MessageLookupByLibrary.simpleMessage("Masquer"),
        "hideContent":
            MessageLookupByLibrary.simpleMessage("Masquer le contenu"),
        "hideContentDescriptionAndroid": MessageLookupByLibrary.simpleMessage(
            "Masque le contenu de l\'application dans le sélecteur d\'applications et désactive les captures d\'écran"),
        "hideContentDescriptionIos": MessageLookupByLibrary.simpleMessage(
            "Masque le contenu de l\'application dans le sélecteur d\'application"),
        "hideSharedItemsFromHomeGallery": MessageLookupByLibrary.simpleMessage(
            "Masquer les éléments partagés avec vous dans la galerie"),
        "hiding": MessageLookupByLibrary.simpleMessage("Masquage en cours..."),
        "hikingWithThem": m41,
        "hostedAtOsmFrance":
            MessageLookupByLibrary.simpleMessage("Hébergé chez OSM France"),
        "howItWorks":
            MessageLookupByLibrary.simpleMessage("Comment cela fonctionne"),
        "howToViewShareeVerificationID": MessageLookupByLibrary.simpleMessage(
            "Demandez-leur d\'appuyer longuement sur leur adresse email dans l\'écran des paramètres pour vérifier que les identifiants des deux appareils correspondent."),
        "iOSGoToSettingsDescription": MessageLookupByLibrary.simpleMessage(
            "L\'authentification biométrique n\'est pas configurée sur votre appareil. Veuillez activer Touch ID ou Face ID sur votre téléphone."),
        "iOSLockOut": MessageLookupByLibrary.simpleMessage(
            "L\'authentification biométrique est désactivée. Veuillez verrouiller et déverrouiller votre écran pour l\'activer."),
        "iOSOkButton": MessageLookupByLibrary.simpleMessage("Ok"),
        "ignoreUpdate": MessageLookupByLibrary.simpleMessage("Ignorer"),
        "ignored": MessageLookupByLibrary.simpleMessage("ignoré"),
        "ignoredFolderUploadReason": MessageLookupByLibrary.simpleMessage(
            "Certains fichiers de cet album sont ignorés parce qu\'ils avaient été précédemment supprimés de Ente."),
        "imageNotAnalyzed":
            MessageLookupByLibrary.simpleMessage("Image non analysée"),
        "immediately": MessageLookupByLibrary.simpleMessage("Immédiatement"),
        "importing":
            MessageLookupByLibrary.simpleMessage("Importation en cours..."),
        "incorrectCode":
            MessageLookupByLibrary.simpleMessage("Code non valide"),
        "incorrectPasswordTitle":
            MessageLookupByLibrary.simpleMessage("Mot de passe incorrect"),
        "incorrectRecoveryKey": MessageLookupByLibrary.simpleMessage(
            "Clé de récupération non valide"),
        "incorrectRecoveryKeyBody": MessageLookupByLibrary.simpleMessage(
            "La clé de secours que vous avez entrée est incorrecte"),
        "incorrectRecoveryKeyTitle":
            MessageLookupByLibrary.simpleMessage("Clé de secours non valide"),
        "indexedItems":
            MessageLookupByLibrary.simpleMessage("Éléments indexés"),
        "indexingIsPaused": MessageLookupByLibrary.simpleMessage(
            "L\'indexation est en pause. Elle reprendra automatiquement lorsque l\'appareil sera prêt."),
        "ineligible": MessageLookupByLibrary.simpleMessage("Non compatible"),
        "info": MessageLookupByLibrary.simpleMessage("Info"),
        "insecureDevice":
            MessageLookupByLibrary.simpleMessage("Appareil non sécurisé"),
        "installManually":
            MessageLookupByLibrary.simpleMessage("Installation manuelle"),
        "invalidEmailAddress":
            MessageLookupByLibrary.simpleMessage("Adresse e-mail invalide"),
        "invalidEndpoint": MessageLookupByLibrary.simpleMessage(
            "Point de terminaison non valide"),
        "invalidEndpointMessage": MessageLookupByLibrary.simpleMessage(
            "Désolé, le point de terminaison que vous avez entré n\'est pas valide. Veuillez en entrer un valide puis réessayez."),
        "invalidKey": MessageLookupByLibrary.simpleMessage("Clé invalide"),
        "invalidRecoveryKey": MessageLookupByLibrary.simpleMessage(
            "La clé de récupération que vous avez saisie n\'est pas valide. Veuillez vérifier qu\'elle contient 24 caractères et qu\'ils sont correctement orthographiés.\n\nSi vous avez saisi un ancien code de récupération, veuillez vérifier qu\'il contient 64 caractères et qu\'ils sont correctement orthographiés."),
        "invite": MessageLookupByLibrary.simpleMessage("Inviter"),
        "inviteToEnte":
            MessageLookupByLibrary.simpleMessage("Inviter à rejoindre Ente"),
        "inviteYourFriends":
            MessageLookupByLibrary.simpleMessage("Parrainez vos ami·e·s"),
        "inviteYourFriendsToEnte": MessageLookupByLibrary.simpleMessage(
            "Invitez vos ami·e·s sur Ente"),
        "itLooksLikeSomethingWentWrongPleaseRetryAfterSome":
            MessageLookupByLibrary.simpleMessage(
                "Il semble qu\'une erreur s\'est produite. Veuillez réessayer après un certain temps. Si l\'erreur persiste, veuillez contacter notre équipe d\'assistance."),
        "itemCount": m42,
        "itemsShowTheNumberOfDaysRemainingBeforePermanentDeletion":
            MessageLookupByLibrary.simpleMessage(
                "Les éléments montrent le nombre de jours restants avant la suppression définitive"),
        "itemsWillBeRemovedFromAlbum": MessageLookupByLibrary.simpleMessage(
            "Les éléments sélectionnés seront supprimés de cet album"),
        "join": MessageLookupByLibrary.simpleMessage("Rejoindre"),
        "joinAlbum": MessageLookupByLibrary.simpleMessage("Rejoindre l\'album"),
        "joinAlbumConfirmationDialogBody": MessageLookupByLibrary.simpleMessage(
            "Rejoindre un album rendra votre e-mail visible à ses participants."),
        "joinAlbumSubtext": MessageLookupByLibrary.simpleMessage(
            "pour afficher et ajouter vos photos"),
        "joinAlbumSubtextViewer": MessageLookupByLibrary.simpleMessage(
            "pour ajouter ceci aux albums partagés"),
        "joinDiscord":
            MessageLookupByLibrary.simpleMessage("Rejoindre Discord"),
        "keepPhotos":
            MessageLookupByLibrary.simpleMessage("Conserver les photos"),
        "kiloMeterUnit": MessageLookupByLibrary.simpleMessage("km"),
        "kindlyHelpUsWithThisInformation": MessageLookupByLibrary.simpleMessage(
            "Merci de nous aider avec cette information"),
        "language": MessageLookupByLibrary.simpleMessage("Langue"),
        "lastTimeWithThem": m43,
        "lastUpdated":
            MessageLookupByLibrary.simpleMessage("Dernière mise à jour"),
        "lastYearsTrip":
            MessageLookupByLibrary.simpleMessage("Voyage de l\'an dernier"),
        "leave": MessageLookupByLibrary.simpleMessage("Quitter"),
        "leaveAlbum": MessageLookupByLibrary.simpleMessage("Quitter l\'album"),
        "leaveFamily":
            MessageLookupByLibrary.simpleMessage("Quitter le plan familial"),
        "leaveSharedAlbum":
            MessageLookupByLibrary.simpleMessage("Quitter l\'album partagé?"),
        "left": MessageLookupByLibrary.simpleMessage("Gauche"),
        "legacy": MessageLookupByLibrary.simpleMessage("Héritage"),
        "legacyAccounts":
            MessageLookupByLibrary.simpleMessage("Comptes hérités"),
        "legacyInvite": m44,
        "legacyPageDesc": MessageLookupByLibrary.simpleMessage(
            "L\'héritage permet aux contacts de confiance d\'accéder à votre compte en votre absence."),
        "legacyPageDesc2": MessageLookupByLibrary.simpleMessage(
            "Ces contacts peuvent initier la récupération du compte et, s\'ils ne sont pas bloqués dans les 30 jours qui suivent, peuvent réinitialiser votre mot de passe et accéder à votre compte."),
        "light": MessageLookupByLibrary.simpleMessage("Clair"),
        "lightTheme": MessageLookupByLibrary.simpleMessage("Clair"),
        "link": MessageLookupByLibrary.simpleMessage("Lier"),
        "linkCopiedToClipboard": MessageLookupByLibrary.simpleMessage(
            "Lien copié dans le presse-papiers"),
        "linkDeviceLimit":
            MessageLookupByLibrary.simpleMessage("Limite d\'appareil"),
        "linkEmail": MessageLookupByLibrary.simpleMessage("Lier l\'email"),
        "linkEmailToContactBannerCaption":
            MessageLookupByLibrary.simpleMessage("pour un partage plus rapide"),
        "linkEnabled": MessageLookupByLibrary.simpleMessage("Activé"),
        "linkExpired": MessageLookupByLibrary.simpleMessage("Expiré"),
        "linkExpiresOn": m45,
        "linkExpiry":
            MessageLookupByLibrary.simpleMessage("Expiration du lien"),
        "linkHasExpired":
            MessageLookupByLibrary.simpleMessage("Le lien a expiré"),
        "linkNeverExpires": MessageLookupByLibrary.simpleMessage("Jamais"),
        "linkPerson": MessageLookupByLibrary.simpleMessage("Lier la personne"),
        "linkPersonCaption": MessageLookupByLibrary.simpleMessage(
            "pour une meilleure expérience de partage"),
        "linkPersonToEmail": m46,
        "linkPersonToEmailConfirmation": m47,
        "livePhotos": MessageLookupByLibrary.simpleMessage("Photos en direct"),
        "loadMessage1": MessageLookupByLibrary.simpleMessage(
            "Vous pouvez partager votre abonnement avec votre famille"),
        "loadMessage2": MessageLookupByLibrary.simpleMessage(
            "Nous avons conservé plus de 30 millions de souvenirs jusqu\'à présent"),
        "loadMessage3": MessageLookupByLibrary.simpleMessage(
            "Nous conservons 3 copies de vos données, l\'une dans un abri anti-atomique"),
        "loadMessage4": MessageLookupByLibrary.simpleMessage(
            "Toutes nos applications sont open source"),
        "loadMessage5": MessageLookupByLibrary.simpleMessage(
            "Notre code source et notre cryptographie ont été audités en externe"),
        "loadMessage6": MessageLookupByLibrary.simpleMessage(
            "Vous pouvez partager des liens vers vos albums avec vos proches"),
        "loadMessage7": MessageLookupByLibrary.simpleMessage(
            "Nos applications mobiles s\'exécutent en arrière-plan pour chiffrer et sauvegarder automatiquement les nouvelles photos que vous prenez"),
        "loadMessage8": MessageLookupByLibrary.simpleMessage(
            "web.ente.io dispose d\'un outil de téléchargement facile à utiliser"),
        "loadMessage9": MessageLookupByLibrary.simpleMessage(
            "Nous utilisons Xchacha20Poly1305 pour chiffrer vos données en toute sécurité"),
        "loadingExifData": MessageLookupByLibrary.simpleMessage(
            "Chargement des données EXIF..."),
        "loadingGallery":
            MessageLookupByLibrary.simpleMessage("Chargement de la galerie..."),
        "loadingMessage":
            MessageLookupByLibrary.simpleMessage("Chargement de vos photos..."),
        "loadingModel": MessageLookupByLibrary.simpleMessage(
            "Téléchargement des modèles..."),
        "loadingYourPhotos":
            MessageLookupByLibrary.simpleMessage("Chargement de vos photos..."),
        "localGallery": MessageLookupByLibrary.simpleMessage("Galerie locale"),
        "localIndexing":
            MessageLookupByLibrary.simpleMessage("Indexation locale"),
        "localSyncErrorMessage": MessageLookupByLibrary.simpleMessage(
            "Il semble que quelque chose s\'est mal passé car la synchronisation des photos locales prend plus de temps que prévu. Veuillez contacter notre équipe d\'assistance"),
        "location": MessageLookupByLibrary.simpleMessage("Emplacement"),
        "locationName": MessageLookupByLibrary.simpleMessage("Nom du lieu"),
        "locationTagFeatureDescription": MessageLookupByLibrary.simpleMessage(
            "Un tag d\'emplacement regroupe toutes les photos qui ont été prises dans un certain rayon d\'une photo"),
        "locations": MessageLookupByLibrary.simpleMessage("Emplacements"),
        "lockButtonLabel": MessageLookupByLibrary.simpleMessage("Verrouiller"),
        "lockscreen":
            MessageLookupByLibrary.simpleMessage("Écran de verrouillage"),
        "logInLabel": MessageLookupByLibrary.simpleMessage("Se connecter"),
        "loggingOut": MessageLookupByLibrary.simpleMessage("Deconnexion..."),
        "loginSessionExpired":
            MessageLookupByLibrary.simpleMessage("Session expirée"),
        "loginSessionExpiredDetails": MessageLookupByLibrary.simpleMessage(
            "Votre session a expiré. Veuillez vous reconnecter."),
        "loginTerms": MessageLookupByLibrary.simpleMessage(
            "En cliquant sur connecter, j\'accepte les <u-terms>conditions d\'utilisation</u-terms> et la <u-policy>politique de confidentialité</u-policy>"),
        "loginWithTOTP":
            MessageLookupByLibrary.simpleMessage("Se connecter avec TOTP"),
        "logout": MessageLookupByLibrary.simpleMessage("Déconnexion"),
        "logsDialogBody": MessageLookupByLibrary.simpleMessage(
            "Les journaux seront envoyés pour nous aider à déboguer votre problème. Les noms de fichiers seront inclus pour aider à identifier les problèmes."),
        "longPressAnEmailToVerifyEndToEndEncryption":
            MessageLookupByLibrary.simpleMessage(
                "Appuyez longuement sur un email pour vérifier le chiffrement de bout en bout."),
        "longpressOnAnItemToViewInFullscreen":
            MessageLookupByLibrary.simpleMessage(
                "Appuyez longuement sur un élément pour le voir en plein écran"),
        "loopVideoOff":
            MessageLookupByLibrary.simpleMessage("Vidéo en boucle désactivée"),
        "loopVideoOn":
            MessageLookupByLibrary.simpleMessage("Vidéo en boucle activée"),
        "lostDevice": MessageLookupByLibrary.simpleMessage("Appareil perdu ?"),
        "machineLearning": MessageLookupByLibrary.simpleMessage(
            "Apprentissage automatique (IA locale)"),
        "magicSearch":
            MessageLookupByLibrary.simpleMessage("Recherche magique"),
        "magicSearchHint": MessageLookupByLibrary.simpleMessage(
            "La recherche magique permet de rechercher des photos par leur contenu, par exemple \'fleur\', \'voiture rouge\', \'documents d\'identité\'"),
        "manage": MessageLookupByLibrary.simpleMessage("Gérer"),
        "manageDeviceStorage": MessageLookupByLibrary.simpleMessage(
            "Gérer le cache de l\'appareil"),
        "manageDeviceStorageDesc":
            MessageLookupByLibrary.simpleMessage("Examiner et vider le cache."),
        "manageFamily":
            MessageLookupByLibrary.simpleMessage("Gérer la famille"),
        "manageLink": MessageLookupByLibrary.simpleMessage("Gérer le lien"),
        "manageParticipants": MessageLookupByLibrary.simpleMessage("Gérer"),
        "manageSubscription":
            MessageLookupByLibrary.simpleMessage("Gérer l\'abonnement"),
        "manualPairDesc": MessageLookupByLibrary.simpleMessage(
            "L\'appairage avec le code PIN fonctionne avec n\'importe quel écran sur lequel vous souhaitez voir votre album."),
        "map": MessageLookupByLibrary.simpleMessage("Carte"),
        "maps": MessageLookupByLibrary.simpleMessage("Carte"),
        "mastodon": MessageLookupByLibrary.simpleMessage("Mastodon"),
        "matrix": MessageLookupByLibrary.simpleMessage("Matrix"),
        "me": MessageLookupByLibrary.simpleMessage("Moi"),
        "merchandise": MessageLookupByLibrary.simpleMessage("Boutique"),
        "mergeWithExisting":
            MessageLookupByLibrary.simpleMessage("Fusionner avec existant"),
        "mergedPhotos":
            MessageLookupByLibrary.simpleMessage("Photos fusionnées"),
        "mlConsent": MessageLookupByLibrary.simpleMessage(
            "Activer l\'apprentissage automatique"),
        "mlConsentConfirmation": MessageLookupByLibrary.simpleMessage(
            "Je comprends et je souhaite activer l\'apprentissage automatique"),
        "mlConsentDescription": MessageLookupByLibrary.simpleMessage(
            "Si vous activez l\'apprentissage automatique Ente extraira des informations comme la géométrie des visages, y compris dans les photos partagées avec vous. \nCela se fera localement sur votre appareil et avec un chiffrement bout-en-bout de toutes les données biométriques générées."),
        "mlConsentPrivacy": MessageLookupByLibrary.simpleMessage(
            "Veuillez cliquer ici pour plus de détails sur cette fonctionnalité dans notre politique de confidentialité"),
        "mlConsentTitle": MessageLookupByLibrary.simpleMessage(
            "Activer l\'apprentissage automatique ?"),
        "mlIndexingDescription": MessageLookupByLibrary.simpleMessage(
            "Veuillez noter que l\'apprentissage automatique entraînera une augmentation de l\'utilisation de la connexion Internet et de la batterie jusqu\'à ce que tous les souvenirs soient indexés. \nVous pouvez utiliser l\'application de bureau Ente pour accélérer cette étape, tous les résultats seront synchronisés."),
        "mobileWebDesktop":
            MessageLookupByLibrary.simpleMessage("Mobile, Web, Ordinateur"),
        "moderateStrength": MessageLookupByLibrary.simpleMessage("Moyen"),
        "modifyYourQueryOrTrySearchingFor":
            MessageLookupByLibrary.simpleMessage(
                "Modifiez votre requête, ou essayez de rechercher"),
        "moments": MessageLookupByLibrary.simpleMessage("Souvenirs"),
        "month": MessageLookupByLibrary.simpleMessage("mois"),
        "monthly": MessageLookupByLibrary.simpleMessage("Mensuel"),
        "moon": MessageLookupByLibrary.simpleMessage("Au clair de lune"),
        "moreDetails": MessageLookupByLibrary.simpleMessage("Plus de détails"),
        "mostRecent": MessageLookupByLibrary.simpleMessage("Les plus récents"),
        "mostRelevant":
            MessageLookupByLibrary.simpleMessage("Les plus pertinents"),
        "mountains":
            MessageLookupByLibrary.simpleMessage("Au-dessus des collines"),
        "moveSelectedPhotosToOneDate": MessageLookupByLibrary.simpleMessage(
            "Déplacer les photos sélectionnées vers une date"),
        "moveToAlbum":
            MessageLookupByLibrary.simpleMessage("Déplacer vers l\'album"),
        "moveToHiddenAlbum": MessageLookupByLibrary.simpleMessage(
            "Déplacer vers un album masqué"),
        "movedSuccessfullyTo": m50,
        "movedToTrash":
            MessageLookupByLibrary.simpleMessage("Déplacé dans la corbeille"),
        "movingFilesToAlbum": MessageLookupByLibrary.simpleMessage(
            "Déplacement des fichiers vers l\'album..."),
        "name": MessageLookupByLibrary.simpleMessage("Nom"),
        "nameTheAlbum": MessageLookupByLibrary.simpleMessage("Nommez l\'album"),
        "networkConnectionRefusedErr": MessageLookupByLibrary.simpleMessage(
            "Impossible de se connecter à Ente, veuillez réessayer après un certain temps. Si l\'erreur persiste, veuillez contacter le support."),
        "networkHostLookUpErr": MessageLookupByLibrary.simpleMessage(
            "Impossible de se connecter à Ente, veuillez vérifier vos paramètres réseau et contacter le support si l\'erreur persiste."),
        "never": MessageLookupByLibrary.simpleMessage("Jamais"),
        "newAlbum": MessageLookupByLibrary.simpleMessage("Nouvel album"),
        "newLocation": MessageLookupByLibrary.simpleMessage("Nouveau lieu"),
        "newPerson": MessageLookupByLibrary.simpleMessage("Nouvelle personne"),
        "newRange": MessageLookupByLibrary.simpleMessage("Nouvelle plage"),
        "newToEnte": MessageLookupByLibrary.simpleMessage("Nouveau sur Ente"),
        "newest": MessageLookupByLibrary.simpleMessage("Le plus récent"),
        "next": MessageLookupByLibrary.simpleMessage("Suivant"),
        "no": MessageLookupByLibrary.simpleMessage("Non"),
        "noAlbumsSharedByYouYet": MessageLookupByLibrary.simpleMessage(
            "Aucun album que vous avez partagé"),
        "noDeviceFound":
            MessageLookupByLibrary.simpleMessage("Aucun appareil trouvé"),
        "noDeviceLimit": MessageLookupByLibrary.simpleMessage("Aucune"),
        "noDeviceThatCanBeDeleted": MessageLookupByLibrary.simpleMessage(
            "Vous n\'avez pas de fichiers sur cet appareil qui peuvent être supprimés"),
        "noDuplicates": MessageLookupByLibrary.simpleMessage("✨ Aucun doublon"),
        "noEnteAccountExclamation":
            MessageLookupByLibrary.simpleMessage("Aucun compte Ente !"),
        "noExifData":
            MessageLookupByLibrary.simpleMessage("Aucune donnée EXIF"),
        "noFacesFound":
            MessageLookupByLibrary.simpleMessage("Aucun visage détecté"),
        "noHiddenPhotosOrVideos": MessageLookupByLibrary.simpleMessage(
            "Aucune photo ou vidéo masquée"),
        "noImagesWithLocation": MessageLookupByLibrary.simpleMessage(
            "Aucune image avec localisation"),
        "noInternetConnection":
            MessageLookupByLibrary.simpleMessage("Aucune connexion internet"),
        "noPhotosAreBeingBackedUpRightNow":
            MessageLookupByLibrary.simpleMessage(
                "Aucune photo en cours de sauvegarde"),
        "noPhotosFoundHere":
            MessageLookupByLibrary.simpleMessage("Aucune photo trouvée"),
        "noQuickLinksSelected": MessageLookupByLibrary.simpleMessage(
            "Aucun lien rapide sélectionné"),
        "noRecoveryKey": MessageLookupByLibrary.simpleMessage(
            "Aucune clé de récupération ?"),
        "noRecoveryKeyNoDecryption": MessageLookupByLibrary.simpleMessage(
            "En raison de notre protocole de chiffrement de bout en bout, vos données ne peuvent pas être déchiffré sans votre mot de passe ou clé de récupération"),
        "noResults": MessageLookupByLibrary.simpleMessage("Aucun résultat"),
        "noResultsFound":
            MessageLookupByLibrary.simpleMessage("Aucun résultat trouvé"),
        "noSuggestionsForPerson": m51,
        "noSystemLockFound":
            MessageLookupByLibrary.simpleMessage("Aucun verrou système trouvé"),
        "notPersonLabel": m52,
        "notThisPerson": MessageLookupByLibrary.simpleMessage(
            "Ce n\'est pas cette personne ?"),
        "nothingSharedWithYouYet": MessageLookupByLibrary.simpleMessage(
            "Rien n\'a encore été partagé avec vous"),
        "nothingToSeeHere": MessageLookupByLibrary.simpleMessage(
            "Il n\'y a encore rien à voir ici 👀"),
        "notifications": MessageLookupByLibrary.simpleMessage("Notifications"),
        "ok": MessageLookupByLibrary.simpleMessage("Ok"),
        "onDevice": MessageLookupByLibrary.simpleMessage("Sur votre appareil"),
        "onEnte": MessageLookupByLibrary.simpleMessage(
            "Sur <branding>Ente</branding>"),
        "onTheRoad":
            MessageLookupByLibrary.simpleMessage("De nouveau sur la route"),
        "onlyFamilyAdminCanChangeCode": m53,
        "onlyThem": MessageLookupByLibrary.simpleMessage("Seulement eux"),
        "oops": MessageLookupByLibrary.simpleMessage("Oups"),
        "oopsCouldNotSaveEdits": MessageLookupByLibrary.simpleMessage(
            "Oups, impossible d\'enregistrer les modifications"),
        "oopsSomethingWentWrong": MessageLookupByLibrary.simpleMessage(
            "Oups, une erreur est arrivée"),
        "openAlbumInBrowser": MessageLookupByLibrary.simpleMessage(
            "Ouvrir l\'album dans le navigateur"),
        "openAlbumInBrowserTitle": MessageLookupByLibrary.simpleMessage(
            "Veuillez utiliser l\'application web pour ajouter des photos à cet album"),
        "openFile": MessageLookupByLibrary.simpleMessage("Ouvrir le fichier"),
        "openSettings":
            MessageLookupByLibrary.simpleMessage("Ouvrir les paramètres"),
        "openTheItem":
            MessageLookupByLibrary.simpleMessage("• Ouvrir l\'élément"),
        "openstreetmapContributors": MessageLookupByLibrary.simpleMessage(
            "Contributeurs d\'OpenStreetMap"),
        "optionalAsShortAsYouLike": MessageLookupByLibrary.simpleMessage(
            "Optionnel, aussi court que vous le souhaitez..."),
        "orMergeWithExistingPerson": MessageLookupByLibrary.simpleMessage(
            "Ou fusionner avec une personne existante"),
        "orPickAnExistingOne": MessageLookupByLibrary.simpleMessage(
            "Ou sélectionner un email existant"),
        "orPickFromYourContacts": MessageLookupByLibrary.simpleMessage(
            "ou choisissez parmi vos contacts"),
        "pair": MessageLookupByLibrary.simpleMessage("Associer"),
        "pairWithPin":
            MessageLookupByLibrary.simpleMessage("Appairer avec le code PIN"),
        "pairingComplete":
            MessageLookupByLibrary.simpleMessage("Appairage terminé"),
        "panorama": MessageLookupByLibrary.simpleMessage("Panorama"),
        "partyWithThem": m54,
        "passKeyPendingVerification": MessageLookupByLibrary.simpleMessage(
            "La vérification est toujours en attente"),
        "passkey": MessageLookupByLibrary.simpleMessage(
            "Authentification à deux facteurs avec une clé de sécurité"),
        "passkeyAuthTitle": MessageLookupByLibrary.simpleMessage(
            "Vérification de la clé de sécurité"),
        "password": MessageLookupByLibrary.simpleMessage("Mot de passe"),
        "passwordChangedSuccessfully": MessageLookupByLibrary.simpleMessage(
            "Le mot de passe a été modifié"),
        "passwordLock": MessageLookupByLibrary.simpleMessage(
            "Verrouillage par mot de passe"),
        "passwordStrength": m55,
        "passwordStrengthInfo": MessageLookupByLibrary.simpleMessage(
            "La force du mot de passe est calculée en tenant compte de la longueur du mot de passe, des caractères utilisés et du fait que le mot de passe figure ou non parmi les 10 000 mots de passe les plus utilisés"),
        "passwordWarning": MessageLookupByLibrary.simpleMessage(
            "Nous ne stockons pas ce mot de passe, donc si vous l\'oubliez, <underline>nous ne pouvons pas déchiffrer vos données</underline>"),
        "paymentDetails":
            MessageLookupByLibrary.simpleMessage("Détails de paiement"),
        "paymentFailed":
            MessageLookupByLibrary.simpleMessage("Échec du paiement"),
        "paymentFailedMessage": MessageLookupByLibrary.simpleMessage(
            "Malheureusement votre paiement a échoué. Veuillez contacter le support et nous vous aiderons !"),
        "paymentFailedTalkToProvider": m56,
        "pendingItems":
            MessageLookupByLibrary.simpleMessage("Éléments en attente"),
        "pendingSync":
            MessageLookupByLibrary.simpleMessage("Synchronisation en attente"),
        "people": MessageLookupByLibrary.simpleMessage("Personnes"),
        "peopleUsingYourCode": MessageLookupByLibrary.simpleMessage(
            "Filleul·e·s utilisant votre code"),
        "permDeleteWarning": MessageLookupByLibrary.simpleMessage(
            "Tous les éléments de la corbeille seront définitivement supprimés\n\nCette action ne peut pas être annulée"),
        "permanentlyDelete":
            MessageLookupByLibrary.simpleMessage("Supprimer définitivement"),
        "permanentlyDeleteFromDevice": MessageLookupByLibrary.simpleMessage(
            "Supprimer définitivement de l\'appareil ?"),
        "personIsAge": m57,
        "personName":
            MessageLookupByLibrary.simpleMessage("Nom de la personne"),
        "personTurningAge": m58,
        "pets":
            MessageLookupByLibrary.simpleMessage("Compagnons à quatre pattes"),
        "photoDescriptions":
            MessageLookupByLibrary.simpleMessage("Descriptions de la photo"),
        "photoGridSize":
            MessageLookupByLibrary.simpleMessage("Taille de la grille photo"),
        "photoSmallCase": MessageLookupByLibrary.simpleMessage("photo"),
        "photocountPhotos": m59,
        "photos": MessageLookupByLibrary.simpleMessage("Photos"),
        "photosAddedByYouWillBeRemovedFromTheAlbum":
            MessageLookupByLibrary.simpleMessage(
                "Les photos ajoutées par vous seront retirées de l\'album"),
        "photosKeepRelativeTimeDifference":
            MessageLookupByLibrary.simpleMessage(
                "Les photos gardent une différence de temps relative"),
        "pickCenterPoint": MessageLookupByLibrary.simpleMessage(
            "Sélectionner le point central"),
        "pinAlbum": MessageLookupByLibrary.simpleMessage("Épingler l\'album"),
        "pinLock":
            MessageLookupByLibrary.simpleMessage("Verrouillage par code PIN"),
        "playOnTv":
            MessageLookupByLibrary.simpleMessage("Lire l\'album sur la TV"),
        "playOriginal":
            MessageLookupByLibrary.simpleMessage("Lire l\'original"),
        "playStoreFreeTrialValidTill": m61,
        "playStream": MessageLookupByLibrary.simpleMessage("Lire le stream"),
        "playstoreSubscription":
            MessageLookupByLibrary.simpleMessage("Abonnement au PlayStore"),
        "pleaseCheckYourInternetConnectionAndTryAgain":
            MessageLookupByLibrary.simpleMessage(
                "S\'il vous plaît, vérifiez votre connexion à internet et réessayez."),
        "pleaseContactSupportAndWeWillBeHappyToHelp":
            MessageLookupByLibrary.simpleMessage(
                "Veuillez contacter support@ente.io et nous serons heureux de vous aider!"),
        "pleaseContactSupportIfTheProblemPersists":
            MessageLookupByLibrary.simpleMessage(
                "Merci de contacter l\'assistance si cette erreur persiste"),
        "pleaseEmailUsAt": m62,
        "pleaseGrantPermissions": MessageLookupByLibrary.simpleMessage(
            "Veuillez accorder la permission"),
        "pleaseLoginAgain":
            MessageLookupByLibrary.simpleMessage("Veuillez vous reconnecter"),
        "pleaseSelectQuickLinksToRemove": MessageLookupByLibrary.simpleMessage(
            "Veuillez sélectionner les liens rapides à supprimer"),
        "pleaseSendTheLogsTo": m63,
        "pleaseTryAgain":
            MessageLookupByLibrary.simpleMessage("Veuillez réessayer"),
        "pleaseVerifyTheCodeYouHaveEntered":
            MessageLookupByLibrary.simpleMessage(
                "Veuillez vérifier le code que vous avez entré"),
        "pleaseWait":
            MessageLookupByLibrary.simpleMessage("Veuillez patienter..."),
        "pleaseWaitDeletingAlbum": MessageLookupByLibrary.simpleMessage(
            "Veuillez patienter, suppression de l\'album"),
        "pleaseWaitForSometimeBeforeRetrying":
            MessageLookupByLibrary.simpleMessage(
                "Veuillez attendre quelque temps avant de réessayer"),
        "pleaseWaitThisWillTakeAWhile": MessageLookupByLibrary.simpleMessage(
            "Veuillez patienter, cela prendra un peu de temps."),
        "posingWithThem": m64,
        "preparingLogs":
            MessageLookupByLibrary.simpleMessage("Préparation des journaux..."),
        "preserveMore": MessageLookupByLibrary.simpleMessage("Conserver plus"),
        "pressAndHoldToPlayVideo": MessageLookupByLibrary.simpleMessage(
            "Appuyez et maintenez enfoncé pour lire la vidéo"),
        "pressAndHoldToPlayVideoDetailed": MessageLookupByLibrary.simpleMessage(
            "Maintenez appuyé sur l\'image pour lire la vidéo"),
        "previous": MessageLookupByLibrary.simpleMessage("Précédent"),
        "privacy": MessageLookupByLibrary.simpleMessage(
            "Politique de confidentialité"),
        "privacyPolicyTitle": MessageLookupByLibrary.simpleMessage(
            "Politique de Confidentialité"),
        "privateBackups":
            MessageLookupByLibrary.simpleMessage("Sauvegardes privées"),
        "privateSharing": MessageLookupByLibrary.simpleMessage("Partage privé"),
        "proceed": MessageLookupByLibrary.simpleMessage("Procéder"),
        "processed": MessageLookupByLibrary.simpleMessage("Appris"),
        "processing":
            MessageLookupByLibrary.simpleMessage("Traitement en cours"),
        "processingImport": m65,
        "processingVideos":
            MessageLookupByLibrary.simpleMessage("Traitement des vidéos"),
        "publicLinkCreated":
            MessageLookupByLibrary.simpleMessage("Lien public créé"),
        "publicLinkEnabled":
            MessageLookupByLibrary.simpleMessage("Lien public activé"),
        "queued": MessageLookupByLibrary.simpleMessage("En file d\'attente"),
        "quickLinks": MessageLookupByLibrary.simpleMessage("Liens rapides"),
        "radius": MessageLookupByLibrary.simpleMessage("Rayon"),
        "raiseTicket": MessageLookupByLibrary.simpleMessage("Créer un ticket"),
        "rateTheApp":
            MessageLookupByLibrary.simpleMessage("Évaluer l\'application"),
        "rateUs": MessageLookupByLibrary.simpleMessage("Évaluez-nous"),
        "rateUsOnStore": m66,
        "reassignMe":
            MessageLookupByLibrary.simpleMessage("Réassigner \"Moi\""),
        "reassignedToName": m67,
        "reassigningLoading":
            MessageLookupByLibrary.simpleMessage("Réassignation..."),
        "recover": MessageLookupByLibrary.simpleMessage("Récupérer"),
        "recoverAccount":
            MessageLookupByLibrary.simpleMessage("Récupérer un compte"),
        "recoverButton": MessageLookupByLibrary.simpleMessage("Restaurer"),
        "recoveryAccount":
            MessageLookupByLibrary.simpleMessage("Récupérer un compte"),
        "recoveryInitiated":
            MessageLookupByLibrary.simpleMessage("Récupération initiée"),
        "recoveryInitiatedDesc": m68,
        "recoveryKey": MessageLookupByLibrary.simpleMessage("Clé de secours"),
        "recoveryKeyCopiedToClipboard": MessageLookupByLibrary.simpleMessage(
            "Clé de secours copiée dans le presse-papiers"),
        "recoveryKeyOnForgotPassword": MessageLookupByLibrary.simpleMessage(
            "Si vous oubliez votre mot de passe, la seule façon de récupérer vos données sera grâce à cette clé."),
        "recoveryKeySaveDescription": MessageLookupByLibrary.simpleMessage(
            "Nous ne la stockons pas, veuillez la conserver en lieu endroit sûr."),
        "recoveryKeySuccessBody": MessageLookupByLibrary.simpleMessage(
            "Génial ! Votre clé de récupération est valide. Merci de votre vérification.\n\nN\'oubliez pas de garder votre clé de récupération sauvegardée."),
        "recoveryKeyVerified": MessageLookupByLibrary.simpleMessage(
            "Clé de récupération vérifiée"),
        "recoveryKeyVerifyReason": MessageLookupByLibrary.simpleMessage(
            "Votre clé de récupération est la seule façon de récupérer vos photos si vous oubliez votre mot de passe. Vous pouvez trouver votre clé de récupération dans Paramètres > Compte.\n\nVeuillez saisir votre clé de récupération ici pour vous assurer de l\'avoir enregistré correctement."),
        "recoveryReady": m69,
        "recoverySuccessful":
            MessageLookupByLibrary.simpleMessage("Restauration réussie !"),
        "recoveryWarning": MessageLookupByLibrary.simpleMessage(
            "Un contact de confiance tente d\'accéder à votre compte"),
        "recoveryWarningBody": m70,
        "recreatePasswordBody": MessageLookupByLibrary.simpleMessage(
            "L\'appareil actuel n\'est pas assez puissant pour vérifier votre mot de passe, mais nous pouvons le régénérer d\'une manière qui fonctionne avec tous les appareils.\n\nVeuillez vous connecter à l\'aide de votre clé de secours et régénérer votre mot de passe (vous pouvez réutiliser le même si vous le souhaitez)."),
        "recreatePasswordTitle":
            MessageLookupByLibrary.simpleMessage("Recréer le mot de passe"),
        "reddit": MessageLookupByLibrary.simpleMessage("Reddit"),
        "reenterPassword":
            MessageLookupByLibrary.simpleMessage("Ressaisir le mot de passe"),
        "reenterPin":
            MessageLookupByLibrary.simpleMessage("Ressaisir le code PIN"),
        "referFriendsAnd2xYourPlan": MessageLookupByLibrary.simpleMessage(
            "Parrainez vos ami·e·s et doublez votre stockage"),
        "referralStep1": MessageLookupByLibrary.simpleMessage(
            "1. Donnez ce code à vos ami·e·s"),
        "referralStep2": MessageLookupByLibrary.simpleMessage(
            "2. Ils souscrivent à une offre payante"),
        "referralStep3": m71,
        "referrals": MessageLookupByLibrary.simpleMessage("Parrainages"),
        "referralsAreCurrentlyPaused": MessageLookupByLibrary.simpleMessage(
            "Les recommandations sont actuellement en pause"),
        "rejectRecovery":
            MessageLookupByLibrary.simpleMessage("Rejeter la récupération"),
        "remindToEmptyDeviceTrash": MessageLookupByLibrary.simpleMessage(
            "Également vide \"récemment supprimé\" de \"Paramètres\" -> \"Stockage\" pour réclamer l\'espace libéré"),
        "remindToEmptyEnteTrash": MessageLookupByLibrary.simpleMessage(
            "Vide aussi votre \"Corbeille\" pour réclamer l\'espace libéré"),
        "remoteImages":
            MessageLookupByLibrary.simpleMessage("Images distantes"),
        "remoteThumbnails":
            MessageLookupByLibrary.simpleMessage("Miniatures distantes"),
        "remoteVideos":
            MessageLookupByLibrary.simpleMessage("Vidéos distantes"),
        "remove": MessageLookupByLibrary.simpleMessage("Supprimer"),
        "removeDuplicates":
            MessageLookupByLibrary.simpleMessage("Supprimer les doublons"),
        "removeDuplicatesDesc": MessageLookupByLibrary.simpleMessage(
            "Examinez et supprimez les fichiers étant des doublons exacts."),
        "removeFromAlbum":
            MessageLookupByLibrary.simpleMessage("Retirer de l\'album"),
        "removeFromAlbumTitle":
            MessageLookupByLibrary.simpleMessage("Retirer de l\'album ?"),
        "removeFromFavorite":
            MessageLookupByLibrary.simpleMessage("Retirer des favoris"),
        "removeInvite":
            MessageLookupByLibrary.simpleMessage("Supprimer l’Invitation"),
        "removeLink": MessageLookupByLibrary.simpleMessage("Supprimer le lien"),
        "removeParticipant":
            MessageLookupByLibrary.simpleMessage("Supprimer le participant"),
        "removeParticipantBody": m72,
        "removePersonLabel": MessageLookupByLibrary.simpleMessage(
            "Supprimer le libellé d\'une personne"),
        "removePublicLink":
            MessageLookupByLibrary.simpleMessage("Supprimer le lien public"),
        "removePublicLinks":
            MessageLookupByLibrary.simpleMessage("Supprimer les liens publics"),
        "removeShareItemsWarning": MessageLookupByLibrary.simpleMessage(
            "Certains des éléments que vous êtes en train de retirer ont été ajoutés par d\'autres personnes, vous perdrez l\'accès vers ces éléments"),
        "removeWithQuestionMark":
            MessageLookupByLibrary.simpleMessage("Enlever?"),
        "removeYourselfAsTrustedContact": MessageLookupByLibrary.simpleMessage(
            "Retirez-vous comme contact de confiance"),
        "removingFromFavorites":
            MessageLookupByLibrary.simpleMessage("Suppression des favoris…"),
        "rename": MessageLookupByLibrary.simpleMessage("Renommer"),
        "renameAlbum":
            MessageLookupByLibrary.simpleMessage("Renommer l\'album"),
        "renameFile":
            MessageLookupByLibrary.simpleMessage("Renommer le fichier"),
        "renewSubscription":
            MessageLookupByLibrary.simpleMessage("Renouveler l’abonnement"),
        "renewsOn": m73,
        "reportABug": MessageLookupByLibrary.simpleMessage("Signaler un bogue"),
        "reportBug": MessageLookupByLibrary.simpleMessage("Signaler un bogue"),
        "resendEmail":
            MessageLookupByLibrary.simpleMessage("Renvoyer l\'email"),
        "resetIgnoredFiles": MessageLookupByLibrary.simpleMessage(
            "Réinitialiser les fichiers ignorés"),
        "resetPasswordTitle": MessageLookupByLibrary.simpleMessage(
            "Réinitialiser le mot de passe"),
        "resetPerson": MessageLookupByLibrary.simpleMessage("Réinitialiser"),
        "resetToDefault": MessageLookupByLibrary.simpleMessage(
            "Réinitialiser aux valeurs par défaut"),
        "restore": MessageLookupByLibrary.simpleMessage("Restaurer"),
        "restoreToAlbum":
            MessageLookupByLibrary.simpleMessage("Restaurer vers l\'album"),
        "restoringFiles": MessageLookupByLibrary.simpleMessage(
            "Restauration des fichiers..."),
        "resumableUploads": MessageLookupByLibrary.simpleMessage(
            "Reprise automatique des transferts"),
        "retry": MessageLookupByLibrary.simpleMessage("Réessayer"),
        "review": MessageLookupByLibrary.simpleMessage("Suggestions"),
        "reviewDeduplicateItems": MessageLookupByLibrary.simpleMessage(
            "Veuillez vérifier et supprimer les éléments que vous croyez dupliqués."),
        "reviewSuggestions":
            MessageLookupByLibrary.simpleMessage("Examiner les suggestions"),
        "right": MessageLookupByLibrary.simpleMessage("Droite"),
        "roadtripWithThem": m74,
        "rotate": MessageLookupByLibrary.simpleMessage("Pivoter"),
        "rotateLeft": MessageLookupByLibrary.simpleMessage("Pivoter à gauche"),
        "rotateRight":
            MessageLookupByLibrary.simpleMessage("Faire pivoter à droite"),
        "safelyStored":
            MessageLookupByLibrary.simpleMessage("Stockage sécurisé"),
        "save": MessageLookupByLibrary.simpleMessage("Sauvegarder"),
        "saveChangesBeforeLeavingQuestion":
            MessageLookupByLibrary.simpleMessage(
                "Enregistrer les modifications avant de quitter ?"),
        "saveCollage":
            MessageLookupByLibrary.simpleMessage("Enregistrer le collage"),
        "saveCopy":
            MessageLookupByLibrary.simpleMessage("Enregistrer une copie"),
        "saveKey": MessageLookupByLibrary.simpleMessage("Enregistrer la clé"),
        "savePerson":
            MessageLookupByLibrary.simpleMessage("Enregistrer la personne"),
        "saveYourRecoveryKeyIfYouHaventAlready":
            MessageLookupByLibrary.simpleMessage(
                "Enregistrez votre clé de récupération si vous ne l\'avez pas déjà fait"),
        "saving": MessageLookupByLibrary.simpleMessage("Enregistrement..."),
        "savingEdits": MessageLookupByLibrary.simpleMessage(
            "Enregistrement des modifications..."),
        "scanCode": MessageLookupByLibrary.simpleMessage("Scanner le code"),
        "scanThisBarcodeWithnyourAuthenticatorApp":
            MessageLookupByLibrary.simpleMessage(
                "Scannez ce code-barres avec\nvotre application d\'authentification"),
        "search": MessageLookupByLibrary.simpleMessage("Rechercher"),
        "searchAlbumsEmptySection":
            MessageLookupByLibrary.simpleMessage("Albums"),
        "searchByAlbumNameHint":
            MessageLookupByLibrary.simpleMessage("Nom de l\'album"),
        "searchByExamples": MessageLookupByLibrary.simpleMessage(
            "• Noms d\'albums (par exemple \"Caméra\")\n• Types de fichiers (par exemple \"Vidéos\", \".gif\")\n• Années et mois (par exemple \"2022\", \"Janvier\")\n• Vacances (par exemple \"Noël\")\n• Descriptions de photos (par exemple \"#fun\")"),
        "searchCaptionEmptySection": MessageLookupByLibrary.simpleMessage(
            "Ajoutez des descriptions comme \"#trip\" dans les infos photo pour les retrouver ici plus rapidement"),
        "searchDatesEmptySection": MessageLookupByLibrary.simpleMessage(
            "Recherche par date, mois ou année"),
        "searchDiscoverEmptySection": MessageLookupByLibrary.simpleMessage(
            "Les images seront affichées ici une fois le traitement terminé"),
        "searchFaceEmptySection": MessageLookupByLibrary.simpleMessage(
            "Les personnes seront affichées ici une fois l\'indexation terminée"),
        "searchFileTypesAndNamesEmptySection":
            MessageLookupByLibrary.simpleMessage("Types et noms de fichiers"),
        "searchHint1": MessageLookupByLibrary.simpleMessage(
            "Recherche rapide, sur l\'appareil"),
        "searchHint2": MessageLookupByLibrary.simpleMessage(
            "Dates des photos, descriptions"),
        "searchHint3": MessageLookupByLibrary.simpleMessage(
            "Albums, noms de fichiers et types"),
        "searchHint4": MessageLookupByLibrary.simpleMessage("Emplacement"),
        "searchHint5": MessageLookupByLibrary.simpleMessage(
            "Bientôt: Visages & recherche magique ✨"),
        "searchLocationEmptySection": MessageLookupByLibrary.simpleMessage(
            "Grouper les photos qui sont prises dans un certain angle d\'une photo"),
        "searchPeopleEmptySection": MessageLookupByLibrary.simpleMessage(
            "Invitez quelqu\'un·e et vous verrez ici toutes les photos partagées"),
        "searchPersonsEmptySection": MessageLookupByLibrary.simpleMessage(
            "Les personnes seront affichées ici une fois le traitement terminé"),
        "searchResultCount": m75,
        "searchSectionsLengthMismatch": m76,
        "security": MessageLookupByLibrary.simpleMessage("Sécurité"),
        "seePublicAlbumLinksInApp": MessageLookupByLibrary.simpleMessage(
            "Ouvrir les liens des albums publics dans l\'application"),
        "selectALocation":
            MessageLookupByLibrary.simpleMessage("Sélectionnez un emplacement"),
        "selectALocationFirst": MessageLookupByLibrary.simpleMessage(
            "Sélectionnez d\'abord un emplacement"),
        "selectAlbum":
            MessageLookupByLibrary.simpleMessage("Sélectionner album"),
        "selectAll": MessageLookupByLibrary.simpleMessage("Tout sélectionner"),
        "selectAllShort": MessageLookupByLibrary.simpleMessage("Tout"),
        "selectCoverPhoto": MessageLookupByLibrary.simpleMessage(
            "Sélectionnez la photo de couverture"),
        "selectDate":
            MessageLookupByLibrary.simpleMessage("Sélectionner la date"),
        "selectFoldersForBackup":
            MessageLookupByLibrary.simpleMessage("Dossiers à sauvegarder"),
        "selectItemsToAdd": MessageLookupByLibrary.simpleMessage(
            "Sélectionner les éléments à ajouter"),
        "selectLanguage":
            MessageLookupByLibrary.simpleMessage("Sélectionnez une langue"),
        "selectMailApp": MessageLookupByLibrary.simpleMessage(
            "Sélectionnez l\'application mail"),
        "selectMorePhotos":
            MessageLookupByLibrary.simpleMessage("Sélectionner plus de photos"),
        "selectOneDateAndTime": MessageLookupByLibrary.simpleMessage(
            "Sélectionner une date et une heure"),
        "selectOneDateAndTimeForAll": MessageLookupByLibrary.simpleMessage(
            "Sélectionnez une date et une heure pour tous"),
        "selectPersonToLink": MessageLookupByLibrary.simpleMessage(
            "Sélectionnez la personne à associer"),
        "selectReason":
            MessageLookupByLibrary.simpleMessage("Sélectionnez une raison"),
        "selectStartOfRange": MessageLookupByLibrary.simpleMessage(
            "Sélectionner le début de la plage"),
        "selectTime":
            MessageLookupByLibrary.simpleMessage("Sélectionner l\'heure"),
        "selectYourFace":
            MessageLookupByLibrary.simpleMessage("Sélectionnez votre visage"),
        "selectYourPlan":
            MessageLookupByLibrary.simpleMessage("Sélectionner votre offre"),
        "selectedFilesAreNotOnEnte": MessageLookupByLibrary.simpleMessage(
            "Les fichiers sélectionnés ne sont pas sur Ente"),
        "selectedFoldersWillBeEncryptedAndBackedUp":
            MessageLookupByLibrary.simpleMessage(
                "Les dossiers sélectionnés seront chiffrés et sauvegardés"),
        "selectedItemsWillBeDeletedFromAllAlbumsAndMoved":
            MessageLookupByLibrary.simpleMessage(
                "Les éléments sélectionnés seront supprimés de tous les albums et déplacés dans la corbeille."),
        "selectedItemsWillBeRemovedFromThisPerson":
            MessageLookupByLibrary.simpleMessage(
                "Les éléments sélectionnés seront retirés de cette personne, mais pas supprimés de votre bibliothèque."),
        "selectedPhotos": m77,
        "selectedPhotosWithYours": m78,
        "selfiesWithThem": m79,
        "send": MessageLookupByLibrary.simpleMessage("Envoyer"),
        "sendEmail": MessageLookupByLibrary.simpleMessage("Envoyer un e-mail"),
        "sendInvite":
            MessageLookupByLibrary.simpleMessage("Envoyer Invitations"),
        "sendLink": MessageLookupByLibrary.simpleMessage("Envoyer le lien"),
        "serverEndpoint": MessageLookupByLibrary.simpleMessage(
            "Point de terminaison serveur"),
        "sessionExpired":
            MessageLookupByLibrary.simpleMessage("Session expirée"),
        "sessionIdMismatch": MessageLookupByLibrary.simpleMessage(
            "Incompatibilité de l\'ID de session"),
        "setAPassword":
            MessageLookupByLibrary.simpleMessage("Définir un mot de passe"),
        "setAs": MessageLookupByLibrary.simpleMessage("Définir comme"),
        "setCover":
            MessageLookupByLibrary.simpleMessage("Définir la couverture"),
        "setLabel": MessageLookupByLibrary.simpleMessage("Définir"),
        "setNewPassword": MessageLookupByLibrary.simpleMessage(
            "Définir un nouveau mot de passe"),
        "setNewPin":
            MessageLookupByLibrary.simpleMessage("Définir un nouveau code PIN"),
        "setPasswordTitle":
            MessageLookupByLibrary.simpleMessage("Définir le mot de passe"),
        "setRadius": MessageLookupByLibrary.simpleMessage("Définir le rayon"),
        "setupComplete":
            MessageLookupByLibrary.simpleMessage("Configuration terminée"),
        "share": MessageLookupByLibrary.simpleMessage("Partager"),
        "shareALink": MessageLookupByLibrary.simpleMessage("Partager le lien"),
        "shareAlbumHint": MessageLookupByLibrary.simpleMessage(
            "Ouvrez un album et appuyez sur le bouton de partage en haut à droite pour le partager."),
        "shareAnAlbumNow": MessageLookupByLibrary.simpleMessage(
            "Partagez un album maintenant"),
        "shareLink": MessageLookupByLibrary.simpleMessage("Partager le lien"),
        "shareMyVerificationID": m80,
        "shareOnlyWithThePeopleYouWant": MessageLookupByLibrary.simpleMessage(
            "Partagez uniquement avec les personnes que vous souhaitez"),
        "shareTextConfirmOthersVerificationID": m81,
        "shareTextRecommendUsingEnte": MessageLookupByLibrary.simpleMessage(
            "Téléchargez Ente pour pouvoir facilement partager des photos et vidéos en qualité originale\n\nhttps://ente.io"),
        "shareTextReferralCode": m82,
        "shareWithNonenteUsers": MessageLookupByLibrary.simpleMessage(
            "Partager avec des utilisateurs non-Ente"),
        "shareWithPeopleSectionTitle": m83,
        "shareYourFirstAlbum": MessageLookupByLibrary.simpleMessage(
            "Partagez votre premier album"),
        "sharedAlbumSectionDescription": MessageLookupByLibrary.simpleMessage(
            "Créez des albums partagés et collaboratifs avec d\'autres utilisateurs de Ente, y compris des utilisateurs ayant des plans gratuits."),
        "sharedByMe": MessageLookupByLibrary.simpleMessage("Partagé par moi"),
        "sharedByYou": MessageLookupByLibrary.simpleMessage("Partagé par vous"),
        "sharedPhotoNotifications":
            MessageLookupByLibrary.simpleMessage("Nouvelles photos partagées"),
        "sharedPhotoNotificationsExplanation": MessageLookupByLibrary.simpleMessage(
            "Recevoir des notifications quand quelqu\'un·e ajoute une photo à un album partagé dont vous faites partie"),
        "sharedWith": m84,
        "sharedWithMe":
            MessageLookupByLibrary.simpleMessage("Partagés avec moi"),
        "sharedWithYou":
            MessageLookupByLibrary.simpleMessage("Partagé avec vous"),
        "sharing": MessageLookupByLibrary.simpleMessage("Partage..."),
        "shiftDatesAndTime":
            MessageLookupByLibrary.simpleMessage("Dates et heure de décalage"),
        "showMemories":
            MessageLookupByLibrary.simpleMessage("Afficher les souvenirs"),
        "showPerson":
            MessageLookupByLibrary.simpleMessage("Montrer la personne"),
        "signOutFromOtherDevices": MessageLookupByLibrary.simpleMessage(
            "Se déconnecter d\'autres appareils"),
        "signOutOtherBody": MessageLookupByLibrary.simpleMessage(
            "Si vous pensez que quelqu\'un peut connaître votre mot de passe, vous pouvez forcer tous les autres appareils utilisant votre compte à se déconnecter."),
        "signOutOtherDevices": MessageLookupByLibrary.simpleMessage(
            "Déconnecter les autres appareils"),
        "signUpTerms": MessageLookupByLibrary.simpleMessage(
            "J\'accepte les <u-terms>conditions d\'utilisation</u-terms> et la <u-policy>politique de confidentialité</u-policy>"),
        "singleFileDeleteFromDevice": m85,
        "singleFileDeleteHighlight": MessageLookupByLibrary.simpleMessage(
            "Elle sera supprimée de tous les albums."),
        "singleFileInBothLocalAndRemote": m86,
        "singleFileInRemoteOnly": m87,
        "skip": MessageLookupByLibrary.simpleMessage("Ignorer"),
        "social": MessageLookupByLibrary.simpleMessage("Retrouvez nous"),
        "someItemsAreInBothEnteAndYourDevice":
            MessageLookupByLibrary.simpleMessage(
                "Certains éléments sont à la fois sur Ente et votre appareil."),
        "someOfTheFilesYouAreTryingToDeleteAre":
            MessageLookupByLibrary.simpleMessage(
                "Certains des fichiers que vous essayez de supprimer ne sont disponibles que sur votre appareil et ne peuvent pas être récupérés s\'ils sont supprimés"),
        "someoneSharingAlbumsWithYouShouldSeeTheSameId":
            MessageLookupByLibrary.simpleMessage(
                "Quelqu\'un qui partage des albums avec vous devrait voir le même ID sur son appareil."),
        "somethingWentWrong":
            MessageLookupByLibrary.simpleMessage("Un problème est survenu"),
        "somethingWentWrongPleaseTryAgain":
            MessageLookupByLibrary.simpleMessage(
                "Quelque chose s\'est mal passé, veuillez recommencer"),
        "sorry": MessageLookupByLibrary.simpleMessage("Désolé"),
        "sorryCouldNotAddToFavorites": MessageLookupByLibrary.simpleMessage(
            "Désolé, impossible d\'ajouter aux favoris !"),
        "sorryCouldNotRemoveFromFavorites":
            MessageLookupByLibrary.simpleMessage(
                "Désolé, impossible de supprimer des favoris !"),
        "sorryTheCodeYouveEnteredIsIncorrect":
            MessageLookupByLibrary.simpleMessage(
                "Le code que vous avez saisi est incorrect"),
        "sorryWeCouldNotGenerateSecureKeysOnThisDevicennplease":
            MessageLookupByLibrary.simpleMessage(
                "Désolé, nous n\'avons pas pu générer de clés sécurisées sur cet appareil.\n\nVeuillez vous inscrire depuis un autre appareil."),
        "sort": MessageLookupByLibrary.simpleMessage("Trier"),
        "sortAlbumsBy": MessageLookupByLibrary.simpleMessage("Trier par"),
        "sortNewestFirst":
            MessageLookupByLibrary.simpleMessage("Plus récent en premier"),
        "sortOldestFirst":
            MessageLookupByLibrary.simpleMessage("Plus ancien en premier"),
        "sparkleSuccess": MessageLookupByLibrary.simpleMessage("✨ Succès"),
        "sportsWithThem": m88,
        "spotlightOnThem": m89,
        "spotlightOnYourself":
            MessageLookupByLibrary.simpleMessage("Éclairage sur vous-même"),
        "startAccountRecoveryTitle":
            MessageLookupByLibrary.simpleMessage("Démarrer la récupération"),
        "startBackup":
            MessageLookupByLibrary.simpleMessage("Démarrer la sauvegarde"),
        "status": MessageLookupByLibrary.simpleMessage("État"),
        "stopCastingBody": MessageLookupByLibrary.simpleMessage(
            "Voulez-vous arrêter la diffusion ?"),
        "stopCastingTitle":
            MessageLookupByLibrary.simpleMessage("Arrêter la diffusion"),
        "storage": MessageLookupByLibrary.simpleMessage("Stockage"),
        "storageBreakupFamily": MessageLookupByLibrary.simpleMessage("Famille"),
        "storageBreakupYou": MessageLookupByLibrary.simpleMessage("Vous"),
        "storageInGB": m90,
        "storageLimitExceeded":
            MessageLookupByLibrary.simpleMessage("Limite de stockage atteinte"),
        "storageUsageInfo": m91,
        "streamDetails":
            MessageLookupByLibrary.simpleMessage("Détails du stream"),
        "strongStrength": MessageLookupByLibrary.simpleMessage("Forte"),
        "subAlreadyLinkedErrMessage": m92,
        "subWillBeCancelledOn": m93,
        "subscribe": MessageLookupByLibrary.simpleMessage("S\'abonner"),
        "subscribeToEnableSharing": MessageLookupByLibrary.simpleMessage(
            "Vous avez besoin d\'un abonnement payant actif pour activer le partage."),
        "subscription": MessageLookupByLibrary.simpleMessage("Abonnement"),
        "success": MessageLookupByLibrary.simpleMessage("Succès"),
        "successfullyArchived":
            MessageLookupByLibrary.simpleMessage("Archivé avec succès"),
        "successfullyHid":
            MessageLookupByLibrary.simpleMessage("Masquage réussi"),
        "successfullyUnarchived":
            MessageLookupByLibrary.simpleMessage("Désarchivé avec succès"),
        "successfullyUnhid":
            MessageLookupByLibrary.simpleMessage("Masquage réussi"),
        "suggestFeatures":
            MessageLookupByLibrary.simpleMessage("Suggérer une fonctionnalité"),
        "sunrise": MessageLookupByLibrary.simpleMessage("À l\'horizon"),
        "support": MessageLookupByLibrary.simpleMessage("Support"),
        "syncProgress": m94,
        "syncStopped":
            MessageLookupByLibrary.simpleMessage("Synchronisation arrêtée ?"),
        "syncing": MessageLookupByLibrary.simpleMessage(
            "En cours de synchronisation..."),
        "systemTheme": MessageLookupByLibrary.simpleMessage("Système"),
        "tapToCopy": MessageLookupByLibrary.simpleMessage("taper pour copier"),
        "tapToEnterCode":
            MessageLookupByLibrary.simpleMessage("Appuyez pour entrer le code"),
        "tapToUnlock":
            MessageLookupByLibrary.simpleMessage("Appuyer pour déverrouiller"),
        "tapToUpload":
            MessageLookupByLibrary.simpleMessage("Appuyer pour envoyer"),
        "tapToUploadIsIgnoredDue": m95,
        "tempErrorContactSupportIfPersists": MessageLookupByLibrary.simpleMessage(
            "Il semble qu\'une erreur s\'est produite. Veuillez réessayer après un certain temps. Si l\'erreur persiste, veuillez contacter notre équipe d\'assistance."),
        "terminate": MessageLookupByLibrary.simpleMessage("Se déconnecter"),
        "terminateSession":
            MessageLookupByLibrary.simpleMessage("Se déconnecter ?"),
        "terms": MessageLookupByLibrary.simpleMessage("Conditions"),
        "termsOfServicesTitle":
            MessageLookupByLibrary.simpleMessage("Conditions d\'utilisation"),
        "thankYou": MessageLookupByLibrary.simpleMessage("Merci"),
        "thankYouForSubscribing":
            MessageLookupByLibrary.simpleMessage("Merci de vous être abonné !"),
        "theDownloadCouldNotBeCompleted": MessageLookupByLibrary.simpleMessage(
            "Le téléchargement n\'a pas pu être terminé"),
        "theLinkYouAreTryingToAccessHasExpired":
            MessageLookupByLibrary.simpleMessage(
                "Le lien que vous essayez d\'accéder a expiré."),
        "theRecoveryKeyYouEnteredIsIncorrect":
            MessageLookupByLibrary.simpleMessage(
                "La clé de récupération que vous avez entrée est incorrecte"),
        "theme": MessageLookupByLibrary.simpleMessage("Thème"),
        "theseItemsWillBeDeletedFromYourDevice":
            MessageLookupByLibrary.simpleMessage(
                "Ces éléments seront supprimés de votre appareil."),
        "theyAlsoGetXGb": m96,
        "theyWillBeDeletedFromAllAlbums": MessageLookupByLibrary.simpleMessage(
            "Ils seront supprimés de tous les albums."),
        "thisActionCannotBeUndone": MessageLookupByLibrary.simpleMessage(
            "Cette action ne peut pas être annulée"),
        "thisAlbumAlreadyHDACollaborativeLink":
            MessageLookupByLibrary.simpleMessage(
                "Cet album a déjà un lien collaboratif"),
        "thisCanBeUsedToRecoverYourAccountIfYou":
            MessageLookupByLibrary.simpleMessage(
                "Cela peut être utilisé pour récupérer votre compte si vous perdez votre deuxième facteur"),
        "thisDevice": MessageLookupByLibrary.simpleMessage("Cet appareil"),
        "thisEmailIsAlreadyInUse": MessageLookupByLibrary.simpleMessage(
            "Cette adresse mail est déjà utilisé"),
        "thisImageHasNoExifData": MessageLookupByLibrary.simpleMessage(
            "Cette image n\'a pas de données exif"),
        "thisIsMeExclamation":
            MessageLookupByLibrary.simpleMessage("C\'est moi !"),
        "thisIsPersonVerificationId": m97,
        "thisIsYourVerificationId": MessageLookupByLibrary.simpleMessage(
            "Ceci est votre ID de vérification"),
        "thisWeekThroughTheYears": MessageLookupByLibrary.simpleMessage(
            "Cette semaine au fil des années"),
<<<<<<< HEAD
=======
        "thisWeekXYearsAgo": m98,
>>>>>>> 0d660f23
        "thisWillLogYouOutOfTheFollowingDevice":
            MessageLookupByLibrary.simpleMessage(
                "Cela vous déconnectera de l\'appareil suivant :"),
        "thisWillLogYouOutOfThisDevice": MessageLookupByLibrary.simpleMessage(
            "Cela vous déconnectera de cet appareil !"),
        "thisWillMakeTheDateAndTimeOfAllSelected":
            MessageLookupByLibrary.simpleMessage(
                "Cela rendra la date et l\'heure identique à toutes les photos sélectionnées."),
        "thisWillRemovePublicLinksOfAllSelectedQuickLinks":
            MessageLookupByLibrary.simpleMessage(
                "Ceci supprimera les liens publics de tous les liens rapides sélectionnés."),
        "throughTheYears": m99,
        "toEnableAppLockPleaseSetupDevicePasscodeOrScreen":
            MessageLookupByLibrary.simpleMessage(
                "Pour activer le verrouillage de l\'application vous devez configurer le code d\'accès de l\'appareil ou le verrouillage de l\'écran dans les paramètres de votre système."),
        "toHideAPhotoOrVideo": MessageLookupByLibrary.simpleMessage(
            "Pour masquer une photo ou une vidéo:"),
        "toResetVerifyEmail": MessageLookupByLibrary.simpleMessage(
            "Pour réinitialiser votre mot de passe, vérifiez d\'abord votre email."),
        "todaysLogs": MessageLookupByLibrary.simpleMessage("Journaux du jour"),
        "tooManyIncorrectAttempts": MessageLookupByLibrary.simpleMessage(
            "Trop de tentatives incorrectes"),
        "total": MessageLookupByLibrary.simpleMessage("total"),
        "totalSize": MessageLookupByLibrary.simpleMessage("Taille totale"),
        "trash": MessageLookupByLibrary.simpleMessage("Corbeille"),
        "trashDaysLeft": m100,
        "trim": MessageLookupByLibrary.simpleMessage("Recadrer"),
        "tripInYear": m101,
        "tripToLocation": m102,
        "trustedContacts":
            MessageLookupByLibrary.simpleMessage("Contacts de confiance"),
        "trustedInviteBody": m103,
        "tryAgain": MessageLookupByLibrary.simpleMessage("Réessayer"),
        "turnOnBackupForAutoUpload": MessageLookupByLibrary.simpleMessage(
            "Activez la sauvegarde pour charger automatiquement sur Ente les fichiers ajoutés à ce dossier de l\'appareil."),
        "twitter": MessageLookupByLibrary.simpleMessage("Twitter"),
        "twoMonthsFreeOnYearlyPlans": MessageLookupByLibrary.simpleMessage(
            "2 mois gratuits sur les forfaits annuels"),
        "twofactor": MessageLookupByLibrary.simpleMessage(
            "Authentification à deux facteurs (A2F)"),
        "twofactorAuthenticationHasBeenDisabled":
            MessageLookupByLibrary.simpleMessage(
                "L\'authentification à deux facteurs a été désactivée"),
        "twofactorAuthenticationPageTitle":
            MessageLookupByLibrary.simpleMessage(
                "Authentification à deux facteurs (A2F)"),
        "twofactorAuthenticationSuccessfullyReset":
            MessageLookupByLibrary.simpleMessage(
                "L\'authentification à deux facteurs a été réinitialisée avec succès "),
        "twofactorSetup": MessageLookupByLibrary.simpleMessage(
            "Configuration de l\'authentification à deux facteurs"),
        "typeOfGallerGallerytypeIsNotSupportedForRename": m104,
        "unarchive": MessageLookupByLibrary.simpleMessage("Désarchiver"),
        "unarchiveAlbum":
            MessageLookupByLibrary.simpleMessage("Désarchiver l\'album"),
        "unarchiving":
            MessageLookupByLibrary.simpleMessage("Désarchivage en cours..."),
        "unavailableReferralCode": MessageLookupByLibrary.simpleMessage(
            "Désolé, ce code n\'est pas disponible."),
        "uncategorized":
            MessageLookupByLibrary.simpleMessage("Aucune catégorie"),
        "unhide": MessageLookupByLibrary.simpleMessage("Dévoiler"),
        "unhideToAlbum":
            MessageLookupByLibrary.simpleMessage("Afficher dans l\'album"),
        "unhiding":
            MessageLookupByLibrary.simpleMessage("Démasquage en cours..."),
        "unhidingFilesToAlbum": MessageLookupByLibrary.simpleMessage(
            "Démasquage des fichiers vers l\'album"),
        "unlock": MessageLookupByLibrary.simpleMessage("Déverrouiller"),
        "unpinAlbum":
            MessageLookupByLibrary.simpleMessage("Désépingler l\'album"),
        "unselectAll":
            MessageLookupByLibrary.simpleMessage("Désélectionner tout"),
        "update": MessageLookupByLibrary.simpleMessage("Mise à jour"),
        "updateAvailable": MessageLookupByLibrary.simpleMessage(
            "Une mise à jour est disponible"),
        "updatingFolderSelection": MessageLookupByLibrary.simpleMessage(
            "Mise à jour de la sélection du dossier..."),
        "upgrade": MessageLookupByLibrary.simpleMessage("Améliorer"),
        "uploadIsIgnoredDueToIgnorereason": m105,
        "uploadingFilesToAlbum": MessageLookupByLibrary.simpleMessage(
            "Envoi des fichiers vers l\'album..."),
        "uploadingMultipleMemories": m106,
        "uploadingSingleMemory": MessageLookupByLibrary.simpleMessage(
            "Sauvegarde d\'un souvenir..."),
        "upto50OffUntil4thDec": MessageLookupByLibrary.simpleMessage(
            "Jusqu\'à 50% de réduction, jusqu\'au 4ème déc."),
        "usableReferralStorageInfo": MessageLookupByLibrary.simpleMessage(
            "Le stockage gratuit possible est limité par votre offre actuelle. Vous pouvez au maximum doubler votre espace de stockage gratuitement, le stockage supplémentaire deviendra donc automatiquement utilisable lorsque vous mettrez à niveau votre offre."),
        "useAsCover":
            MessageLookupByLibrary.simpleMessage("Utiliser comme couverture"),
        "useDifferentPlayerInfo": MessageLookupByLibrary.simpleMessage(
            "Vous avez des difficultés pour lire cette vidéo ? Appuyez longuement ici pour essayer un autre lecteur."),
        "usePublicLinksForPeopleNotOnEnte": MessageLookupByLibrary.simpleMessage(
            "Utilisez des liens publics pour les personnes qui ne sont pas sur Ente"),
        "useRecoveryKey":
            MessageLookupByLibrary.simpleMessage("Utiliser la clé de secours"),
        "useSelectedPhoto": MessageLookupByLibrary.simpleMessage(
            "Utiliser la photo sélectionnée"),
        "usedSpace": MessageLookupByLibrary.simpleMessage("Stockage utilisé"),
        "validTill": m107,
        "verificationFailedPleaseTryAgain":
            MessageLookupByLibrary.simpleMessage(
                "La vérification a échouée, veuillez réessayer"),
        "verificationId":
            MessageLookupByLibrary.simpleMessage("ID de vérification"),
        "verify": MessageLookupByLibrary.simpleMessage("Vérifier"),
        "verifyEmail":
            MessageLookupByLibrary.simpleMessage("Vérifier l\'email"),
        "verifyEmailID": m108,
        "verifyIDLabel": MessageLookupByLibrary.simpleMessage("Vérifier"),
        "verifyPasskey":
            MessageLookupByLibrary.simpleMessage("Vérifier la clé de sécurité"),
        "verifyPassword":
            MessageLookupByLibrary.simpleMessage("Vérifier le mot de passe"),
        "verifying":
            MessageLookupByLibrary.simpleMessage("Validation en cours..."),
        "verifyingRecoveryKey": MessageLookupByLibrary.simpleMessage(
            "Vérification de la clé de récupération..."),
        "videoInfo": MessageLookupByLibrary.simpleMessage("Informations vidéo"),
        "videoSmallCase": MessageLookupByLibrary.simpleMessage("vidéo"),
        "videoStreaming":
            MessageLookupByLibrary.simpleMessage("Streaming vidéo"),
        "videos": MessageLookupByLibrary.simpleMessage("Vidéos"),
        "viewActiveSessions": MessageLookupByLibrary.simpleMessage(
            "Afficher les connexions actives"),
        "viewAddOnButton": MessageLookupByLibrary.simpleMessage(
            "Afficher les modules complémentaires"),
        "viewAll": MessageLookupByLibrary.simpleMessage("Tout afficher"),
        "viewAllExifData": MessageLookupByLibrary.simpleMessage(
            "Visualiser toutes les données EXIF"),
        "viewLargeFiles":
            MessageLookupByLibrary.simpleMessage("Fichiers volumineux"),
        "viewLargeFilesDesc": MessageLookupByLibrary.simpleMessage(
            "Affichez les fichiers qui consomment le plus de stockage."),
        "viewLogs":
            MessageLookupByLibrary.simpleMessage("Afficher les journaux"),
        "viewRecoveryKey":
            MessageLookupByLibrary.simpleMessage("Voir la clé de récupération"),
        "viewer": MessageLookupByLibrary.simpleMessage("Observateur"),
        "visitWebToManage": MessageLookupByLibrary.simpleMessage(
            "Vous pouvez gérer votre abonnement sur web.ente.io"),
        "waitingForVerification": MessageLookupByLibrary.simpleMessage(
            "En attente de vérification..."),
        "waitingForWifi": MessageLookupByLibrary.simpleMessage(
            "En attente de connexion Wi-Fi..."),
        "warning": MessageLookupByLibrary.simpleMessage("Attention"),
        "weAreOpenSource":
            MessageLookupByLibrary.simpleMessage("Nous sommes open source !"),
        "weDontSupportEditingPhotosAndAlbumsThatYouDont":
            MessageLookupByLibrary.simpleMessage(
                "Nous ne prenons pas en charge l\'édition des photos et des albums que vous ne possédez pas encore"),
        "weHaveSendEmailTo": m110,
        "weakStrength": MessageLookupByLibrary.simpleMessage("Securité Faible"),
        "welcomeBack": MessageLookupByLibrary.simpleMessage("Bienvenue !"),
        "whatsNew": MessageLookupByLibrary.simpleMessage("Nouveautés"),
        "whyAddTrustContact": MessageLookupByLibrary.simpleMessage(
            "Un contact de confiance peut vous aider à récupérer vos données."),
        "yearShort": MessageLookupByLibrary.simpleMessage("an"),
        "yearly": MessageLookupByLibrary.simpleMessage("Annuel"),
        "yearsAgo": m111,
        "yes": MessageLookupByLibrary.simpleMessage("Oui"),
        "yesCancel": MessageLookupByLibrary.simpleMessage("Oui, annuler"),
        "yesConvertToViewer": MessageLookupByLibrary.simpleMessage(
            "Oui, convertir en observateur"),
        "yesDelete": MessageLookupByLibrary.simpleMessage("Oui, supprimer"),
        "yesDiscardChanges": MessageLookupByLibrary.simpleMessage(
            "Oui, ignorer les modifications"),
        "yesLogout":
            MessageLookupByLibrary.simpleMessage("Oui, se déconnecter"),
        "yesRemove": MessageLookupByLibrary.simpleMessage("Oui, supprimer"),
        "yesRenew": MessageLookupByLibrary.simpleMessage("Oui, renouveler"),
        "yesResetPerson": MessageLookupByLibrary.simpleMessage(
            "Oui, réinitialiser la personne"),
        "you": MessageLookupByLibrary.simpleMessage("Vous"),
        "youAndThem": m112,
        "youAreOnAFamilyPlan": MessageLookupByLibrary.simpleMessage(
            "Vous êtes sur un plan familial !"),
        "youAreOnTheLatestVersion": MessageLookupByLibrary.simpleMessage(
            "Vous êtes sur la dernière version"),
        "youCanAtMaxDoubleYourStorage": MessageLookupByLibrary.simpleMessage(
            "* Vous pouvez au maximum doubler votre espace de stockage"),
        "youCanManageYourLinksInTheShareTab":
            MessageLookupByLibrary.simpleMessage(
                "Vous pouvez gérer vos liens dans l\'onglet Partage."),
        "youCanTrySearchingForADifferentQuery":
            MessageLookupByLibrary.simpleMessage(
                "Vous pouvez essayer de rechercher une autre requête."),
        "youCannotDowngradeToThisPlan": MessageLookupByLibrary.simpleMessage(
            "Vous ne pouvez pas rétrograder vers cette offre"),
        "youCannotShareWithYourself": MessageLookupByLibrary.simpleMessage(
            "Vous ne pouvez pas partager avec vous-même"),
        "youDontHaveAnyArchivedItems": MessageLookupByLibrary.simpleMessage(
            "Vous n\'avez aucun élément archivé."),
        "youHaveSuccessfullyFreedUp": m113,
        "yourAccountHasBeenDeleted":
            MessageLookupByLibrary.simpleMessage("Votre compte a été supprimé"),
        "yourMap": MessageLookupByLibrary.simpleMessage("Votre carte"),
        "yourPlanWasSuccessfullyDowngraded":
            MessageLookupByLibrary.simpleMessage(
                "Votre plan a été rétrogradé avec succès"),
        "yourPlanWasSuccessfullyUpgraded": MessageLookupByLibrary.simpleMessage(
            "Votre offre a été mise à jour avec succès"),
        "yourPurchaseWasSuccessful": MessageLookupByLibrary.simpleMessage(
            "Votre achat a été effectué avec succès"),
        "yourStorageDetailsCouldNotBeFetched":
            MessageLookupByLibrary.simpleMessage(
                "Vos informations de stockage n\'ont pas pu être récupérées"),
        "yourSubscriptionHasExpired":
            MessageLookupByLibrary.simpleMessage("Votre abonnement a expiré"),
        "yourSubscriptionWasUpdatedSuccessfully":
            MessageLookupByLibrary.simpleMessage(
                "Votre abonnement a été mis à jour avec succès"),
        "yourVerificationCodeHasExpired": MessageLookupByLibrary.simpleMessage(
            "Votre code de vérification a expiré"),
        "youveNoDuplicateFilesThatCanBeCleared":
            MessageLookupByLibrary.simpleMessage(
                "Vous n\'avez aucun fichier dupliqué pouvant être nettoyé"),
        "youveNoFilesInThisAlbumThatCanBeDeleted":
            MessageLookupByLibrary.simpleMessage(
                "Vous n\'avez pas de fichiers dans cet album qui peuvent être supprimés"),
        "zoomOutToSeePhotos": MessageLookupByLibrary.simpleMessage(
            "Zoom en arrière pour voir les photos")
      };
}<|MERGE_RESOLUTION|>--- conflicted
+++ resolved
@@ -255,14 +255,7 @@
 
   static String m97(email) => "Ceci est l\'ID de vérification de ${email}";
 
-<<<<<<< HEAD
-  static String m98(dateFormat) => "${dateFormat} au fil des années";
-=======
-  static String m98(count) =>
-      "${Intl.plural(count, one: 'Cette semaine, ${count} il y a l\'année', other: 'Cette semaine, ${count} il y a des années')}";
-
   static String m99(dateFormat) => "${dateFormat} au fil des années";
->>>>>>> 0d660f23
 
   static String m100(count) =>
       "${Intl.plural(count, zero: 'Bientôt', one: '1 jour', other: '${count} jours')}";
@@ -2039,10 +2032,6 @@
             "Ceci est votre ID de vérification"),
         "thisWeekThroughTheYears": MessageLookupByLibrary.simpleMessage(
             "Cette semaine au fil des années"),
-<<<<<<< HEAD
-=======
-        "thisWeekXYearsAgo": m98,
->>>>>>> 0d660f23
         "thisWillLogYouOutOfTheFollowingDevice":
             MessageLookupByLibrary.simpleMessage(
                 "Cela vous déconnectera de l\'appareil suivant :"),
