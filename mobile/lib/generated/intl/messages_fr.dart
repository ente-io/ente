// DO NOT EDIT. This is code generated via package:intl/generate_localized.dart
// This is a library that provides messages for a fr locale. All the
// messages from the main program should be duplicated here with the same
// function name.

// Ignore issues from commonly used lints in this file.
// ignore_for_file:unnecessary_brace_in_string_interps, unnecessary_new
// ignore_for_file:prefer_single_quotes,comment_references, directives_ordering
// ignore_for_file:annotate_overrides,prefer_generic_function_type_aliases
// ignore_for_file:unused_import, file_names, avoid_escaping_inner_quotes
// ignore_for_file:unnecessary_string_interpolations, unnecessary_string_escapes

import 'package:intl/intl.dart';
import 'package:intl/message_lookup_by_library.dart';

final messages = new MessageLookup();

typedef String MessageIfAbsent(String messageStr, List<dynamic> args);

class MessageLookup extends MessageLookupByLibrary {
  String get localeName => 'fr';

  static String m0(title) => "${title} (Moi)";

  static String m3(storageAmount, endDate) =>
      "Votre extension de ${storageAmount} est valable jusqu\'au ${endDate}";

  static String m5(emailOrName) => "Ajouté par ${emailOrName}";

  static String m6(albumName) => "Ajouté avec succès à  ${albumName}";

  static String m7(name) => "Admirant ${name}";

  static String m8(count) =>
      "${Intl.plural(count, zero: 'Aucun Participant', one: '1 Participant', other: '${count} Participants')}";

  static String m9(versionValue) => "Version : ${versionValue}";

  static String m10(freeAmount, storageUnit) =>
      "${freeAmount} ${storageUnit} libre";

  static String m11(name) => "Magnifiques vues avec ${name}";

  static String m12(paymentProvider) =>
      "Veuillez d\'abord annuler votre abonnement existant de ${paymentProvider}";

  static String m13(user) =>
      "${user} ne pourra pas ajouter plus de photos à cet album\n\nIl pourra toujours supprimer les photos existantes ajoutées par eux";

  static String m14(isFamilyMember, storageAmountInGb) =>
      "${Intl.select(isFamilyMember, {
            'true':
                'Votre famille a obtenu ${storageAmountInGb} Go jusqu\'à présent',
            'false':
                'Vous avez obtenu ${storageAmountInGb} Go jusqu\'à présent',
            'other':
                'Vous avez obtenu ${storageAmountInGb} Go jusqu\'à présent !',
          })}";

  static String m15(albumName) => "Lien collaboratif créé pour ${albumName}";

  static String m16(count) =>
      "${Intl.plural(count, zero: '0 collaborateur ajouté', one: '1 collaborateur ajouté', other: '${count} collaborateurs ajoutés')}";

  static String m17(email, numOfDays) =>
      "Vous êtes sur le point d\'ajouter ${email} en tant que contact sûr. Il pourra récupérer votre compte si vous êtes absent pendant ${numOfDays} jours.";

  static String m18(familyAdminEmail) =>
      "Veuillez contacter <green>${familyAdminEmail}</green> pour gérer votre abonnement";

  static String m19(provider) =>
      "Veuillez nous contacter à support@ente.io pour gérer votre abonnement ${provider}.";

  static String m20(endpoint) => "Connecté à ${endpoint}";

  static String m21(count) =>
      "${Intl.plural(count, one: 'Supprimer le fichier', other: 'Supprimer ${count} fichiers')}";

  static String m22(currentlyDeleting, totalCount) =>
      "Suppression de ${currentlyDeleting} / ${totalCount}";

  static String m23(albumName) =>
      "Cela supprimera le lien public pour accéder à \"${albumName}\".";

  static String m24(supportEmail) =>
      "Veuillez envoyer un e-mail à ${supportEmail} depuis votre adresse enregistrée";

  static String m25(count, storageSaved) =>
      "Vous avez nettoyé ${Intl.plural(count, one: '${count} fichier dupliqué', other: '${count} fichiers dupliqués')}, en libérant (${storageSaved}!)";

  static String m26(count, formattedSize) =>
      "${count} fichiers, ${formattedSize} chacun";

  static String m28(newEmail) => "L\'email a été changé par ${newEmail}";

  static String m29(email) => "${email} n\'a pas de compte Ente.";

  static String m30(email) =>
      "${email} n\'a pas de compte Ente.\n\nEnvoyez une invitation pour partager des photos.";

  static String m31(name) => "Embrasse ${name}";

  static String m32(text) => "Photos supplémentaires trouvées pour ${text}";

  static String m33(name) => "Fête avec ${name}";

  static String m34(count, formattedNumber) =>
      "${Intl.plural(count, one: '1 fichier sur cet appareil a été sauvegardé en toute sécurité', other: '${formattedNumber} fichiers sur cet appareil ont été sauvegardés en toute sécurité')}";

  static String m35(count, formattedNumber) =>
      "${Intl.plural(count, one: '1 fichier dans cet album a été sauvegardé en toute sécurité', other: '${formattedNumber} fichiers dans cet album ont été sauvegardés en toute sécurité')}";

  static String m36(storageAmountInGB) =>
      "${storageAmountInGB} Go chaque fois que quelqu\'un s\'inscrit à une offre payante et applique votre code";

  static String m37(endDate) => "Essai gratuit valide jusqu’au ${endDate}";

  static String m39(sizeInMBorGB) => "Libérer ${sizeInMBorGB}";

  static String m41(currentlyProcessing, totalCount) =>
      "Traitement en cours ${currentlyProcessing} / ${totalCount}";

  static String m42(name) => "Randonnée avec ${name}";

  static String m43(count) =>
      "${Intl.plural(count, one: '${count} objet', other: '${count} objets')}";

  static String m44(name) => "Dernière fois avec ${name}";

  static String m45(email) =>
      "${email} vous a invité à être un contact de confiance";

  static String m46(expiryTime) => "Le lien expirera le ${expiryTime}";

  static String m47(email) => "Associer la personne à ${email}";

  static String m48(personName, email) =>
      "Cela va associer ${personName} à ${email}";

  static String m49(count, formattedCount) =>
      "${Intl.plural(count, zero: 'aucun souvenir', one: '${formattedCount} souvenir', other: '${formattedCount} souvenirs')}";

  static String m51(albumName) => "Déplacé avec succès vers ${albumName}";

  static String m52(personName) => "Aucune suggestion pour ${personName}";

  static String m53(name) => "Pas ${name}?";

  static String m54(familyAdminEmail) =>
      "Veuillez contacter ${familyAdminEmail} pour modifier votre code.";

  static String m55(name) => "En soirée avec ${name}";

  static String m56(passwordStrengthValue) =>
      "Sécurité du mot de passe : ${passwordStrengthValue}";

  static String m57(providerName) =>
      "Veuillez contacter le support ${providerName} si vous avez été facturé";

  static String m58(name, age) => "${name} a ${age}!";

  static String m59(name, age) => "${name} aura bientôt ${age}";

  static String m60(count) =>
      "${Intl.plural(count, zero: 'No photos', one: '1 photo', other: '${count} photos')}";

  static String m62(endDate) =>
      "Essai gratuit valable jusqu\'à ${endDate}.\nVous pouvez choisir un plan payant par la suite.";

  static String m63(toEmail) => "Merci de nous envoyer un email à ${toEmail}";

  static String m64(toEmail) => "Envoyez les logs à ${toEmail}";

  static String m65(name) => "Pose avec ${name}";

  static String m66(folderName) => "Traitement de ${folderName}...";

  static String m67(storeName) => "Laissez une note sur ${storeName}";

  static String m68(name) => "Vous a réassigné à ${name}";

  static String m69(days, email) =>
      "Vous pourrez accéder au compte d\'ici ${days} jours. Une notification sera envoyée à ${email}.";

  static String m70(email) =>
      "Vous pouvez maintenant récupérer le compte de ${email} en définissant un nouveau mot de passe.";

  static String m71(email) => "${email} tente de récupérer votre compte.";

  static String m72(storageInGB) =>
      "3. Vous recevez tous les deux ${storageInGB} Go* gratuits";

  static String m73(userEmail) =>
      "${userEmail} sera retiré de cet album partagé\n\nToutes les photos ajoutées par eux seront également retirées de l\'album";

  static String m74(endDate) => "Renouvellement le ${endDate}";

  static String m75(name) => "En route avec ${name}";

  static String m76(count) =>
      "${Intl.plural(count, one: '${count} résultat trouvé', other: '${count} résultats trouvés')}";

  static String m77(snapshotLength, searchLength) =>
      "Incompatibilité de longueur des sections : ${snapshotLength} != ${searchLength}";

  static String m78(count) => "${count} sélectionné(s)";

  static String m79(count, yourCount) =>
      "${count} sélectionné(s) (${yourCount} à vous)";

  static String m80(name) => "Selfies avec ${name}";

  static String m81(verificationID) =>
      "Voici mon ID de vérification : ${verificationID} pour ente.io.";

  static String m82(verificationID) =>
      "Hé, pouvez-vous confirmer qu\'il s\'agit de votre ID de vérification ente.io : ${verificationID}";

  static String m83(referralCode, referralStorageInGB) =>
      "Code de parrainage Ente : ${referralCode} \n\nValidez le dans Paramètres → Général → Références pour obtenir ${referralStorageInGB} Go gratuitement après votre inscription à un plan payant\n\nhttps://ente.io";

  static String m84(numberOfPeople) =>
      "${Intl.plural(numberOfPeople, zero: 'Partagez avec des personnes spécifiques', one: 'Partagé avec 1 personne', other: 'Partagé avec ${numberOfPeople} personnes')}";

  static String m85(emailIDs) => "Partagé avec ${emailIDs}";

  static String m86(fileType) =>
      "Elle ${fileType} sera supprimée de votre appareil.";

  static String m87(fileType) =>
      "Cette ${fileType} est à la fois sur ente et sur votre appareil.";

  static String m88(fileType) => "Cette ${fileType} sera supprimée de l\'Ente.";

  static String m89(name) => "Sports avec ${name}";

  static String m90(name) => "Spotlight sur ${name}";

  static String m91(storageAmountInGB) => "${storageAmountInGB} Go";

  static String m92(
          usedAmount, usedStorageUnit, totalAmount, totalStorageUnit) =>
      "${usedAmount} ${usedStorageUnit} sur ${totalAmount} ${totalStorageUnit} utilisés";

  static String m93(id) =>
      "Votre ${id} est déjà lié à un autre compte Ente.\nSi vous souhaitez utiliser votre ${id} avec ce compte, veuillez contacter notre support";

  static String m94(endDate) => "Votre abonnement sera annulé le ${endDate}";

  static String m95(completed, total) =>
      "${completed}/${total} souvenirs sauvegardés";

  static String m96(ignoreReason) =>
      "Appuyer pour envoyer, l\'envoi est actuellement ignoré en raison de ${ignoreReason}";

  static String m97(storageAmountInGB) =>
      "Ils obtiennent aussi ${storageAmountInGB} Go";

  static String m98(email) => "Ceci est l\'ID de vérification de ${email}";

<<<<<<< HEAD
  static String m99(dateFormat) => "${dateFormat} au fil des années";
=======
  static String m99(count) =>
      "${Intl.plural(count, one: 'Cette semaine, ${count} il y a l\'année', other: 'Cette semaine, ${count} il y a des années')}";

  static String m100(dateFormat) => "${dateFormat} au fil des années";
>>>>>>> b0d940e6

  static String m101(count) =>
      "${Intl.plural(count, zero: 'Bientôt', one: '1 jour', other: '${count} jours')}";

  static String m102(year) => "Voyage en ${year}";

  static String m103(location) => "Voyage vers ${location}";

  static String m104(email) =>
      "Vous avez été invité(e) à être un(e) héritier(e) par ${email}.";

  static String m105(galleryType) =>
      "Les galeries de type \'${galleryType}\' ne peuvent être renommées";

  static String m106(ignoreReason) =>
      "L\'envoi est ignoré en raison de ${ignoreReason}";

  static String m107(count) => "Sauvegarde de ${count} souvenirs...";

  static String m108(endDate) => "Valable jusqu\'au ${endDate}";

  static String m109(email) => "Vérifier ${email}";

  static String m110(name) => "Voir ${name} pour délier";

  static String m112(email) =>
      "Nous avons envoyé un email à <green>${email}</green>";

  static String m113(count) =>
      "${Intl.plural(count, one: 'il y a ${count} an', other: 'il y a ${count} ans')}";

  static String m114(name) => "Vous et ${name}";

  static String m115(storageSaved) =>
      "Vous avez libéré ${storageSaved} avec succès !";

  final messages = _notInlinedMessages(_notInlinedMessages);
  static Map<String, Function> _notInlinedMessages(_) => <String, Function>{
        "aNewVersionOfEnteIsAvailable": MessageLookupByLibrary.simpleMessage(
            "Une nouvelle version de Ente est disponible."),
        "about": MessageLookupByLibrary.simpleMessage("À propos d\'Ente"),
        "acceptTrustInvite":
            MessageLookupByLibrary.simpleMessage("Accepter l\'invitation"),
        "account": MessageLookupByLibrary.simpleMessage("Compte"),
        "accountIsAlreadyConfigured": MessageLookupByLibrary.simpleMessage(
            "Le compte est déjà configuré."),
        "accountOwnerPersonAppbarTitle": m0,
        "accountWelcomeBack":
            MessageLookupByLibrary.simpleMessage("Bon retour parmi nous !"),
        "ackPasswordLostWarning": MessageLookupByLibrary.simpleMessage(
            "Je comprends que si je perds mon mot de passe, je perdrai mes données puisque mes données sont <underline>chiffrées de bout en bout</underline>."),
        "activeSessions":
            MessageLookupByLibrary.simpleMessage("Sessions actives"),
        "add": MessageLookupByLibrary.simpleMessage("Ajouter"),
        "addAName": MessageLookupByLibrary.simpleMessage("Ajouter un nom"),
        "addANewEmail":
            MessageLookupByLibrary.simpleMessage("Ajouter un nouvel email"),
        "addCollaborator":
            MessageLookupByLibrary.simpleMessage("Ajouter un collaborateur"),
        "addFiles":
            MessageLookupByLibrary.simpleMessage("Ajouter des fichiers"),
        "addFromDevice":
            MessageLookupByLibrary.simpleMessage("Ajouter depuis l\'appareil"),
        "addLocation":
            MessageLookupByLibrary.simpleMessage("Ajouter la localisation"),
        "addLocationButton": MessageLookupByLibrary.simpleMessage("Ajouter"),
        "addMore": MessageLookupByLibrary.simpleMessage("Ajouter"),
        "addName": MessageLookupByLibrary.simpleMessage("Ajouter un nom"),
        "addNameOrMerge":
            MessageLookupByLibrary.simpleMessage("Ajouter un nom ou fusionner"),
        "addNew": MessageLookupByLibrary.simpleMessage("Ajouter un nouveau"),
        "addNewPerson": MessageLookupByLibrary.simpleMessage(
            "Ajouter une nouvelle personne"),
        "addOnPageSubtitle": MessageLookupByLibrary.simpleMessage(
            "Détails des modules complémentaires"),
        "addOnValidTill": m3,
        "addOns":
            MessageLookupByLibrary.simpleMessage("Modules complémentaires"),
        "addPhotos": MessageLookupByLibrary.simpleMessage("Ajouter des photos"),
        "addSelected":
            MessageLookupByLibrary.simpleMessage("Ajouter la sélection"),
        "addToAlbum":
            MessageLookupByLibrary.simpleMessage("Ajouter à l\'album"),
        "addToEnte": MessageLookupByLibrary.simpleMessage("Ajouter à Ente"),
        "addToHiddenAlbum":
            MessageLookupByLibrary.simpleMessage("Ajouter à un album masqué"),
        "addTrustedContact": MessageLookupByLibrary.simpleMessage(
            "Ajouter un contact de confiance"),
        "addViewer":
            MessageLookupByLibrary.simpleMessage("Ajouter un observateur"),
        "addYourPhotosNow": MessageLookupByLibrary.simpleMessage(
            "Ajoutez vos photos maintenant"),
        "addedAs": MessageLookupByLibrary.simpleMessage("Ajouté comme"),
        "addedBy": m5,
        "addedSuccessfullyTo": m6,
        "addingToFavorites":
            MessageLookupByLibrary.simpleMessage("Ajout aux favoris..."),
        "admiringThem": m7,
        "advanced": MessageLookupByLibrary.simpleMessage("Avancé"),
        "advancedSettings": MessageLookupByLibrary.simpleMessage("Avancé"),
        "after1Day": MessageLookupByLibrary.simpleMessage("Après 1 jour"),
        "after1Hour": MessageLookupByLibrary.simpleMessage("Après 1 heure"),
        "after1Month": MessageLookupByLibrary.simpleMessage("Après 1 mois"),
        "after1Week": MessageLookupByLibrary.simpleMessage("Après 1 semaine"),
        "after1Year": MessageLookupByLibrary.simpleMessage("Après 1 an"),
        "albumOwner": MessageLookupByLibrary.simpleMessage("Propriétaire"),
        "albumParticipantsCount": m8,
        "albumTitle": MessageLookupByLibrary.simpleMessage("Titre de l\'album"),
        "albumUpdated":
            MessageLookupByLibrary.simpleMessage("Album mis à jour"),
        "albums": MessageLookupByLibrary.simpleMessage("Albums"),
        "allClear": MessageLookupByLibrary.simpleMessage("✨ Tout est effacé"),
        "allMemoriesPreserved": MessageLookupByLibrary.simpleMessage(
            "Tous les souvenirs sont sauvegardés"),
        "allPersonGroupingWillReset": MessageLookupByLibrary.simpleMessage(
            "Tous les groupements pour cette personne seront réinitialisés, et vous perdrez toutes les suggestions faites pour cette personne"),
        "allWillShiftRangeBasedOnFirst": MessageLookupByLibrary.simpleMessage(
            "C\'est la première dans le groupe. Les autres photos sélectionnées se déplaceront automatiquement en fonction de cette nouvelle date"),
        "allow": MessageLookupByLibrary.simpleMessage("Autoriser"),
        "allowAddPhotosDescription": MessageLookupByLibrary.simpleMessage(
            "Autorisez les personnes ayant le lien à ajouter des photos dans l\'album partagé."),
        "allowAddingPhotos": MessageLookupByLibrary.simpleMessage(
            "Autoriser l\'ajout de photos"),
        "allowAppToOpenSharedAlbumLinks": MessageLookupByLibrary.simpleMessage(
            "Autoriser l\'application à ouvrir les liens d\'albums partagés"),
        "allowDownloads": MessageLookupByLibrary.simpleMessage(
            "Autoriser les téléchargements"),
        "allowPeopleToAddPhotos": MessageLookupByLibrary.simpleMessage(
            "Autoriser les personnes à ajouter des photos"),
        "allowPermBody": MessageLookupByLibrary.simpleMessage(
            "Veuillez autoriser dans les paramètres l\'accès à vos photos pour qu\'Ente puisse afficher et sauvegarder votre bibliothèque."),
        "allowPermTitle": MessageLookupByLibrary.simpleMessage(
            "Autoriser l\'accès aux photos"),
        "androidBiometricHint":
            MessageLookupByLibrary.simpleMessage("Vérifier l’identité"),
        "androidBiometricNotRecognized": MessageLookupByLibrary.simpleMessage(
            "Reconnaissance impossible. Réessayez."),
        "androidBiometricRequiredTitle":
            MessageLookupByLibrary.simpleMessage("Empreinte digitale requise"),
        "androidBiometricSuccess":
            MessageLookupByLibrary.simpleMessage("Succès"),
        "androidCancelButton": MessageLookupByLibrary.simpleMessage("Annuler"),
        "androidDeviceCredentialsRequiredTitle":
            MessageLookupByLibrary.simpleMessage("Identifiants requis"),
        "androidDeviceCredentialsSetupDescription":
            MessageLookupByLibrary.simpleMessage("Identifiants requis"),
        "androidGoToSettingsDescription": MessageLookupByLibrary.simpleMessage(
            "L\'authentification biométrique n\'est pas configurée sur votre appareil. Allez dans \'Paramètres > Sécurité\' pour ajouter l\'authentification biométrique."),
        "androidIosWebDesktop": MessageLookupByLibrary.simpleMessage(
            "Android, iOS, Web, Ordinateur"),
        "androidSignInTitle":
            MessageLookupByLibrary.simpleMessage("Authentification requise"),
        "appIcon": MessageLookupByLibrary.simpleMessage("Icône de l\'appli"),
        "appLock": MessageLookupByLibrary.simpleMessage(
            "Verrouillage de l\'application"),
        "appLockDescriptions": MessageLookupByLibrary.simpleMessage(
            "Choisissez entre l\'écran de verrouillage par défaut de votre appareil et un écran de verrouillage personnalisé avec un code PIN ou un mot de passe."),
        "appVersion": m9,
        "appleId": MessageLookupByLibrary.simpleMessage("Apple ID"),
        "apply": MessageLookupByLibrary.simpleMessage("Appliquer"),
        "applyCodeTitle":
            MessageLookupByLibrary.simpleMessage("Utiliser le code"),
        "appstoreSubscription":
            MessageLookupByLibrary.simpleMessage("Abonnement à l\'AppStore"),
        "archive": MessageLookupByLibrary.simpleMessage("Archivée"),
        "archiveAlbum":
            MessageLookupByLibrary.simpleMessage("Archiver l\'album"),
        "archiving":
            MessageLookupByLibrary.simpleMessage("Archivage en cours..."),
        "areYouSureThatYouWantToLeaveTheFamily":
            MessageLookupByLibrary.simpleMessage(
                "Êtes-vous certains de vouloir quitter le plan familial?"),
        "areYouSureYouWantToCancel": MessageLookupByLibrary.simpleMessage(
            "Es-tu sûre de vouloir annuler?"),
        "areYouSureYouWantToChangeYourPlan":
            MessageLookupByLibrary.simpleMessage(
                "Êtes-vous certains de vouloir changer d\'offre ?"),
        "areYouSureYouWantToExit": MessageLookupByLibrary.simpleMessage(
            "Êtes-vous sûr de vouloir quitter ?"),
        "areYouSureYouWantToLogout": MessageLookupByLibrary.simpleMessage(
            "Voulez-vous vraiment vous déconnecter ?"),
        "areYouSureYouWantToRenew": MessageLookupByLibrary.simpleMessage(
            "Êtes-vous sûr de vouloir renouveler ?"),
        "areYouSureYouWantToResetThisPerson":
            MessageLookupByLibrary.simpleMessage(
                "Êtes-vous certain de vouloir réinitialiser cette personne ?"),
        "askCancelReason": MessageLookupByLibrary.simpleMessage(
            "Votre abonnement a été annulé. Souhaitez-vous partager la raison ?"),
        "askDeleteReason": MessageLookupByLibrary.simpleMessage(
            "Quelle est la principale raison pour laquelle vous supprimez votre compte ?"),
        "askYourLovedOnesToShare": MessageLookupByLibrary.simpleMessage(
            "Demandez à vos proches de partager"),
        "atAFalloutShelter":
            MessageLookupByLibrary.simpleMessage("dans un abri antiatomique"),
        "authToChangeEmailVerificationSetting":
            MessageLookupByLibrary.simpleMessage(
                "Authentifiez-vous pour modifier l\'authentification à deux facteurs par email"),
        "authToChangeLockscreenSetting": MessageLookupByLibrary.simpleMessage(
            "Veuillez vous authentifier pour modifier les paramètres de l\'écran de verrouillage"),
        "authToChangeYourEmail": MessageLookupByLibrary.simpleMessage(
            "Authentifiez-vous pour modifier votre adresse email"),
        "authToChangeYourPassword": MessageLookupByLibrary.simpleMessage(
            "Veuillez vous authentifier pour modifier votre mot de passe"),
        "authToConfigureTwofactorAuthentication":
            MessageLookupByLibrary.simpleMessage(
                "Veuillez vous authentifier pour configurer l\'authentification à deux facteurs"),
        "authToInitiateAccountDeletion": MessageLookupByLibrary.simpleMessage(
            "Veuillez vous authentifier pour débuter la suppression du compte"),
        "authToManageLegacy": MessageLookupByLibrary.simpleMessage(
            "Veuillez vous authentifier pour gérer vos contacts de confiance"),
        "authToViewPasskey": MessageLookupByLibrary.simpleMessage(
            "Veuillez vous authentifier pour afficher votre clé de récupération"),
        "authToViewTrashedFiles": MessageLookupByLibrary.simpleMessage(
            "Veuillez vous authentifier pour voir vos fichiers mis à la corbeille"),
        "authToViewYourActiveSessions": MessageLookupByLibrary.simpleMessage(
            "Authentifiez-vous pour voir les connexions actives"),
        "authToViewYourHiddenFiles": MessageLookupByLibrary.simpleMessage(
            "Veuillez vous authentifier pour voir vos fichiers cachés"),
        "authToViewYourMemories": MessageLookupByLibrary.simpleMessage(
            "Authentifiez-vous pour voir vos souvenirs"),
        "authToViewYourRecoveryKey": MessageLookupByLibrary.simpleMessage(
            "Veuillez vous authentifier pour afficher votre clé de récupération"),
        "authenticating":
            MessageLookupByLibrary.simpleMessage("Authentification..."),
        "authenticationFailedPleaseTryAgain":
            MessageLookupByLibrary.simpleMessage(
                "L\'authentification a échouée, veuillez réessayer"),
        "authenticationSuccessful":
            MessageLookupByLibrary.simpleMessage("Authentification réussie!"),
        "autoCastDialogBody": MessageLookupByLibrary.simpleMessage(
            "Vous verrez ici les appareils Cast disponibles."),
        "autoCastiOSPermission": MessageLookupByLibrary.simpleMessage(
            "Assurez-vous que les autorisations de réseau local sont activées pour l\'application Ente Photos, dans les paramètres."),
        "autoLock":
            MessageLookupByLibrary.simpleMessage("Verrouillage automatique"),
        "autoLockFeatureDescription": MessageLookupByLibrary.simpleMessage(
            "Délai après lequel l\'application se verrouille une fois qu\'elle est en arrière-plan"),
        "autoLogoutMessage": MessageLookupByLibrary.simpleMessage(
            "En raison d\'un problème technique, vous avez été déconnecté. Veuillez nous excuser pour le désagrément."),
        "autoPair":
            MessageLookupByLibrary.simpleMessage("Appairage automatique"),
        "autoPairDesc": MessageLookupByLibrary.simpleMessage(
            "L\'appairage automatique ne fonctionne qu\'avec les appareils qui prennent en charge Chromecast."),
        "available": MessageLookupByLibrary.simpleMessage("Disponible"),
        "availableStorageSpace": m10,
        "backedUpFolders":
            MessageLookupByLibrary.simpleMessage("Dossiers sauvegardés"),
        "backgroundWithThem": m11,
        "backup": MessageLookupByLibrary.simpleMessage("Sauvegarde"),
        "backupFailed":
            MessageLookupByLibrary.simpleMessage("Échec de la sauvegarde"),
        "backupFile":
            MessageLookupByLibrary.simpleMessage("Sauvegarder le fichier"),
        "backupOverMobileData": MessageLookupByLibrary.simpleMessage(
            "Sauvegarder avec les données mobiles"),
        "backupSettings":
            MessageLookupByLibrary.simpleMessage("Paramètres de la sauvegarde"),
        "backupStatus":
            MessageLookupByLibrary.simpleMessage("État de la sauvegarde"),
        "backupStatusDescription": MessageLookupByLibrary.simpleMessage(
            "Les éléments qui ont été sauvegardés apparaîtront ici"),
        "backupVideos":
            MessageLookupByLibrary.simpleMessage("Sauvegarde des vidéos"),
        "beach": MessageLookupByLibrary.simpleMessage("Sable et mer"),
        "birthday": MessageLookupByLibrary.simpleMessage("Anniversaire"),
        "blackFridaySale":
            MessageLookupByLibrary.simpleMessage("Offre Black Friday"),
        "blog": MessageLookupByLibrary.simpleMessage("Blog"),
        "cLBulkEdit": MessageLookupByLibrary.simpleMessage(
            "Dates de modification multiples"),
        "cLBulkEditDesc": MessageLookupByLibrary.simpleMessage(
            "Vous pouvez maintenant sélectionner plusieurs photos et modifier la date/heure pour toutes celles-ci, en une seule action rapide. Les dates de décalage sont également prises en charge."),
        "cLFamilyPlan": MessageLookupByLibrary.simpleMessage(
            "Limites pour le forfait Famille"),
        "cLFamilyPlanDesc": MessageLookupByLibrary.simpleMessage(
            "Vous pouvez maintenant fixer des limites sur la quantité de stockage que les membres de votre famille peuvent utiliser."),
        "cLIcon": MessageLookupByLibrary.simpleMessage("Nouvel icône"),
        "cLIconDesc": MessageLookupByLibrary.simpleMessage(
            "Finalement, création d\'un nouvel icône d\'application qui, selon nous, représente au mieux notre travail. Nous avons également ajouté un changeur d\'icône pour que vous puissiez continuer à utiliser l\'ancien."),
        "cLMemories": MessageLookupByLibrary.simpleMessage("Souvenirs"),
        "cLMemoriesDesc": MessageLookupByLibrary.simpleMessage(
            "Redécouvrez vos précieux souvenirs - focus sur vos connaissances préférées, vos voyages et vos vacances, vos meilleurs clics et bien plus encore. Activez l\'apprentissage automatique, taguez-vous et nommez vos amis pour une meilleure expérience."),
        "cLWidgets": MessageLookupByLibrary.simpleMessage("Widgets"),
        "cLWidgetsDesc": MessageLookupByLibrary.simpleMessage(
            "Les widgets (ou gadgets) de l\'écran d\'accueil, qui sont intégrés à des souvenirs, sont maintenant disponibles. Ils montreront vos moments spéciaux sans nécessité d\'ouvrir l\'application."),
        "cachedData":
            MessageLookupByLibrary.simpleMessage("Données mises en cache"),
        "calculating":
            MessageLookupByLibrary.simpleMessage("Calcul en cours..."),
        "canNotOpenBody": MessageLookupByLibrary.simpleMessage(
            "Désolé, cet album ne peut pas être ouvert dans l\'application."),
        "canNotOpenTitle": MessageLookupByLibrary.simpleMessage(
            "Impossible d\'ouvrir cet album"),
        "canNotUploadToAlbumsOwnedByOthers": MessageLookupByLibrary.simpleMessage(
            "Impossible de télécharger dans les albums appartenant à d\'autres personnes"),
        "canOnlyCreateLinkForFilesOwnedByYou":
            MessageLookupByLibrary.simpleMessage(
                "Ne peut créer de lien que pour les fichiers que vous possédez"),
        "canOnlyRemoveFilesOwnedByYou": MessageLookupByLibrary.simpleMessage(
            "Vous ne pouvez supprimer que les fichiers que vous possédez"),
        "cancel": MessageLookupByLibrary.simpleMessage("Annuler"),
        "cancelAccountRecovery":
            MessageLookupByLibrary.simpleMessage("Annuler la récupération"),
        "cancelAccountRecoveryBody": MessageLookupByLibrary.simpleMessage(
            "Êtes-vous sûr de vouloir annuler la récupération ?"),
        "cancelOtherSubscription": m12,
        "cancelSubscription":
            MessageLookupByLibrary.simpleMessage("Annuler l\'abonnement"),
        "cannotAddMorePhotosAfterBecomingViewer": m13,
        "cannotDeleteSharedFiles": MessageLookupByLibrary.simpleMessage(
            "Les fichiers partagés ne peuvent pas être supprimés"),
        "castAlbum": MessageLookupByLibrary.simpleMessage("Caster l\'album"),
        "castIPMismatchBody": MessageLookupByLibrary.simpleMessage(
            "Veuillez vous assurer que vous êtes sur le même réseau que la TV."),
        "castIPMismatchTitle": MessageLookupByLibrary.simpleMessage(
            "Échec de la diffusion de l\'album"),
        "castInstruction": MessageLookupByLibrary.simpleMessage(
            "Visitez cast.ente.io sur l\'appareil que vous voulez associer.\n\nEntrez le code ci-dessous pour lire l\'album sur votre TV."),
        "centerPoint": MessageLookupByLibrary.simpleMessage("Point central"),
        "change": MessageLookupByLibrary.simpleMessage("Modifier"),
        "changeEmail":
            MessageLookupByLibrary.simpleMessage("Modifier l\'e-mail"),
        "changeLocationOfSelectedItems": MessageLookupByLibrary.simpleMessage(
            "Changer l\'emplacement des éléments sélectionnés ?"),
        "changePassword":
            MessageLookupByLibrary.simpleMessage("Modifier le mot de passe"),
        "changePasswordTitle":
            MessageLookupByLibrary.simpleMessage("Modifier le mot de passe"),
        "changePermissions":
            MessageLookupByLibrary.simpleMessage("Modifier les permissions ?"),
        "changeYourReferralCode": MessageLookupByLibrary.simpleMessage(
            "Modifier votre code de parrainage"),
        "checkForUpdates":
            MessageLookupByLibrary.simpleMessage("Vérifier les mises à jour"),
        "checkInboxAndSpamFolder": MessageLookupByLibrary.simpleMessage(
            "Consultez votre boîte de réception (et les indésirables) pour finaliser la vérification"),
        "checkStatus":
            MessageLookupByLibrary.simpleMessage("Vérifier le statut"),
        "checking": MessageLookupByLibrary.simpleMessage("Vérification..."),
        "checkingModels":
            MessageLookupByLibrary.simpleMessage("Vérification des modèles..."),
        "city": MessageLookupByLibrary.simpleMessage("Dans la ville"),
        "claimFreeStorage":
            MessageLookupByLibrary.simpleMessage("Obtenez du stockage gratuit"),
        "claimMore": MessageLookupByLibrary.simpleMessage("Réclamez plus !"),
        "claimed": MessageLookupByLibrary.simpleMessage("Obtenu"),
        "claimedStorageSoFar": m14,
        "cleanUncategorized": MessageLookupByLibrary.simpleMessage(
            "Effacer les éléments non classés"),
        "cleanUncategorizedDescription": MessageLookupByLibrary.simpleMessage(
            "Supprimer tous les fichiers non-catégorisés étant présents dans d\'autres albums"),
        "clearCaches":
            MessageLookupByLibrary.simpleMessage("Nettoyer le cache"),
        "clearIndexes":
            MessageLookupByLibrary.simpleMessage("Effacer les index"),
        "click": MessageLookupByLibrary.simpleMessage("• Cliquez sur"),
        "clickOnTheOverflowMenu": MessageLookupByLibrary.simpleMessage(
            "• Cliquez sur le menu de débordement"),
        "close": MessageLookupByLibrary.simpleMessage("Fermer"),
        "clubByCaptureTime":
            MessageLookupByLibrary.simpleMessage("Grouper par durée"),
        "clubByFileName":
            MessageLookupByLibrary.simpleMessage("Grouper par nom de fichier"),
        "clusteringProgress":
            MessageLookupByLibrary.simpleMessage("Progression du regroupement"),
        "codeAppliedPageTitle":
            MessageLookupByLibrary.simpleMessage("Code appliqué"),
        "codeChangeLimitReached": MessageLookupByLibrary.simpleMessage(
            "Désolé, vous avez atteint la limite de changements de code."),
        "codeCopiedToClipboard": MessageLookupByLibrary.simpleMessage(
            "Code copié dans le presse-papiers"),
        "codeUsedByYou":
            MessageLookupByLibrary.simpleMessage("Code utilisé par vous"),
        "collabLinkSectionDescription": MessageLookupByLibrary.simpleMessage(
            "Créez un lien pour permettre aux personnes d\'ajouter et de voir des photos dans votre album partagé sans avoir besoin d\'une application Ente ou d\'un compte. Idéal pour récupérer des photos d\'événement."),
        "collaborativeLink":
            MessageLookupByLibrary.simpleMessage("Lien collaboratif"),
        "collaborativeLinkCreatedFor": m15,
        "collaborator": MessageLookupByLibrary.simpleMessage("Collaborateur"),
        "collaboratorsCanAddPhotosAndVideosToTheSharedAlbum":
            MessageLookupByLibrary.simpleMessage(
                "Les collaborateurs peuvent ajouter des photos et des vidéos à l\'album partagé."),
        "collaboratorsSuccessfullyAdded": m16,
        "collageLayout": MessageLookupByLibrary.simpleMessage("Disposition"),
        "collageSaved": MessageLookupByLibrary.simpleMessage(
            "Collage sauvegardé dans la galerie"),
        "collect": MessageLookupByLibrary.simpleMessage("Récupérer"),
        "collectEventPhotos": MessageLookupByLibrary.simpleMessage(
            "Collecter les photos d\'un événement"),
        "collectPhotos":
            MessageLookupByLibrary.simpleMessage("Récupérer les photos"),
        "collectPhotosDescription": MessageLookupByLibrary.simpleMessage(
            "Créez un lien où vos amis peuvent ajouter des photos en qualité originale."),
        "color": MessageLookupByLibrary.simpleMessage("Couleur "),
        "configuration": MessageLookupByLibrary.simpleMessage("Paramètres"),
        "confirm": MessageLookupByLibrary.simpleMessage("Confirmer"),
        "confirm2FADisable": MessageLookupByLibrary.simpleMessage(
            "Voulez-vous vraiment désactiver l\'authentification à deux facteurs ?"),
        "confirmAccountDeletion": MessageLookupByLibrary.simpleMessage(
            "Confirmer la suppression du compte"),
        "confirmAddingTrustedContact": m17,
        "confirmDeletePrompt": MessageLookupByLibrary.simpleMessage(
            "Oui, je veux supprimer définitivement ce compte et ses données dans toutes les applications."),
        "confirmPassword":
            MessageLookupByLibrary.simpleMessage("Confirmer le mot de passe"),
        "confirmPlanChange": MessageLookupByLibrary.simpleMessage(
            "Confirmer le changement de l\'offre"),
        "confirmRecoveryKey": MessageLookupByLibrary.simpleMessage(
            "Confirmer la clé de récupération"),
        "confirmYourRecoveryKey": MessageLookupByLibrary.simpleMessage(
            "Confirmer la clé de récupération"),
        "connectToDevice":
            MessageLookupByLibrary.simpleMessage("Connexion à l\'appareil"),
        "contactFamilyAdmin": m18,
        "contactSupport":
            MessageLookupByLibrary.simpleMessage("Contacter l\'assistance"),
        "contactToManageSubscription": m19,
        "contacts": MessageLookupByLibrary.simpleMessage("Contacts"),
        "contents": MessageLookupByLibrary.simpleMessage("Contenus"),
        "continueLabel": MessageLookupByLibrary.simpleMessage("Continuer"),
        "continueOnFreeTrial": MessageLookupByLibrary.simpleMessage(
            "Poursuivre avec la version d\'essai gratuite"),
        "convertToAlbum":
            MessageLookupByLibrary.simpleMessage("Convertir en album"),
        "copyEmailAddress":
            MessageLookupByLibrary.simpleMessage("Copier l’adresse email"),
        "copyLink": MessageLookupByLibrary.simpleMessage("Copier le lien"),
        "copypasteThisCodentoYourAuthenticatorApp":
            MessageLookupByLibrary.simpleMessage(
                "Copiez-collez ce code\ndans votre application d\'authentification"),
        "couldNotBackUpTryLater": MessageLookupByLibrary.simpleMessage(
            "Nous n\'avons pas pu sauvegarder vos données.\nNous allons réessayer plus tard."),
        "couldNotFreeUpSpace": MessageLookupByLibrary.simpleMessage(
            "Impossible de libérer de l\'espace"),
        "couldNotUpdateSubscription": MessageLookupByLibrary.simpleMessage(
            "Impossible de mettre à jour l’abonnement"),
        "count": MessageLookupByLibrary.simpleMessage("Total"),
        "crashReporting":
            MessageLookupByLibrary.simpleMessage("Rapport d\'erreur"),
        "create": MessageLookupByLibrary.simpleMessage("Créer"),
        "createAccount":
            MessageLookupByLibrary.simpleMessage("Créer un compte"),
        "createAlbumActionHint": MessageLookupByLibrary.simpleMessage(
            "Appuyez longuement pour sélectionner des photos et cliquez sur + pour créer un album"),
        "createCollaborativeLink":
            MessageLookupByLibrary.simpleMessage("Créer un lien collaboratif"),
        "createCollage":
            MessageLookupByLibrary.simpleMessage("Créez un collage"),
        "createNewAccount":
            MessageLookupByLibrary.simpleMessage("Créer un nouveau compte"),
        "createOrSelectAlbum": MessageLookupByLibrary.simpleMessage(
            "Créez ou sélectionnez un album"),
        "createPublicLink":
            MessageLookupByLibrary.simpleMessage("Créer un lien public"),
        "creatingLink":
            MessageLookupByLibrary.simpleMessage("Création du lien..."),
        "criticalUpdateAvailable": MessageLookupByLibrary.simpleMessage(
            "Mise à jour critique disponible"),
        "crop": MessageLookupByLibrary.simpleMessage("Rogner"),
        "curatedMemories":
            MessageLookupByLibrary.simpleMessage("Souvenirs conservés"),
        "currentUsageIs": MessageLookupByLibrary.simpleMessage(
            "L\'utilisation actuelle est de "),
        "currentlyRunning":
            MessageLookupByLibrary.simpleMessage("en cours d\'exécution"),
        "custom": MessageLookupByLibrary.simpleMessage("Personnaliser"),
        "customEndpoint": m20,
        "darkTheme": MessageLookupByLibrary.simpleMessage("Sombre"),
        "dayToday": MessageLookupByLibrary.simpleMessage("Aujourd\'hui"),
        "dayYesterday": MessageLookupByLibrary.simpleMessage("Hier"),
        "declineTrustInvite":
            MessageLookupByLibrary.simpleMessage("Refuser l’invitation"),
        "decrypting":
            MessageLookupByLibrary.simpleMessage("Déchiffrement en cours..."),
        "decryptingVideo": MessageLookupByLibrary.simpleMessage(
            "Déchiffrement de la vidéo..."),
        "deduplicateFiles":
            MessageLookupByLibrary.simpleMessage("Déduplication de fichiers"),
        "delete": MessageLookupByLibrary.simpleMessage("Supprimer"),
        "deleteAccount":
            MessageLookupByLibrary.simpleMessage("Supprimer mon compte"),
        "deleteAccountFeedbackPrompt": MessageLookupByLibrary.simpleMessage(
            "Nous sommes désolés de vous voir partir. N\'hésitez pas à partager vos commentaires pour nous aider à nous améliorer."),
        "deleteAccountPermanentlyButton": MessageLookupByLibrary.simpleMessage(
            "Supprimer définitivement le compte"),
        "deleteAlbum":
            MessageLookupByLibrary.simpleMessage("Supprimer l\'album"),
        "deleteAlbumDialog": MessageLookupByLibrary.simpleMessage(
            "Supprimer aussi les photos (et vidéos) présentes dans cet album de <bold>tous</bold> les autres albums dont elles font partie ?"),
        "deleteAlbumsDialogBody": MessageLookupByLibrary.simpleMessage(
            "Ceci supprimera tous les albums vides. Ceci est utile lorsque vous voulez réduire l\'encombrement dans votre liste d\'albums."),
        "deleteAll": MessageLookupByLibrary.simpleMessage("Tout Supprimer"),
        "deleteConfirmDialogBody": MessageLookupByLibrary.simpleMessage(
            "Ce compte est lié à d\'autres applications Ente, si vous en utilisez une. Vos données téléchargées, dans toutes les applications ente, seront planifiées pour suppression, et votre compte sera définitivement supprimé."),
        "deleteEmailRequest": MessageLookupByLibrary.simpleMessage(
            "Veuillez envoyer un e-mail à <warning>account-deletion@ente.io</warning> à partir de votre adresse e-mail enregistrée."),
        "deleteEmptyAlbums":
            MessageLookupByLibrary.simpleMessage("Supprimer les albums vides"),
        "deleteEmptyAlbumsWithQuestionMark":
            MessageLookupByLibrary.simpleMessage(
                "Supprimer les albums vides ?"),
        "deleteFromBoth":
            MessageLookupByLibrary.simpleMessage("Supprimer des deux"),
        "deleteFromDevice":
            MessageLookupByLibrary.simpleMessage("Supprimer de l\'appareil"),
        "deleteFromEnte":
            MessageLookupByLibrary.simpleMessage("Supprimer de Ente"),
        "deleteItemCount": m21,
        "deleteLocation":
            MessageLookupByLibrary.simpleMessage("Supprimer la localisation"),
        "deletePhotos":
            MessageLookupByLibrary.simpleMessage("Supprimer des photos"),
        "deleteProgress": m22,
        "deleteReason1": MessageLookupByLibrary.simpleMessage(
            "Il manque une fonction clé dont j\'ai besoin"),
        "deleteReason2": MessageLookupByLibrary.simpleMessage(
            "L\'application ou une certaine fonctionnalité ne se comporte pas comme je pense qu\'elle devrait"),
        "deleteReason3": MessageLookupByLibrary.simpleMessage(
            "J\'ai trouvé un autre service que je préfère"),
        "deleteReason4":
            MessageLookupByLibrary.simpleMessage("Ma raison n\'est pas listée"),
        "deleteRequestSLAText": MessageLookupByLibrary.simpleMessage(
            "Votre demande sera traitée sous 72 heures."),
        "deleteSharedAlbum": MessageLookupByLibrary.simpleMessage(
            "Supprimer l\'album partagé ?"),
        "deleteSharedAlbumDialogBody": MessageLookupByLibrary.simpleMessage(
            "L\'album sera supprimé pour tout le monde\n\nVous perdrez l\'accès aux photos partagées dans cet album qui sont détenues par d\'autres personnes"),
        "deselectAll":
            MessageLookupByLibrary.simpleMessage("Tout déselectionner"),
        "designedToOutlive":
            MessageLookupByLibrary.simpleMessage("Conçu pour survivre"),
        "details": MessageLookupByLibrary.simpleMessage("Détails"),
        "developerSettings":
            MessageLookupByLibrary.simpleMessage("Paramètres du développeur"),
        "developerSettingsWarning": MessageLookupByLibrary.simpleMessage(
            "Êtes-vous sûr de vouloir modifier les paramètres du développeur ?"),
        "deviceCodeHint":
            MessageLookupByLibrary.simpleMessage("Saisissez le code"),
        "deviceFilesAutoUploading": MessageLookupByLibrary.simpleMessage(
            "Les fichiers ajoutés à cet album seront automatiquement téléchargés sur Ente."),
        "deviceLock": MessageLookupByLibrary.simpleMessage(
            "Verrouillage par défaut de l\'appareil"),
        "deviceLockExplanation": MessageLookupByLibrary.simpleMessage(
            "Désactiver le verrouillage de l\'écran lorsque Ente est au premier plan et qu\'une sauvegarde est en cours. Ce n\'est normalement pas nécessaire mais cela peut faciliter les gros téléchargements et les premières importations de grandes bibliothèques."),
        "deviceNotFound":
            MessageLookupByLibrary.simpleMessage("Appareil non trouvé"),
        "didYouKnow": MessageLookupByLibrary.simpleMessage("Le savais-tu ?"),
        "disableAutoLock": MessageLookupByLibrary.simpleMessage(
            "Désactiver le verrouillage automatique"),
        "disableDownloadWarningBody": MessageLookupByLibrary.simpleMessage(
            "Les observateurs peuvent toujours prendre des captures d\'écran ou enregistrer une copie de vos photos en utilisant des outils externes"),
        "disableDownloadWarningTitle":
            MessageLookupByLibrary.simpleMessage("Veuillez remarquer"),
        "disableLinkMessage": m23,
        "disableTwofactor": MessageLookupByLibrary.simpleMessage(
            "Désactiver l\'authentification à deux facteurs"),
        "disablingTwofactorAuthentication":
            MessageLookupByLibrary.simpleMessage(
                "Désactivation de l\'authentification à deux facteurs..."),
        "discord": MessageLookupByLibrary.simpleMessage("Discord"),
        "discover": MessageLookupByLibrary.simpleMessage("Découverte"),
        "discover_babies": MessageLookupByLibrary.simpleMessage("Bébés"),
        "discover_celebrations": MessageLookupByLibrary.simpleMessage("Fêtes"),
        "discover_food": MessageLookupByLibrary.simpleMessage("Alimentation"),
        "discover_greenery": MessageLookupByLibrary.simpleMessage("Plantes"),
        "discover_hills": MessageLookupByLibrary.simpleMessage("Montagnes"),
        "discover_identity": MessageLookupByLibrary.simpleMessage("Identité"),
        "discover_memes": MessageLookupByLibrary.simpleMessage("Mèmes"),
        "discover_notes": MessageLookupByLibrary.simpleMessage("Notes"),
        "discover_pets":
            MessageLookupByLibrary.simpleMessage("Animaux de compagnie"),
        "discover_receipts": MessageLookupByLibrary.simpleMessage("Recettes"),
        "discover_screenshots":
            MessageLookupByLibrary.simpleMessage("Captures d\'écran "),
        "discover_selfies": MessageLookupByLibrary.simpleMessage("Selfies"),
        "discover_sunset":
            MessageLookupByLibrary.simpleMessage("Coucher du soleil"),
        "discover_visiting_cards":
            MessageLookupByLibrary.simpleMessage("Carte de Visite"),
        "discover_wallpapers":
            MessageLookupByLibrary.simpleMessage("Fonds d\'écran"),
        "dismiss": MessageLookupByLibrary.simpleMessage("Rejeter"),
        "distanceInKMUnit": MessageLookupByLibrary.simpleMessage("km"),
        "doNotSignOut":
            MessageLookupByLibrary.simpleMessage("Ne pas se déconnecter"),
        "doThisLater": MessageLookupByLibrary.simpleMessage("Plus tard"),
        "doYouWantToDiscardTheEditsYouHaveMade":
            MessageLookupByLibrary.simpleMessage(
                "Voulez-vous annuler les modifications que vous avez faites ?"),
        "done": MessageLookupByLibrary.simpleMessage("Terminé"),
        "dontSave": MessageLookupByLibrary.simpleMessage("Ne pas enregistrer"),
        "doubleYourStorage": MessageLookupByLibrary.simpleMessage(
            "Doublez votre espace de stockage"),
        "download": MessageLookupByLibrary.simpleMessage("Télécharger"),
        "downloadFailed":
            MessageLookupByLibrary.simpleMessage("Échec du téléchargement"),
        "downloading":
            MessageLookupByLibrary.simpleMessage("Téléchargement en cours..."),
        "dropSupportEmail": m24,
        "duplicateFileCountWithStorageSaved": m25,
        "duplicateItemsGroup": m26,
        "edit": MessageLookupByLibrary.simpleMessage("Éditer"),
        "editLocation":
            MessageLookupByLibrary.simpleMessage("Modifier l’emplacement"),
        "editLocationTagTitle":
            MessageLookupByLibrary.simpleMessage("Modifier l’emplacement"),
        "editPerson":
            MessageLookupByLibrary.simpleMessage("Modifier la personne"),
        "editTime": MessageLookupByLibrary.simpleMessage("Modifier l\'heure"),
        "editsSaved":
            MessageLookupByLibrary.simpleMessage("Modification sauvegardée"),
        "editsToLocationWillOnlyBeSeenWithinEnte":
            MessageLookupByLibrary.simpleMessage(
                "Les modifications de l\'emplacement ne seront visibles que dans Ente"),
        "eligible": MessageLookupByLibrary.simpleMessage("éligible"),
        "email": MessageLookupByLibrary.simpleMessage("E-mail"),
        "emailAlreadyRegistered":
            MessageLookupByLibrary.simpleMessage("Email déjà enregistré."),
        "emailChangedTo": m28,
        "emailDoesNotHaveEnteAccount": m29,
        "emailNoEnteAccount": m30,
        "emailNotRegistered":
            MessageLookupByLibrary.simpleMessage("E-mail non enregistré."),
        "emailVerificationToggle": MessageLookupByLibrary.simpleMessage(
            "Authentification à deux facteurs par email"),
        "emailYourLogs": MessageLookupByLibrary.simpleMessage(
            "Envoyez vos journaux par email"),
        "embracingThem": m31,
        "emergencyContacts":
            MessageLookupByLibrary.simpleMessage("Contacts d\'urgence"),
        "empty": MessageLookupByLibrary.simpleMessage("Vider"),
        "emptyTrash":
            MessageLookupByLibrary.simpleMessage("Vider la corbeille ?"),
        "enable": MessageLookupByLibrary.simpleMessage("Activer"),
        "enableMLIndexingDesc": MessageLookupByLibrary.simpleMessage(
            "Ente prend en charge l\'apprentissage automatique sur l\'appareil pour la reconnaissance des visages, la recherche magique et d\'autres fonctionnalités de recherche avancée"),
        "enableMachineLearningBanner": MessageLookupByLibrary.simpleMessage(
            "Activer l\'apprentissage automatique pour la reconnaissance des visages et la recherche magique"),
        "enableMaps": MessageLookupByLibrary.simpleMessage("Activer la carte"),
        "enableMapsDesc": MessageLookupByLibrary.simpleMessage(
            "Vos photos seront affichées sur une carte du monde.\n\nCette carte est hébergée par Open Street Map, et les emplacements exacts de vos photos ne sont jamais partagés.\n\nVous pouvez désactiver cette fonction à tout moment dans les Paramètres."),
        "enabled": MessageLookupByLibrary.simpleMessage("Activé"),
        "encryptingBackup": MessageLookupByLibrary.simpleMessage(
            "Chiffrement de la sauvegarde..."),
        "encryption": MessageLookupByLibrary.simpleMessage("Chiffrement"),
        "encryptionKeys":
            MessageLookupByLibrary.simpleMessage("Clés de chiffrement"),
        "endpointUpdatedMessage": MessageLookupByLibrary.simpleMessage(
            "Point de terminaison mis à jour avec succès"),
        "endtoendEncryptedByDefault": MessageLookupByLibrary.simpleMessage(
            "Chiffrement de bout en bout par défaut"),
        "enteCanEncryptAndPreserveFilesOnlyIfYouGrant":
            MessageLookupByLibrary.simpleMessage(
                "Ente peut chiffrer et conserver des fichiers que si vous leur accordez l\'accès"),
        "entePhotosPerm": MessageLookupByLibrary.simpleMessage(
            "Ente <i>a besoin d\'une autorisation pour</i> préserver vos photos"),
        "enteSubscriptionPitch": MessageLookupByLibrary.simpleMessage(
            "Ente conserve vos souvenirs pour qu\'ils soient toujours disponible, même si vous perdez cet appareil."),
        "enteSubscriptionShareWithFamily": MessageLookupByLibrary.simpleMessage(
            "Vous pouvez également ajouter votre famille à votre forfait."),
        "enterAlbumName":
            MessageLookupByLibrary.simpleMessage("Saisir un nom d\'album"),
        "enterCode": MessageLookupByLibrary.simpleMessage("Entrer le code"),
        "enterCodeDescription": MessageLookupByLibrary.simpleMessage(
            "Entrez le code fourni par votre ami·e pour débloquer l\'espace de stockage gratuit"),
        "enterDateOfBirth":
            MessageLookupByLibrary.simpleMessage("Anniversaire (facultatif)"),
        "enterEmail": MessageLookupByLibrary.simpleMessage("Entrer un email"),
        "enterFileName":
            MessageLookupByLibrary.simpleMessage("Entrez le nom du fichier"),
        "enterName": MessageLookupByLibrary.simpleMessage("Saisir un nom"),
        "enterNewPasswordToEncrypt": MessageLookupByLibrary.simpleMessage(
            "Saisissez votre nouveau mot de passe qui sera utilisé pour chiffrer vos données"),
        "enterPassword":
            MessageLookupByLibrary.simpleMessage("Saisissez le mot de passe"),
        "enterPasswordToEncrypt": MessageLookupByLibrary.simpleMessage(
            "Entrez un mot de passe que nous pouvons utiliser pour chiffrer vos données"),
        "enterPersonName": MessageLookupByLibrary.simpleMessage(
            "Entrez le nom d\'une personne"),
        "enterPin": MessageLookupByLibrary.simpleMessage("Saisir le code PIN"),
        "enterReferralCode":
            MessageLookupByLibrary.simpleMessage("Code de parrainage"),
        "enterThe6digitCodeFromnyourAuthenticatorApp":
            MessageLookupByLibrary.simpleMessage(
                "Entrez le code à 6 chiffres de\nvotre application d\'authentification"),
        "enterValidEmail": MessageLookupByLibrary.simpleMessage(
            "Veuillez entrer une adresse email valide."),
        "enterYourEmailAddress":
            MessageLookupByLibrary.simpleMessage("Entrez votre adresse e-mail"),
        "enterYourPassword":
            MessageLookupByLibrary.simpleMessage("Entrez votre mot de passe"),
        "enterYourRecoveryKey": MessageLookupByLibrary.simpleMessage(
            "Entrez votre clé de récupération"),
        "error": MessageLookupByLibrary.simpleMessage("Erreur"),
        "everywhere": MessageLookupByLibrary.simpleMessage("partout"),
        "exif": MessageLookupByLibrary.simpleMessage("EXIF"),
        "existingUser":
            MessageLookupByLibrary.simpleMessage("Utilisateur existant"),
        "expiredLinkInfo": MessageLookupByLibrary.simpleMessage(
            "Ce lien a expiré. Veuillez sélectionner un nouveau délai d\'expiration ou désactiver l\'expiration du lien."),
        "exportLogs": MessageLookupByLibrary.simpleMessage("Exporter les logs"),
        "exportYourData":
            MessageLookupByLibrary.simpleMessage("Exportez vos données"),
        "extraPhotosFound": MessageLookupByLibrary.simpleMessage(
            "Photos supplémentaires trouvées"),
        "extraPhotosFoundFor": m32,
        "faceNotClusteredYet": MessageLookupByLibrary.simpleMessage(
            "Ce visage n\'a pas encore été regroupé, veuillez revenir plus tard"),
        "faceRecognition":
            MessageLookupByLibrary.simpleMessage("Reconnaissance faciale"),
        "faces": MessageLookupByLibrary.simpleMessage("Visages"),
        "failed": MessageLookupByLibrary.simpleMessage("Échec"),
        "failedToApplyCode": MessageLookupByLibrary.simpleMessage(
            "Impossible d\'appliquer le code"),
        "failedToCancel":
            MessageLookupByLibrary.simpleMessage("Échec de l\'annulation"),
        "failedToDownloadVideo": MessageLookupByLibrary.simpleMessage(
            "Échec du téléchargement de la vidéo"),
        "failedToFetchActiveSessions": MessageLookupByLibrary.simpleMessage(
            "Impossible de récupérer les connexions actives"),
        "failedToFetchOriginalForEdit": MessageLookupByLibrary.simpleMessage(
            "Impossible de récupérer l\'original pour l\'édition"),
        "failedToFetchReferralDetails": MessageLookupByLibrary.simpleMessage(
            "Impossible de récupérer les détails du parrainage. Veuillez réessayer plus tard."),
        "failedToLoadAlbums": MessageLookupByLibrary.simpleMessage(
            "Impossible de charger les albums"),
        "failedToPlayVideo":
            MessageLookupByLibrary.simpleMessage("Impossible de lire la vidéo"),
        "failedToRefreshStripeSubscription":
            MessageLookupByLibrary.simpleMessage(
                "Impossible de rafraîchir l\'abonnement"),
        "failedToRenew":
            MessageLookupByLibrary.simpleMessage("Échec du renouvellement"),
        "failedToVerifyPaymentStatus": MessageLookupByLibrary.simpleMessage(
            "Échec de la vérification du statut du paiement"),
        "familyPlanOverview": MessageLookupByLibrary.simpleMessage(
            "Ajoutez 5 membres de votre famille à votre abonnement existant sans payer de supplément.\n\nChaque membre dispose de son propre espace privé et ne peut pas voir les fichiers des autres membres, sauf s\'ils sont partagés.\n\nLes abonnement familiaux sont disponibles pour les clients qui ont un abonnement Ente payant.\n\nAbonnez-vous maintenant pour commencer !"),
        "familyPlanPortalTitle":
            MessageLookupByLibrary.simpleMessage("Famille"),
        "familyPlans":
            MessageLookupByLibrary.simpleMessage("Abonnements famille"),
        "faq": MessageLookupByLibrary.simpleMessage("FAQ"),
        "faqs": MessageLookupByLibrary.simpleMessage("FAQ"),
        "favorite": MessageLookupByLibrary.simpleMessage("Favori"),
        "feastingWithThem": m33,
        "feedback": MessageLookupByLibrary.simpleMessage("Commentaires"),
        "file": MessageLookupByLibrary.simpleMessage("Fichier"),
        "fileFailedToSaveToGallery": MessageLookupByLibrary.simpleMessage(
            "Échec de l\'enregistrement dans la galerie"),
        "fileInfoAddDescHint":
            MessageLookupByLibrary.simpleMessage("Ajouter une description..."),
        "fileNotUploadedYet": MessageLookupByLibrary.simpleMessage(
            "Le fichier n\'a pas encore été envoyé"),
        "fileSavedToGallery": MessageLookupByLibrary.simpleMessage(
            "Fichier enregistré dans la galerie"),
        "fileTypes": MessageLookupByLibrary.simpleMessage("Types de fichiers"),
        "fileTypesAndNames":
            MessageLookupByLibrary.simpleMessage("Types et noms de fichiers"),
        "filesBackedUpFromDevice": m34,
        "filesBackedUpInAlbum": m35,
        "filesDeleted":
            MessageLookupByLibrary.simpleMessage("Fichiers supprimés"),
        "filesSavedToGallery": MessageLookupByLibrary.simpleMessage(
            "Fichiers enregistrés dans la galerie"),
        "findPeopleByName": MessageLookupByLibrary.simpleMessage(
            "Trouver des personnes rapidement par leur nom"),
        "findThemQuickly":
            MessageLookupByLibrary.simpleMessage("Trouvez-les rapidement"),
        "flip": MessageLookupByLibrary.simpleMessage("Retourner"),
        "food": MessageLookupByLibrary.simpleMessage("Plaisir culinaire"),
        "forYourMemories":
            MessageLookupByLibrary.simpleMessage("pour vos souvenirs"),
        "forgotPassword":
            MessageLookupByLibrary.simpleMessage("Mot de passe oublié"),
        "foundFaces": MessageLookupByLibrary.simpleMessage("Visages trouvés"),
        "freeStorageClaimed":
            MessageLookupByLibrary.simpleMessage("Stockage gratuit obtenu"),
        "freeStorageOnReferralSuccess": m36,
        "freeStorageUsable":
            MessageLookupByLibrary.simpleMessage("Stockage gratuit disponible"),
        "freeTrial": MessageLookupByLibrary.simpleMessage("Essai gratuit"),
        "freeTrialValidTill": m37,
        "freeUpAmount": m39,
        "freeUpDeviceSpace": MessageLookupByLibrary.simpleMessage(
            "Libérer de l\'espace sur l\'appareil"),
        "freeUpDeviceSpaceDesc": MessageLookupByLibrary.simpleMessage(
            "Économisez de l\'espace sur votre appareil en effaçant les fichiers qui ont déjà été sauvegardés."),
        "freeUpSpace":
            MessageLookupByLibrary.simpleMessage("Libérer de l\'espace"),
        "gallery": MessageLookupByLibrary.simpleMessage("Galerie"),
        "galleryMemoryLimitInfo": MessageLookupByLibrary.simpleMessage(
            "Jusqu\'à 1000 souvenirs affichés dans la galerie"),
        "general": MessageLookupByLibrary.simpleMessage("Général"),
        "generatingEncryptionKeys": MessageLookupByLibrary.simpleMessage(
            "Génération des clés de chiffrement..."),
        "genericProgress": m41,
        "goToSettings":
            MessageLookupByLibrary.simpleMessage("Allez aux réglages"),
        "googlePlayId":
            MessageLookupByLibrary.simpleMessage("Identifiant Google Play"),
        "grantFullAccessPrompt": MessageLookupByLibrary.simpleMessage(
            "Veuillez autoriser l’accès à toutes les photos dans les paramètres"),
        "grantPermission":
            MessageLookupByLibrary.simpleMessage("Accorder la permission"),
        "greenery": MessageLookupByLibrary.simpleMessage("La vie au vert"),
        "groupNearbyPhotos": MessageLookupByLibrary.simpleMessage(
            "Grouper les photos à proximité"),
        "guestView": MessageLookupByLibrary.simpleMessage("Vue invité"),
        "guestViewEnablePreSteps": MessageLookupByLibrary.simpleMessage(
            "Pour activer la vue invité, veuillez configurer le code d\'accès de l\'appareil ou le verrouillage de l\'écran dans les paramètres de votre système."),
        "hearUsExplanation": MessageLookupByLibrary.simpleMessage(
            "Nous ne suivons pas les installations d\'applications. Il serait utile que vous nous disiez comment vous nous avez trouvés !"),
        "hearUsWhereTitle": MessageLookupByLibrary.simpleMessage(
            "Comment avez-vous entendu parler de Ente? (facultatif)"),
        "help": MessageLookupByLibrary.simpleMessage("Documentation"),
        "hidden": MessageLookupByLibrary.simpleMessage("Masqué"),
        "hide": MessageLookupByLibrary.simpleMessage("Masquer"),
        "hideContent":
            MessageLookupByLibrary.simpleMessage("Masquer le contenu"),
        "hideContentDescriptionAndroid": MessageLookupByLibrary.simpleMessage(
            "Masque le contenu de l\'application dans le sélecteur d\'applications et désactive les captures d\'écran"),
        "hideContentDescriptionIos": MessageLookupByLibrary.simpleMessage(
            "Masque le contenu de l\'application dans le sélecteur d\'application"),
        "hideSharedItemsFromHomeGallery": MessageLookupByLibrary.simpleMessage(
            "Masquer les éléments partagés avec vous dans la galerie"),
        "hiding": MessageLookupByLibrary.simpleMessage("Masquage en cours..."),
        "hikingWithThem": m42,
        "hostedAtOsmFrance":
            MessageLookupByLibrary.simpleMessage("Hébergé chez OSM France"),
        "howItWorks":
            MessageLookupByLibrary.simpleMessage("Comment cela fonctionne"),
        "howToViewShareeVerificationID": MessageLookupByLibrary.simpleMessage(
            "Demandez-leur d\'appuyer longuement sur leur adresse email dans l\'écran des paramètres pour vérifier que les identifiants des deux appareils correspondent."),
        "iOSGoToSettingsDescription": MessageLookupByLibrary.simpleMessage(
            "L\'authentification biométrique n\'est pas configurée sur votre appareil. Veuillez activer Touch ID ou Face ID sur votre téléphone."),
        "iOSLockOut": MessageLookupByLibrary.simpleMessage(
            "L\'authentification biométrique est désactivée. Veuillez verrouiller et déverrouiller votre écran pour l\'activer."),
        "iOSOkButton": MessageLookupByLibrary.simpleMessage("Ok"),
        "ignoreUpdate": MessageLookupByLibrary.simpleMessage("Ignorer"),
        "ignored": MessageLookupByLibrary.simpleMessage("ignoré"),
        "ignoredFolderUploadReason": MessageLookupByLibrary.simpleMessage(
            "Certains fichiers de cet album sont ignorés parce qu\'ils avaient été précédemment supprimés de Ente."),
        "imageNotAnalyzed":
            MessageLookupByLibrary.simpleMessage("Image non analysée"),
        "immediately": MessageLookupByLibrary.simpleMessage("Immédiatement"),
        "importing":
            MessageLookupByLibrary.simpleMessage("Importation en cours..."),
        "incorrectCode":
            MessageLookupByLibrary.simpleMessage("Code non valide"),
        "incorrectPasswordTitle":
            MessageLookupByLibrary.simpleMessage("Mot de passe incorrect"),
        "incorrectRecoveryKey": MessageLookupByLibrary.simpleMessage(
            "Clé de récupération non valide"),
        "incorrectRecoveryKeyBody": MessageLookupByLibrary.simpleMessage(
            "La clé de secours que vous avez entrée est incorrecte"),
        "incorrectRecoveryKeyTitle":
            MessageLookupByLibrary.simpleMessage("Clé de secours non valide"),
        "indexedItems":
            MessageLookupByLibrary.simpleMessage("Éléments indexés"),
        "indexingIsPaused": MessageLookupByLibrary.simpleMessage(
            "L\'indexation est en pause. Elle reprendra automatiquement lorsque l\'appareil sera prêt."),
        "ineligible": MessageLookupByLibrary.simpleMessage("Non compatible"),
        "info": MessageLookupByLibrary.simpleMessage("Info"),
        "insecureDevice":
            MessageLookupByLibrary.simpleMessage("Appareil non sécurisé"),
        "installManually":
            MessageLookupByLibrary.simpleMessage("Installation manuelle"),
        "invalidEmailAddress":
            MessageLookupByLibrary.simpleMessage("Adresse e-mail invalide"),
        "invalidEndpoint": MessageLookupByLibrary.simpleMessage(
            "Point de terminaison non valide"),
        "invalidEndpointMessage": MessageLookupByLibrary.simpleMessage(
            "Désolé, le point de terminaison que vous avez entré n\'est pas valide. Veuillez en entrer un valide puis réessayez."),
        "invalidKey": MessageLookupByLibrary.simpleMessage("Clé invalide"),
        "invalidRecoveryKey": MessageLookupByLibrary.simpleMessage(
            "La clé de récupération que vous avez saisie n\'est pas valide. Veuillez vérifier qu\'elle contient 24 caractères et qu\'ils sont correctement orthographiés.\n\nSi vous avez saisi un ancien code de récupération, veuillez vérifier qu\'il contient 64 caractères et qu\'ils sont correctement orthographiés."),
        "invite": MessageLookupByLibrary.simpleMessage("Inviter"),
        "inviteToEnte":
            MessageLookupByLibrary.simpleMessage("Inviter à rejoindre Ente"),
        "inviteYourFriends":
            MessageLookupByLibrary.simpleMessage("Parrainez vos ami·e·s"),
        "inviteYourFriendsToEnte": MessageLookupByLibrary.simpleMessage(
            "Invitez vos ami·e·s sur Ente"),
        "itLooksLikeSomethingWentWrongPleaseRetryAfterSome":
            MessageLookupByLibrary.simpleMessage(
                "Il semble qu\'une erreur s\'est produite. Veuillez réessayer après un certain temps. Si l\'erreur persiste, veuillez contacter notre équipe d\'assistance."),
        "itemCount": m43,
        "itemsShowTheNumberOfDaysRemainingBeforePermanentDeletion":
            MessageLookupByLibrary.simpleMessage(
                "Les éléments montrent le nombre de jours restants avant la suppression définitive"),
        "itemsWillBeRemovedFromAlbum": MessageLookupByLibrary.simpleMessage(
            "Les éléments sélectionnés seront supprimés de cet album"),
        "join": MessageLookupByLibrary.simpleMessage("Rejoindre"),
        "joinAlbum": MessageLookupByLibrary.simpleMessage("Rejoindre l\'album"),
        "joinAlbumConfirmationDialogBody": MessageLookupByLibrary.simpleMessage(
            "Rejoindre un album rendra votre e-mail visible à ses participants."),
        "joinAlbumSubtext": MessageLookupByLibrary.simpleMessage(
            "pour afficher et ajouter vos photos"),
        "joinAlbumSubtextViewer": MessageLookupByLibrary.simpleMessage(
            "pour ajouter ceci aux albums partagés"),
        "joinDiscord":
            MessageLookupByLibrary.simpleMessage("Rejoindre Discord"),
        "keepPhotos":
            MessageLookupByLibrary.simpleMessage("Conserver les photos"),
        "kiloMeterUnit": MessageLookupByLibrary.simpleMessage("km"),
        "kindlyHelpUsWithThisInformation": MessageLookupByLibrary.simpleMessage(
            "Merci de nous aider avec cette information"),
        "language": MessageLookupByLibrary.simpleMessage("Langue"),
        "lastTimeWithThem": m44,
        "lastUpdated":
            MessageLookupByLibrary.simpleMessage("Dernière mise à jour"),
        "lastYearsTrip":
            MessageLookupByLibrary.simpleMessage("Voyage de l\'an dernier"),
        "leave": MessageLookupByLibrary.simpleMessage("Quitter"),
        "leaveAlbum": MessageLookupByLibrary.simpleMessage("Quitter l\'album"),
        "leaveFamily":
            MessageLookupByLibrary.simpleMessage("Quitter le plan familial"),
        "leaveSharedAlbum":
            MessageLookupByLibrary.simpleMessage("Quitter l\'album partagé?"),
        "left": MessageLookupByLibrary.simpleMessage("Gauche"),
        "legacy": MessageLookupByLibrary.simpleMessage("Héritage"),
        "legacyAccounts":
            MessageLookupByLibrary.simpleMessage("Comptes hérités"),
        "legacyInvite": m45,
        "legacyPageDesc": MessageLookupByLibrary.simpleMessage(
            "L\'héritage permet aux contacts de confiance d\'accéder à votre compte en votre absence."),
        "legacyPageDesc2": MessageLookupByLibrary.simpleMessage(
            "Ces contacts peuvent initier la récupération du compte et, s\'ils ne sont pas bloqués dans les 30 jours qui suivent, peuvent réinitialiser votre mot de passe et accéder à votre compte."),
        "light": MessageLookupByLibrary.simpleMessage("Clair"),
        "lightTheme": MessageLookupByLibrary.simpleMessage("Clair"),
        "link": MessageLookupByLibrary.simpleMessage("Lier"),
        "linkCopiedToClipboard": MessageLookupByLibrary.simpleMessage(
            "Lien copié dans le presse-papiers"),
        "linkDeviceLimit":
            MessageLookupByLibrary.simpleMessage("Limite d\'appareil"),
        "linkEmail": MessageLookupByLibrary.simpleMessage("Lier l\'email"),
        "linkEmailToContactBannerCaption":
            MessageLookupByLibrary.simpleMessage("pour un partage plus rapide"),
        "linkEnabled": MessageLookupByLibrary.simpleMessage("Activé"),
        "linkExpired": MessageLookupByLibrary.simpleMessage("Expiré"),
        "linkExpiresOn": m46,
        "linkExpiry":
            MessageLookupByLibrary.simpleMessage("Expiration du lien"),
        "linkHasExpired":
            MessageLookupByLibrary.simpleMessage("Le lien a expiré"),
        "linkNeverExpires": MessageLookupByLibrary.simpleMessage("Jamais"),
        "linkPerson": MessageLookupByLibrary.simpleMessage("Lier la personne"),
        "linkPersonCaption": MessageLookupByLibrary.simpleMessage(
            "pour une meilleure expérience de partage"),
        "linkPersonToEmail": m47,
        "linkPersonToEmailConfirmation": m48,
        "livePhotos": MessageLookupByLibrary.simpleMessage("Photos en direct"),
        "loadMessage1": MessageLookupByLibrary.simpleMessage(
            "Vous pouvez partager votre abonnement avec votre famille"),
        "loadMessage3": MessageLookupByLibrary.simpleMessage(
            "Nous conservons 3 copies de vos données, l\'une dans un abri anti-atomique"),
        "loadMessage4": MessageLookupByLibrary.simpleMessage(
            "Toutes nos applications sont open source"),
        "loadMessage5": MessageLookupByLibrary.simpleMessage(
            "Notre code source et notre cryptographie ont été audités en externe"),
        "loadMessage6": MessageLookupByLibrary.simpleMessage(
            "Vous pouvez partager des liens vers vos albums avec vos proches"),
        "loadMessage7": MessageLookupByLibrary.simpleMessage(
            "Nos applications mobiles s\'exécutent en arrière-plan pour chiffrer et sauvegarder automatiquement les nouvelles photos que vous prenez"),
        "loadMessage8": MessageLookupByLibrary.simpleMessage(
            "web.ente.io dispose d\'un outil de téléchargement facile à utiliser"),
        "loadMessage9": MessageLookupByLibrary.simpleMessage(
            "Nous utilisons Xchacha20Poly1305 pour chiffrer vos données en toute sécurité"),
        "loadingExifData": MessageLookupByLibrary.simpleMessage(
            "Chargement des données EXIF..."),
        "loadingGallery":
            MessageLookupByLibrary.simpleMessage("Chargement de la galerie..."),
        "loadingMessage":
            MessageLookupByLibrary.simpleMessage("Chargement de vos photos..."),
        "loadingModel": MessageLookupByLibrary.simpleMessage(
            "Téléchargement des modèles..."),
        "loadingYourPhotos":
            MessageLookupByLibrary.simpleMessage("Chargement de vos photos..."),
        "localGallery": MessageLookupByLibrary.simpleMessage("Galerie locale"),
        "localIndexing":
            MessageLookupByLibrary.simpleMessage("Indexation locale"),
        "localSyncErrorMessage": MessageLookupByLibrary.simpleMessage(
            "Il semble que quelque chose s\'est mal passé car la synchronisation des photos locales prend plus de temps que prévu. Veuillez contacter notre équipe d\'assistance"),
        "location": MessageLookupByLibrary.simpleMessage("Emplacement"),
        "locationName": MessageLookupByLibrary.simpleMessage("Nom du lieu"),
        "locationTagFeatureDescription": MessageLookupByLibrary.simpleMessage(
            "Un tag d\'emplacement regroupe toutes les photos qui ont été prises dans un certain rayon d\'une photo"),
        "locations": MessageLookupByLibrary.simpleMessage("Emplacements"),
        "lockButtonLabel": MessageLookupByLibrary.simpleMessage("Verrouiller"),
        "lockscreen":
            MessageLookupByLibrary.simpleMessage("Écran de verrouillage"),
        "logInLabel": MessageLookupByLibrary.simpleMessage("Se connecter"),
        "loggingOut": MessageLookupByLibrary.simpleMessage("Deconnexion..."),
        "loginSessionExpired":
            MessageLookupByLibrary.simpleMessage("Session expirée"),
        "loginSessionExpiredDetails": MessageLookupByLibrary.simpleMessage(
            "Votre session a expiré. Veuillez vous reconnecter."),
        "loginTerms": MessageLookupByLibrary.simpleMessage(
            "En cliquant sur connecter, j\'accepte les <u-terms>conditions d\'utilisation</u-terms> et la <u-policy>politique de confidentialité</u-policy>"),
        "loginWithTOTP":
            MessageLookupByLibrary.simpleMessage("Se connecter avec TOTP"),
        "logout": MessageLookupByLibrary.simpleMessage("Déconnexion"),
        "logsDialogBody": MessageLookupByLibrary.simpleMessage(
            "Les journaux seront envoyés pour nous aider à déboguer votre problème. Les noms de fichiers seront inclus pour aider à identifier les problèmes."),
        "longPressAnEmailToVerifyEndToEndEncryption":
            MessageLookupByLibrary.simpleMessage(
                "Appuyez longuement sur un email pour vérifier le chiffrement de bout en bout."),
        "longpressOnAnItemToViewInFullscreen":
            MessageLookupByLibrary.simpleMessage(
                "Appuyez longuement sur un élément pour le voir en plein écran"),
        "loopVideoOff":
            MessageLookupByLibrary.simpleMessage("Vidéo en boucle désactivée"),
        "loopVideoOn":
            MessageLookupByLibrary.simpleMessage("Vidéo en boucle activée"),
        "lostDevice": MessageLookupByLibrary.simpleMessage("Appareil perdu ?"),
        "machineLearning": MessageLookupByLibrary.simpleMessage(
            "Apprentissage automatique (IA locale)"),
        "magicSearch":
            MessageLookupByLibrary.simpleMessage("Recherche magique"),
        "magicSearchHint": MessageLookupByLibrary.simpleMessage(
            "La recherche magique permet de rechercher des photos par leur contenu, par exemple \'fleur\', \'voiture rouge\', \'documents d\'identité\'"),
        "manage": MessageLookupByLibrary.simpleMessage("Gérer"),
        "manageDeviceStorage": MessageLookupByLibrary.simpleMessage(
            "Gérer le cache de l\'appareil"),
        "manageDeviceStorageDesc":
            MessageLookupByLibrary.simpleMessage("Examiner et vider le cache."),
        "manageFamily":
            MessageLookupByLibrary.simpleMessage("Gérer la famille"),
        "manageLink": MessageLookupByLibrary.simpleMessage("Gérer le lien"),
        "manageParticipants": MessageLookupByLibrary.simpleMessage("Gérer"),
        "manageSubscription":
            MessageLookupByLibrary.simpleMessage("Gérer l\'abonnement"),
        "manualPairDesc": MessageLookupByLibrary.simpleMessage(
            "L\'appairage avec le code PIN fonctionne avec n\'importe quel écran sur lequel vous souhaitez voir votre album."),
        "map": MessageLookupByLibrary.simpleMessage("Carte"),
        "maps": MessageLookupByLibrary.simpleMessage("Carte"),
        "mastodon": MessageLookupByLibrary.simpleMessage("Mastodon"),
        "matrix": MessageLookupByLibrary.simpleMessage("Matrix"),
        "me": MessageLookupByLibrary.simpleMessage("Moi"),
        "memoryCount": m49,
        "merchandise": MessageLookupByLibrary.simpleMessage("Boutique"),
        "mergeWithExisting":
            MessageLookupByLibrary.simpleMessage("Fusionner avec existant"),
        "mergedPhotos":
            MessageLookupByLibrary.simpleMessage("Photos fusionnées"),
        "mlConsent": MessageLookupByLibrary.simpleMessage(
            "Activer l\'apprentissage automatique"),
        "mlConsentConfirmation": MessageLookupByLibrary.simpleMessage(
            "Je comprends et je souhaite activer l\'apprentissage automatique"),
        "mlConsentDescription": MessageLookupByLibrary.simpleMessage(
            "Si vous activez l\'apprentissage automatique Ente extraira des informations comme la géométrie des visages, y compris dans les photos partagées avec vous. \nCela se fera localement sur votre appareil et avec un chiffrement bout-en-bout de toutes les données biométriques générées."),
        "mlConsentPrivacy": MessageLookupByLibrary.simpleMessage(
            "Veuillez cliquer ici pour plus de détails sur cette fonctionnalité dans notre politique de confidentialité"),
        "mlConsentTitle": MessageLookupByLibrary.simpleMessage(
            "Activer l\'apprentissage automatique ?"),
        "mlIndexingDescription": MessageLookupByLibrary.simpleMessage(
            "Veuillez noter que l\'apprentissage automatique entraînera une augmentation de l\'utilisation de la connexion Internet et de la batterie jusqu\'à ce que tous les souvenirs soient indexés. \nVous pouvez utiliser l\'application de bureau Ente pour accélérer cette étape, tous les résultats seront synchronisés."),
        "mobileWebDesktop":
            MessageLookupByLibrary.simpleMessage("Mobile, Web, Ordinateur"),
        "moderateStrength": MessageLookupByLibrary.simpleMessage("Moyen"),
        "modifyYourQueryOrTrySearchingFor":
            MessageLookupByLibrary.simpleMessage(
                "Modifiez votre requête, ou essayez de rechercher"),
        "moments": MessageLookupByLibrary.simpleMessage("Souvenirs"),
        "month": MessageLookupByLibrary.simpleMessage("mois"),
        "monthly": MessageLookupByLibrary.simpleMessage("Mensuel"),
        "moon": MessageLookupByLibrary.simpleMessage("Au clair de lune"),
        "moreDetails": MessageLookupByLibrary.simpleMessage("Plus de détails"),
        "mostRecent": MessageLookupByLibrary.simpleMessage("Les plus récents"),
        "mostRelevant":
            MessageLookupByLibrary.simpleMessage("Les plus pertinents"),
        "mountains":
            MessageLookupByLibrary.simpleMessage("Au-dessus des collines"),
        "moveSelectedPhotosToOneDate": MessageLookupByLibrary.simpleMessage(
            "Déplacer les photos sélectionnées vers une date"),
        "moveToAlbum":
            MessageLookupByLibrary.simpleMessage("Déplacer vers l\'album"),
        "moveToHiddenAlbum": MessageLookupByLibrary.simpleMessage(
            "Déplacer vers un album masqué"),
        "movedSuccessfullyTo": m51,
        "movedToTrash":
            MessageLookupByLibrary.simpleMessage("Déplacé dans la corbeille"),
        "movingFilesToAlbum": MessageLookupByLibrary.simpleMessage(
            "Déplacement des fichiers vers l\'album..."),
        "name": MessageLookupByLibrary.simpleMessage("Nom"),
        "nameTheAlbum": MessageLookupByLibrary.simpleMessage("Nommez l\'album"),
        "networkConnectionRefusedErr": MessageLookupByLibrary.simpleMessage(
            "Impossible de se connecter à Ente, veuillez réessayer après un certain temps. Si l\'erreur persiste, veuillez contacter le support."),
        "networkHostLookUpErr": MessageLookupByLibrary.simpleMessage(
            "Impossible de se connecter à Ente, veuillez vérifier vos paramètres réseau et contacter le support si l\'erreur persiste."),
        "never": MessageLookupByLibrary.simpleMessage("Jamais"),
        "newAlbum": MessageLookupByLibrary.simpleMessage("Nouvel album"),
        "newLocation": MessageLookupByLibrary.simpleMessage("Nouveau lieu"),
        "newPerson": MessageLookupByLibrary.simpleMessage("Nouvelle personne"),
        "newRange": MessageLookupByLibrary.simpleMessage("Nouvelle plage"),
        "newToEnte": MessageLookupByLibrary.simpleMessage("Nouveau sur Ente"),
        "newest": MessageLookupByLibrary.simpleMessage("Le plus récent"),
        "next": MessageLookupByLibrary.simpleMessage("Suivant"),
        "no": MessageLookupByLibrary.simpleMessage("Non"),
        "noAlbumsSharedByYouYet": MessageLookupByLibrary.simpleMessage(
            "Aucun album que vous avez partagé"),
        "noDeviceFound":
            MessageLookupByLibrary.simpleMessage("Aucun appareil trouvé"),
        "noDeviceLimit": MessageLookupByLibrary.simpleMessage("Aucune"),
        "noDeviceThatCanBeDeleted": MessageLookupByLibrary.simpleMessage(
            "Vous n\'avez pas de fichiers sur cet appareil qui peuvent être supprimés"),
        "noDuplicates": MessageLookupByLibrary.simpleMessage("✨ Aucun doublon"),
        "noEnteAccountExclamation":
            MessageLookupByLibrary.simpleMessage("Aucun compte Ente !"),
        "noExifData":
            MessageLookupByLibrary.simpleMessage("Aucune donnée EXIF"),
        "noFacesFound":
            MessageLookupByLibrary.simpleMessage("Aucun visage détecté"),
        "noHiddenPhotosOrVideos": MessageLookupByLibrary.simpleMessage(
            "Aucune photo ou vidéo masquée"),
        "noImagesWithLocation": MessageLookupByLibrary.simpleMessage(
            "Aucune image avec localisation"),
        "noInternetConnection":
            MessageLookupByLibrary.simpleMessage("Aucune connexion internet"),
        "noPhotosAreBeingBackedUpRightNow":
            MessageLookupByLibrary.simpleMessage(
                "Aucune photo en cours de sauvegarde"),
        "noPhotosFoundHere":
            MessageLookupByLibrary.simpleMessage("Aucune photo trouvée"),
        "noQuickLinksSelected": MessageLookupByLibrary.simpleMessage(
            "Aucun lien rapide sélectionné"),
        "noRecoveryKey": MessageLookupByLibrary.simpleMessage(
            "Aucune clé de récupération ?"),
        "noRecoveryKeyNoDecryption": MessageLookupByLibrary.simpleMessage(
            "En raison de notre protocole de chiffrement de bout en bout, vos données ne peuvent pas être déchiffré sans votre mot de passe ou clé de récupération"),
        "noResults": MessageLookupByLibrary.simpleMessage("Aucun résultat"),
        "noResultsFound":
            MessageLookupByLibrary.simpleMessage("Aucun résultat trouvé"),
        "noSuggestionsForPerson": m52,
        "noSystemLockFound":
            MessageLookupByLibrary.simpleMessage("Aucun verrou système trouvé"),
        "notPersonLabel": m53,
        "notThisPerson": MessageLookupByLibrary.simpleMessage(
            "Ce n\'est pas cette personne ?"),
        "nothingSharedWithYouYet": MessageLookupByLibrary.simpleMessage(
            "Rien n\'a encore été partagé avec vous"),
        "nothingToSeeHere": MessageLookupByLibrary.simpleMessage(
            "Il n\'y a encore rien à voir ici 👀"),
        "notifications": MessageLookupByLibrary.simpleMessage("Notifications"),
        "ok": MessageLookupByLibrary.simpleMessage("Ok"),
        "onDevice": MessageLookupByLibrary.simpleMessage("Sur votre appareil"),
        "onEnte": MessageLookupByLibrary.simpleMessage(
            "Sur <branding>Ente</branding>"),
        "onTheRoad":
            MessageLookupByLibrary.simpleMessage("De nouveau sur la route"),
        "onThisDay": MessageLookupByLibrary.simpleMessage("On this day"),
        "onlyFamilyAdminCanChangeCode": m54,
        "onlyThem": MessageLookupByLibrary.simpleMessage("Seulement eux"),
        "oops": MessageLookupByLibrary.simpleMessage("Oups"),
        "oopsCouldNotSaveEdits": MessageLookupByLibrary.simpleMessage(
            "Oups, impossible d\'enregistrer les modifications"),
        "oopsSomethingWentWrong": MessageLookupByLibrary.simpleMessage(
            "Oups, une erreur est arrivée"),
        "openAlbumInBrowser": MessageLookupByLibrary.simpleMessage(
            "Ouvrir l\'album dans le navigateur"),
        "openAlbumInBrowserTitle": MessageLookupByLibrary.simpleMessage(
            "Veuillez utiliser l\'application web pour ajouter des photos à cet album"),
        "openFile": MessageLookupByLibrary.simpleMessage("Ouvrir le fichier"),
        "openSettings":
            MessageLookupByLibrary.simpleMessage("Ouvrir les paramètres"),
        "openTheItem":
            MessageLookupByLibrary.simpleMessage("• Ouvrir l\'élément"),
        "openstreetmapContributors": MessageLookupByLibrary.simpleMessage(
            "Contributeurs d\'OpenStreetMap"),
        "optionalAsShortAsYouLike": MessageLookupByLibrary.simpleMessage(
            "Optionnel, aussi court que vous le souhaitez..."),
        "orMergeWithExistingPerson": MessageLookupByLibrary.simpleMessage(
            "Ou fusionner avec une personne existante"),
        "orPickAnExistingOne": MessageLookupByLibrary.simpleMessage(
            "Ou sélectionner un email existant"),
        "orPickFromYourContacts": MessageLookupByLibrary.simpleMessage(
            "ou choisissez parmi vos contacts"),
        "pair": MessageLookupByLibrary.simpleMessage("Associer"),
        "pairWithPin":
            MessageLookupByLibrary.simpleMessage("Appairer avec le code PIN"),
        "pairingComplete":
            MessageLookupByLibrary.simpleMessage("Appairage terminé"),
        "panorama": MessageLookupByLibrary.simpleMessage("Panorama"),
        "partyWithThem": m55,
        "passKeyPendingVerification": MessageLookupByLibrary.simpleMessage(
            "La vérification est toujours en attente"),
        "passkey": MessageLookupByLibrary.simpleMessage(
            "Authentification à deux facteurs avec une clé de sécurité"),
        "passkeyAuthTitle": MessageLookupByLibrary.simpleMessage(
            "Vérification de la clé de sécurité"),
        "password": MessageLookupByLibrary.simpleMessage("Mot de passe"),
        "passwordChangedSuccessfully": MessageLookupByLibrary.simpleMessage(
            "Le mot de passe a été modifié"),
        "passwordLock": MessageLookupByLibrary.simpleMessage(
            "Verrouillage par mot de passe"),
        "passwordStrength": m56,
        "passwordStrengthInfo": MessageLookupByLibrary.simpleMessage(
            "La force du mot de passe est calculée en tenant compte de la longueur du mot de passe, des caractères utilisés et du fait que le mot de passe figure ou non parmi les 10 000 mots de passe les plus utilisés"),
        "passwordWarning": MessageLookupByLibrary.simpleMessage(
            "Nous ne stockons pas ce mot de passe, donc si vous l\'oubliez, <underline>nous ne pouvons pas déchiffrer vos données</underline>"),
        "paymentDetails":
            MessageLookupByLibrary.simpleMessage("Détails de paiement"),
        "paymentFailed":
            MessageLookupByLibrary.simpleMessage("Échec du paiement"),
        "paymentFailedMessage": MessageLookupByLibrary.simpleMessage(
            "Malheureusement votre paiement a échoué. Veuillez contacter le support et nous vous aiderons !"),
        "paymentFailedTalkToProvider": m57,
        "pendingItems":
            MessageLookupByLibrary.simpleMessage("Éléments en attente"),
        "pendingSync":
            MessageLookupByLibrary.simpleMessage("Synchronisation en attente"),
        "people": MessageLookupByLibrary.simpleMessage("Personnes"),
        "peopleUsingYourCode": MessageLookupByLibrary.simpleMessage(
            "Filleul·e·s utilisant votre code"),
        "permDeleteWarning": MessageLookupByLibrary.simpleMessage(
            "Tous les éléments de la corbeille seront définitivement supprimés\n\nCette action ne peut pas être annulée"),
        "permanentlyDelete":
            MessageLookupByLibrary.simpleMessage("Supprimer définitivement"),
        "permanentlyDeleteFromDevice": MessageLookupByLibrary.simpleMessage(
            "Supprimer définitivement de l\'appareil ?"),
        "personIsAge": m58,
        "personName":
            MessageLookupByLibrary.simpleMessage("Nom de la personne"),
        "personTurningAge": m59,
        "pets":
            MessageLookupByLibrary.simpleMessage("Compagnons à quatre pattes"),
        "photoDescriptions":
            MessageLookupByLibrary.simpleMessage("Descriptions de la photo"),
        "photoGridSize":
            MessageLookupByLibrary.simpleMessage("Taille de la grille photo"),
        "photoSmallCase": MessageLookupByLibrary.simpleMessage("photo"),
        "photocountPhotos": m60,
        "photos": MessageLookupByLibrary.simpleMessage("Photos"),
        "photosAddedByYouWillBeRemovedFromTheAlbum":
            MessageLookupByLibrary.simpleMessage(
                "Les photos ajoutées par vous seront retirées de l\'album"),
        "photosKeepRelativeTimeDifference":
            MessageLookupByLibrary.simpleMessage(
                "Les photos gardent une différence de temps relative"),
        "pickCenterPoint": MessageLookupByLibrary.simpleMessage(
            "Sélectionner le point central"),
        "pinAlbum": MessageLookupByLibrary.simpleMessage("Épingler l\'album"),
        "pinLock":
            MessageLookupByLibrary.simpleMessage("Verrouillage par code PIN"),
        "playOnTv":
            MessageLookupByLibrary.simpleMessage("Lire l\'album sur la TV"),
        "playOriginal":
            MessageLookupByLibrary.simpleMessage("Lire l\'original"),
        "playStoreFreeTrialValidTill": m62,
        "playStream": MessageLookupByLibrary.simpleMessage("Lire le stream"),
        "playstoreSubscription":
            MessageLookupByLibrary.simpleMessage("Abonnement au PlayStore"),
        "pleaseCheckYourInternetConnectionAndTryAgain":
            MessageLookupByLibrary.simpleMessage(
                "S\'il vous plaît, vérifiez votre connexion à internet et réessayez."),
        "pleaseContactSupportAndWeWillBeHappyToHelp":
            MessageLookupByLibrary.simpleMessage(
                "Veuillez contacter support@ente.io et nous serons heureux de vous aider!"),
        "pleaseContactSupportIfTheProblemPersists":
            MessageLookupByLibrary.simpleMessage(
                "Merci de contacter l\'assistance si cette erreur persiste"),
        "pleaseEmailUsAt": m63,
        "pleaseGrantPermissions": MessageLookupByLibrary.simpleMessage(
            "Veuillez accorder la permission"),
        "pleaseLoginAgain":
            MessageLookupByLibrary.simpleMessage("Veuillez vous reconnecter"),
        "pleaseSelectQuickLinksToRemove": MessageLookupByLibrary.simpleMessage(
            "Veuillez sélectionner les liens rapides à supprimer"),
        "pleaseSendTheLogsTo": m64,
        "pleaseTryAgain":
            MessageLookupByLibrary.simpleMessage("Veuillez réessayer"),
        "pleaseVerifyTheCodeYouHaveEntered":
            MessageLookupByLibrary.simpleMessage(
                "Veuillez vérifier le code que vous avez entré"),
        "pleaseWait":
            MessageLookupByLibrary.simpleMessage("Veuillez patienter..."),
        "pleaseWaitDeletingAlbum": MessageLookupByLibrary.simpleMessage(
            "Veuillez patienter, suppression de l\'album"),
        "pleaseWaitForSometimeBeforeRetrying":
            MessageLookupByLibrary.simpleMessage(
                "Veuillez attendre quelque temps avant de réessayer"),
        "pleaseWaitThisWillTakeAWhile": MessageLookupByLibrary.simpleMessage(
            "Veuillez patienter, cela prendra un peu de temps."),
        "posingWithThem": m65,
        "preparingLogs":
            MessageLookupByLibrary.simpleMessage("Préparation des journaux..."),
        "preserveMore": MessageLookupByLibrary.simpleMessage("Conserver plus"),
        "pressAndHoldToPlayVideo": MessageLookupByLibrary.simpleMessage(
            "Appuyez et maintenez enfoncé pour lire la vidéo"),
        "pressAndHoldToPlayVideoDetailed": MessageLookupByLibrary.simpleMessage(
            "Maintenez appuyé sur l\'image pour lire la vidéo"),
        "previous": MessageLookupByLibrary.simpleMessage("Précédent"),
        "privacy": MessageLookupByLibrary.simpleMessage(
            "Politique de confidentialité"),
        "privacyPolicyTitle": MessageLookupByLibrary.simpleMessage(
            "Politique de Confidentialité"),
        "privateBackups":
            MessageLookupByLibrary.simpleMessage("Sauvegardes privées"),
        "privateSharing": MessageLookupByLibrary.simpleMessage("Partage privé"),
        "proceed": MessageLookupByLibrary.simpleMessage("Procéder"),
        "processed": MessageLookupByLibrary.simpleMessage("Appris"),
        "processing":
            MessageLookupByLibrary.simpleMessage("Traitement en cours"),
        "processingImport": m66,
        "processingVideos":
            MessageLookupByLibrary.simpleMessage("Traitement des vidéos"),
        "publicLinkCreated":
            MessageLookupByLibrary.simpleMessage("Lien public créé"),
        "publicLinkEnabled":
            MessageLookupByLibrary.simpleMessage("Lien public activé"),
        "queued": MessageLookupByLibrary.simpleMessage("En file d\'attente"),
        "quickLinks": MessageLookupByLibrary.simpleMessage("Liens rapides"),
        "radius": MessageLookupByLibrary.simpleMessage("Rayon"),
        "raiseTicket": MessageLookupByLibrary.simpleMessage("Créer un ticket"),
        "rateTheApp":
            MessageLookupByLibrary.simpleMessage("Évaluer l\'application"),
        "rateUs": MessageLookupByLibrary.simpleMessage("Évaluez-nous"),
        "rateUsOnStore": m67,
        "reassignMe":
            MessageLookupByLibrary.simpleMessage("Réassigner \"Moi\""),
        "reassignedToName": m68,
        "reassigningLoading":
            MessageLookupByLibrary.simpleMessage("Réassignation..."),
        "recover": MessageLookupByLibrary.simpleMessage("Récupérer"),
        "recoverAccount":
            MessageLookupByLibrary.simpleMessage("Récupérer un compte"),
        "recoverButton": MessageLookupByLibrary.simpleMessage("Restaurer"),
        "recoveryAccount":
            MessageLookupByLibrary.simpleMessage("Récupérer un compte"),
        "recoveryInitiated":
            MessageLookupByLibrary.simpleMessage("Récupération initiée"),
        "recoveryInitiatedDesc": m69,
        "recoveryKey": MessageLookupByLibrary.simpleMessage("Clé de secours"),
        "recoveryKeyCopiedToClipboard": MessageLookupByLibrary.simpleMessage(
            "Clé de secours copiée dans le presse-papiers"),
        "recoveryKeyOnForgotPassword": MessageLookupByLibrary.simpleMessage(
            "Si vous oubliez votre mot de passe, la seule façon de récupérer vos données sera grâce à cette clé."),
        "recoveryKeySaveDescription": MessageLookupByLibrary.simpleMessage(
            "Nous ne la stockons pas, veuillez la conserver en lieu endroit sûr."),
        "recoveryKeySuccessBody": MessageLookupByLibrary.simpleMessage(
            "Génial ! Votre clé de récupération est valide. Merci de votre vérification.\n\nN\'oubliez pas de garder votre clé de récupération sauvegardée."),
        "recoveryKeyVerified": MessageLookupByLibrary.simpleMessage(
            "Clé de récupération vérifiée"),
        "recoveryKeyVerifyReason": MessageLookupByLibrary.simpleMessage(
            "Votre clé de récupération est la seule façon de récupérer vos photos si vous oubliez votre mot de passe. Vous pouvez trouver votre clé de récupération dans Paramètres > Compte.\n\nVeuillez saisir votre clé de récupération ici pour vous assurer de l\'avoir enregistré correctement."),
        "recoveryReady": m70,
        "recoverySuccessful":
            MessageLookupByLibrary.simpleMessage("Restauration réussie !"),
        "recoveryWarning": MessageLookupByLibrary.simpleMessage(
            "Un contact de confiance tente d\'accéder à votre compte"),
        "recoveryWarningBody": m71,
        "recreatePasswordBody": MessageLookupByLibrary.simpleMessage(
            "L\'appareil actuel n\'est pas assez puissant pour vérifier votre mot de passe, mais nous pouvons le régénérer d\'une manière qui fonctionne avec tous les appareils.\n\nVeuillez vous connecter à l\'aide de votre clé de secours et régénérer votre mot de passe (vous pouvez réutiliser le même si vous le souhaitez)."),
        "recreatePasswordTitle":
            MessageLookupByLibrary.simpleMessage("Recréer le mot de passe"),
        "reddit": MessageLookupByLibrary.simpleMessage("Reddit"),
        "reenterPassword":
            MessageLookupByLibrary.simpleMessage("Ressaisir le mot de passe"),
        "reenterPin":
            MessageLookupByLibrary.simpleMessage("Ressaisir le code PIN"),
        "referFriendsAnd2xYourPlan": MessageLookupByLibrary.simpleMessage(
            "Parrainez vos ami·e·s et doublez votre stockage"),
        "referralStep1": MessageLookupByLibrary.simpleMessage(
            "1. Donnez ce code à vos ami·e·s"),
        "referralStep2": MessageLookupByLibrary.simpleMessage(
            "2. Ils souscrivent à une offre payante"),
        "referralStep3": m72,
        "referrals": MessageLookupByLibrary.simpleMessage("Parrainages"),
        "referralsAreCurrentlyPaused": MessageLookupByLibrary.simpleMessage(
            "Les recommandations sont actuellement en pause"),
        "rejectRecovery":
            MessageLookupByLibrary.simpleMessage("Rejeter la récupération"),
        "remindToEmptyDeviceTrash": MessageLookupByLibrary.simpleMessage(
            "Également vide \"récemment supprimé\" de \"Paramètres\" -> \"Stockage\" pour réclamer l\'espace libéré"),
        "remindToEmptyEnteTrash": MessageLookupByLibrary.simpleMessage(
            "Vide aussi votre \"Corbeille\" pour réclamer l\'espace libéré"),
        "remoteImages":
            MessageLookupByLibrary.simpleMessage("Images distantes"),
        "remoteThumbnails":
            MessageLookupByLibrary.simpleMessage("Miniatures distantes"),
        "remoteVideos":
            MessageLookupByLibrary.simpleMessage("Vidéos distantes"),
        "remove": MessageLookupByLibrary.simpleMessage("Supprimer"),
        "removeDuplicates":
            MessageLookupByLibrary.simpleMessage("Supprimer les doublons"),
        "removeDuplicatesDesc": MessageLookupByLibrary.simpleMessage(
            "Examinez et supprimez les fichiers étant des doublons exacts."),
        "removeFromAlbum":
            MessageLookupByLibrary.simpleMessage("Retirer de l\'album"),
        "removeFromAlbumTitle":
            MessageLookupByLibrary.simpleMessage("Retirer de l\'album ?"),
        "removeFromFavorite":
            MessageLookupByLibrary.simpleMessage("Retirer des favoris"),
        "removeInvite":
            MessageLookupByLibrary.simpleMessage("Supprimer l’Invitation"),
        "removeLink": MessageLookupByLibrary.simpleMessage("Supprimer le lien"),
        "removeParticipant":
            MessageLookupByLibrary.simpleMessage("Supprimer le participant"),
        "removeParticipantBody": m73,
        "removePersonLabel": MessageLookupByLibrary.simpleMessage(
            "Supprimer le libellé d\'une personne"),
        "removePublicLink":
            MessageLookupByLibrary.simpleMessage("Supprimer le lien public"),
        "removePublicLinks":
            MessageLookupByLibrary.simpleMessage("Supprimer les liens publics"),
        "removeShareItemsWarning": MessageLookupByLibrary.simpleMessage(
            "Certains des éléments que vous êtes en train de retirer ont été ajoutés par d\'autres personnes, vous perdrez l\'accès vers ces éléments"),
        "removeWithQuestionMark":
            MessageLookupByLibrary.simpleMessage("Enlever?"),
        "removeYourselfAsTrustedContact": MessageLookupByLibrary.simpleMessage(
            "Retirez-vous comme contact de confiance"),
        "removingFromFavorites":
            MessageLookupByLibrary.simpleMessage("Suppression des favoris…"),
        "rename": MessageLookupByLibrary.simpleMessage("Renommer"),
        "renameAlbum":
            MessageLookupByLibrary.simpleMessage("Renommer l\'album"),
        "renameFile":
            MessageLookupByLibrary.simpleMessage("Renommer le fichier"),
        "renewSubscription":
            MessageLookupByLibrary.simpleMessage("Renouveler l’abonnement"),
        "renewsOn": m74,
        "reportABug": MessageLookupByLibrary.simpleMessage("Signaler un bogue"),
        "reportBug": MessageLookupByLibrary.simpleMessage("Signaler un bogue"),
        "resendEmail":
            MessageLookupByLibrary.simpleMessage("Renvoyer l\'email"),
        "resetIgnoredFiles": MessageLookupByLibrary.simpleMessage(
            "Réinitialiser les fichiers ignorés"),
        "resetPasswordTitle": MessageLookupByLibrary.simpleMessage(
            "Réinitialiser le mot de passe"),
        "resetPerson": MessageLookupByLibrary.simpleMessage("Réinitialiser"),
        "resetToDefault": MessageLookupByLibrary.simpleMessage(
            "Réinitialiser aux valeurs par défaut"),
        "restore": MessageLookupByLibrary.simpleMessage("Restaurer"),
        "restoreToAlbum":
            MessageLookupByLibrary.simpleMessage("Restaurer vers l\'album"),
        "restoringFiles": MessageLookupByLibrary.simpleMessage(
            "Restauration des fichiers..."),
        "resumableUploads": MessageLookupByLibrary.simpleMessage(
            "Reprise automatique des transferts"),
        "retry": MessageLookupByLibrary.simpleMessage("Réessayer"),
        "review": MessageLookupByLibrary.simpleMessage("Suggestions"),
        "reviewDeduplicateItems": MessageLookupByLibrary.simpleMessage(
            "Veuillez vérifier et supprimer les éléments que vous croyez dupliqués."),
        "reviewSuggestions":
            MessageLookupByLibrary.simpleMessage("Examiner les suggestions"),
        "right": MessageLookupByLibrary.simpleMessage("Droite"),
        "roadtripWithThem": m75,
        "rotate": MessageLookupByLibrary.simpleMessage("Pivoter"),
        "rotateLeft": MessageLookupByLibrary.simpleMessage("Pivoter à gauche"),
        "rotateRight":
            MessageLookupByLibrary.simpleMessage("Faire pivoter à droite"),
        "safelyStored":
            MessageLookupByLibrary.simpleMessage("Stockage sécurisé"),
        "save": MessageLookupByLibrary.simpleMessage("Sauvegarder"),
        "saveChangesBeforeLeavingQuestion":
            MessageLookupByLibrary.simpleMessage(
                "Enregistrer les modifications avant de quitter ?"),
        "saveCollage":
            MessageLookupByLibrary.simpleMessage("Enregistrer le collage"),
        "saveCopy":
            MessageLookupByLibrary.simpleMessage("Enregistrer une copie"),
        "saveKey": MessageLookupByLibrary.simpleMessage("Enregistrer la clé"),
        "savePerson":
            MessageLookupByLibrary.simpleMessage("Enregistrer la personne"),
        "saveYourRecoveryKeyIfYouHaventAlready":
            MessageLookupByLibrary.simpleMessage(
                "Enregistrez votre clé de récupération si vous ne l\'avez pas déjà fait"),
        "saving": MessageLookupByLibrary.simpleMessage("Enregistrement..."),
        "savingEdits": MessageLookupByLibrary.simpleMessage(
            "Enregistrement des modifications..."),
        "scanCode": MessageLookupByLibrary.simpleMessage("Scanner le code"),
        "scanThisBarcodeWithnyourAuthenticatorApp":
            MessageLookupByLibrary.simpleMessage(
                "Scannez ce code-barres avec\nvotre application d\'authentification"),
        "search": MessageLookupByLibrary.simpleMessage("Rechercher"),
        "searchAlbumsEmptySection":
            MessageLookupByLibrary.simpleMessage("Albums"),
        "searchByAlbumNameHint":
            MessageLookupByLibrary.simpleMessage("Nom de l\'album"),
        "searchByExamples": MessageLookupByLibrary.simpleMessage(
            "• Noms d\'albums (par exemple \"Caméra\")\n• Types de fichiers (par exemple \"Vidéos\", \".gif\")\n• Années et mois (par exemple \"2022\", \"Janvier\")\n• Vacances (par exemple \"Noël\")\n• Descriptions de photos (par exemple \"#fun\")"),
        "searchCaptionEmptySection": MessageLookupByLibrary.simpleMessage(
            "Ajoutez des descriptions comme \"#trip\" dans les infos photo pour les retrouver ici plus rapidement"),
        "searchDatesEmptySection": MessageLookupByLibrary.simpleMessage(
            "Recherche par date, mois ou année"),
        "searchDiscoverEmptySection": MessageLookupByLibrary.simpleMessage(
            "Les images seront affichées ici une fois le traitement terminé"),
        "searchFaceEmptySection": MessageLookupByLibrary.simpleMessage(
            "Les personnes seront affichées ici une fois l\'indexation terminée"),
        "searchFileTypesAndNamesEmptySection":
            MessageLookupByLibrary.simpleMessage("Types et noms de fichiers"),
        "searchHint1": MessageLookupByLibrary.simpleMessage(
            "Recherche rapide, sur l\'appareil"),
        "searchHint2": MessageLookupByLibrary.simpleMessage(
            "Dates des photos, descriptions"),
        "searchHint3": MessageLookupByLibrary.simpleMessage(
            "Albums, noms de fichiers et types"),
        "searchHint4": MessageLookupByLibrary.simpleMessage("Emplacement"),
        "searchHint5": MessageLookupByLibrary.simpleMessage(
            "Bientôt: Visages & recherche magique ✨"),
        "searchLocationEmptySection": MessageLookupByLibrary.simpleMessage(
            "Grouper les photos qui sont prises dans un certain angle d\'une photo"),
        "searchPeopleEmptySection": MessageLookupByLibrary.simpleMessage(
            "Invitez quelqu\'un·e et vous verrez ici toutes les photos partagées"),
        "searchPersonsEmptySection": MessageLookupByLibrary.simpleMessage(
            "Les personnes seront affichées ici une fois le traitement terminé"),
        "searchResultCount": m76,
        "searchSectionsLengthMismatch": m77,
        "security": MessageLookupByLibrary.simpleMessage("Sécurité"),
        "seePublicAlbumLinksInApp": MessageLookupByLibrary.simpleMessage(
            "Ouvrir les liens des albums publics dans l\'application"),
        "selectALocation":
            MessageLookupByLibrary.simpleMessage("Sélectionnez un emplacement"),
        "selectALocationFirst": MessageLookupByLibrary.simpleMessage(
            "Sélectionnez d\'abord un emplacement"),
        "selectAlbum":
            MessageLookupByLibrary.simpleMessage("Sélectionner album"),
        "selectAll": MessageLookupByLibrary.simpleMessage("Tout sélectionner"),
        "selectAllShort": MessageLookupByLibrary.simpleMessage("Tout"),
        "selectCoverPhoto": MessageLookupByLibrary.simpleMessage(
            "Sélectionnez la photo de couverture"),
        "selectDate":
            MessageLookupByLibrary.simpleMessage("Sélectionner la date"),
        "selectFoldersForBackup":
            MessageLookupByLibrary.simpleMessage("Dossiers à sauvegarder"),
        "selectItemsToAdd": MessageLookupByLibrary.simpleMessage(
            "Sélectionner les éléments à ajouter"),
        "selectLanguage":
            MessageLookupByLibrary.simpleMessage("Sélectionnez une langue"),
        "selectMailApp": MessageLookupByLibrary.simpleMessage(
            "Sélectionnez l\'application mail"),
        "selectMorePhotos":
            MessageLookupByLibrary.simpleMessage("Sélectionner plus de photos"),
        "selectOneDateAndTime": MessageLookupByLibrary.simpleMessage(
            "Sélectionner une date et une heure"),
        "selectOneDateAndTimeForAll": MessageLookupByLibrary.simpleMessage(
            "Sélectionnez une date et une heure pour tous"),
        "selectPersonToLink": MessageLookupByLibrary.simpleMessage(
            "Sélectionnez la personne à associer"),
        "selectReason":
            MessageLookupByLibrary.simpleMessage("Sélectionnez une raison"),
        "selectStartOfRange": MessageLookupByLibrary.simpleMessage(
            "Sélectionner le début de la plage"),
        "selectTime":
            MessageLookupByLibrary.simpleMessage("Sélectionner l\'heure"),
        "selectYourFace":
            MessageLookupByLibrary.simpleMessage("Sélectionnez votre visage"),
        "selectYourPlan":
            MessageLookupByLibrary.simpleMessage("Sélectionner votre offre"),
        "selectedFilesAreNotOnEnte": MessageLookupByLibrary.simpleMessage(
            "Les fichiers sélectionnés ne sont pas sur Ente"),
        "selectedFoldersWillBeEncryptedAndBackedUp":
            MessageLookupByLibrary.simpleMessage(
                "Les dossiers sélectionnés seront chiffrés et sauvegardés"),
        "selectedItemsWillBeDeletedFromAllAlbumsAndMoved":
            MessageLookupByLibrary.simpleMessage(
                "Les éléments sélectionnés seront supprimés de tous les albums et déplacés dans la corbeille."),
        "selectedItemsWillBeRemovedFromThisPerson":
            MessageLookupByLibrary.simpleMessage(
                "Les éléments sélectionnés seront retirés de cette personne, mais pas supprimés de votre bibliothèque."),
        "selectedPhotos": m78,
        "selectedPhotosWithYours": m79,
        "selfiesWithThem": m80,
        "send": MessageLookupByLibrary.simpleMessage("Envoyer"),
        "sendEmail": MessageLookupByLibrary.simpleMessage("Envoyer un e-mail"),
        "sendInvite":
            MessageLookupByLibrary.simpleMessage("Envoyer Invitations"),
        "sendLink": MessageLookupByLibrary.simpleMessage("Envoyer le lien"),
        "serverEndpoint": MessageLookupByLibrary.simpleMessage(
            "Point de terminaison serveur"),
        "sessionExpired":
            MessageLookupByLibrary.simpleMessage("Session expirée"),
        "sessionIdMismatch": MessageLookupByLibrary.simpleMessage(
            "Incompatibilité de l\'ID de session"),
        "setAPassword":
            MessageLookupByLibrary.simpleMessage("Définir un mot de passe"),
        "setAs": MessageLookupByLibrary.simpleMessage("Définir comme"),
        "setCover":
            MessageLookupByLibrary.simpleMessage("Définir la couverture"),
        "setLabel": MessageLookupByLibrary.simpleMessage("Définir"),
        "setNewPassword": MessageLookupByLibrary.simpleMessage(
            "Définir un nouveau mot de passe"),
        "setNewPin":
            MessageLookupByLibrary.simpleMessage("Définir un nouveau code PIN"),
        "setPasswordTitle":
            MessageLookupByLibrary.simpleMessage("Définir le mot de passe"),
        "setRadius": MessageLookupByLibrary.simpleMessage("Définir le rayon"),
        "setupComplete":
            MessageLookupByLibrary.simpleMessage("Configuration terminée"),
        "share": MessageLookupByLibrary.simpleMessage("Partager"),
        "shareALink": MessageLookupByLibrary.simpleMessage("Partager le lien"),
        "shareAlbumHint": MessageLookupByLibrary.simpleMessage(
            "Ouvrez un album et appuyez sur le bouton de partage en haut à droite pour le partager."),
        "shareAnAlbumNow": MessageLookupByLibrary.simpleMessage(
            "Partagez un album maintenant"),
        "shareLink": MessageLookupByLibrary.simpleMessage("Partager le lien"),
        "shareMyVerificationID": m81,
        "shareOnlyWithThePeopleYouWant": MessageLookupByLibrary.simpleMessage(
            "Partagez uniquement avec les personnes que vous souhaitez"),
        "shareTextConfirmOthersVerificationID": m82,
        "shareTextRecommendUsingEnte": MessageLookupByLibrary.simpleMessage(
            "Téléchargez Ente pour pouvoir facilement partager des photos et vidéos en qualité originale\n\nhttps://ente.io"),
        "shareTextReferralCode": m83,
        "shareWithNonenteUsers": MessageLookupByLibrary.simpleMessage(
            "Partager avec des utilisateurs non-Ente"),
        "shareWithPeopleSectionTitle": m84,
        "shareYourFirstAlbum": MessageLookupByLibrary.simpleMessage(
            "Partagez votre premier album"),
        "sharedAlbumSectionDescription": MessageLookupByLibrary.simpleMessage(
            "Créez des albums partagés et collaboratifs avec d\'autres utilisateurs de Ente, y compris des utilisateurs ayant des plans gratuits."),
        "sharedByMe": MessageLookupByLibrary.simpleMessage("Partagé par moi"),
        "sharedByYou": MessageLookupByLibrary.simpleMessage("Partagé par vous"),
        "sharedPhotoNotifications":
            MessageLookupByLibrary.simpleMessage("Nouvelles photos partagées"),
        "sharedPhotoNotificationsExplanation": MessageLookupByLibrary.simpleMessage(
            "Recevoir des notifications quand quelqu\'un·e ajoute une photo à un album partagé dont vous faites partie"),
        "sharedWith": m85,
        "sharedWithMe":
            MessageLookupByLibrary.simpleMessage("Partagés avec moi"),
        "sharedWithYou":
            MessageLookupByLibrary.simpleMessage("Partagé avec vous"),
        "sharing": MessageLookupByLibrary.simpleMessage("Partage..."),
        "shiftDatesAndTime":
            MessageLookupByLibrary.simpleMessage("Dates et heure de décalage"),
        "showMemories":
            MessageLookupByLibrary.simpleMessage("Afficher les souvenirs"),
        "showPerson":
            MessageLookupByLibrary.simpleMessage("Montrer la personne"),
        "signOutFromOtherDevices": MessageLookupByLibrary.simpleMessage(
            "Se déconnecter d\'autres appareils"),
        "signOutOtherBody": MessageLookupByLibrary.simpleMessage(
            "Si vous pensez que quelqu\'un peut connaître votre mot de passe, vous pouvez forcer tous les autres appareils utilisant votre compte à se déconnecter."),
        "signOutOtherDevices": MessageLookupByLibrary.simpleMessage(
            "Déconnecter les autres appareils"),
        "signUpTerms": MessageLookupByLibrary.simpleMessage(
            "J\'accepte les <u-terms>conditions d\'utilisation</u-terms> et la <u-policy>politique de confidentialité</u-policy>"),
        "singleFileDeleteFromDevice": m86,
        "singleFileDeleteHighlight": MessageLookupByLibrary.simpleMessage(
            "Elle sera supprimée de tous les albums."),
        "singleFileInBothLocalAndRemote": m87,
        "singleFileInRemoteOnly": m88,
        "skip": MessageLookupByLibrary.simpleMessage("Ignorer"),
        "social": MessageLookupByLibrary.simpleMessage("Retrouvez nous"),
        "someItemsAreInBothEnteAndYourDevice":
            MessageLookupByLibrary.simpleMessage(
                "Certains éléments sont à la fois sur Ente et votre appareil."),
        "someOfTheFilesYouAreTryingToDeleteAre":
            MessageLookupByLibrary.simpleMessage(
                "Certains des fichiers que vous essayez de supprimer ne sont disponibles que sur votre appareil et ne peuvent pas être récupérés s\'ils sont supprimés"),
        "someoneSharingAlbumsWithYouShouldSeeTheSameId":
            MessageLookupByLibrary.simpleMessage(
                "Quelqu\'un qui partage des albums avec vous devrait voir le même ID sur son appareil."),
        "somethingWentWrong":
            MessageLookupByLibrary.simpleMessage("Un problème est survenu"),
        "somethingWentWrongPleaseTryAgain":
            MessageLookupByLibrary.simpleMessage(
                "Quelque chose s\'est mal passé, veuillez recommencer"),
        "sorry": MessageLookupByLibrary.simpleMessage("Désolé"),
        "sorryCouldNotAddToFavorites": MessageLookupByLibrary.simpleMessage(
            "Désolé, impossible d\'ajouter aux favoris !"),
        "sorryCouldNotRemoveFromFavorites":
            MessageLookupByLibrary.simpleMessage(
                "Désolé, impossible de supprimer des favoris !"),
        "sorryTheCodeYouveEnteredIsIncorrect":
            MessageLookupByLibrary.simpleMessage(
                "Le code que vous avez saisi est incorrect"),
        "sorryWeCouldNotGenerateSecureKeysOnThisDevicennplease":
            MessageLookupByLibrary.simpleMessage(
                "Désolé, nous n\'avons pas pu générer de clés sécurisées sur cet appareil.\n\nVeuillez vous inscrire depuis un autre appareil."),
        "sort": MessageLookupByLibrary.simpleMessage("Trier"),
        "sortAlbumsBy": MessageLookupByLibrary.simpleMessage("Trier par"),
        "sortNewestFirst":
            MessageLookupByLibrary.simpleMessage("Plus récent en premier"),
        "sortOldestFirst":
            MessageLookupByLibrary.simpleMessage("Plus ancien en premier"),
        "sparkleSuccess": MessageLookupByLibrary.simpleMessage("✨ Succès"),
        "sportsWithThem": m89,
        "spotlightOnThem": m90,
        "spotlightOnYourself":
            MessageLookupByLibrary.simpleMessage("Éclairage sur vous-même"),
        "startAccountRecoveryTitle":
            MessageLookupByLibrary.simpleMessage("Démarrer la récupération"),
        "startBackup":
            MessageLookupByLibrary.simpleMessage("Démarrer la sauvegarde"),
        "status": MessageLookupByLibrary.simpleMessage("État"),
        "stopCastingBody": MessageLookupByLibrary.simpleMessage(
            "Voulez-vous arrêter la diffusion ?"),
        "stopCastingTitle":
            MessageLookupByLibrary.simpleMessage("Arrêter la diffusion"),
        "storage": MessageLookupByLibrary.simpleMessage("Stockage"),
        "storageBreakupFamily": MessageLookupByLibrary.simpleMessage("Famille"),
        "storageBreakupYou": MessageLookupByLibrary.simpleMessage("Vous"),
        "storageInGB": m91,
        "storageLimitExceeded":
            MessageLookupByLibrary.simpleMessage("Limite de stockage atteinte"),
        "storageUsageInfo": m92,
        "streamDetails":
            MessageLookupByLibrary.simpleMessage("Détails du stream"),
        "strongStrength": MessageLookupByLibrary.simpleMessage("Forte"),
        "subAlreadyLinkedErrMessage": m93,
        "subWillBeCancelledOn": m94,
        "subscribe": MessageLookupByLibrary.simpleMessage("S\'abonner"),
        "subscribeToEnableSharing": MessageLookupByLibrary.simpleMessage(
            "Vous avez besoin d\'un abonnement payant actif pour activer le partage."),
        "subscription": MessageLookupByLibrary.simpleMessage("Abonnement"),
        "success": MessageLookupByLibrary.simpleMessage("Succès"),
        "successfullyArchived":
            MessageLookupByLibrary.simpleMessage("Archivé avec succès"),
        "successfullyHid":
            MessageLookupByLibrary.simpleMessage("Masquage réussi"),
        "successfullyUnarchived":
            MessageLookupByLibrary.simpleMessage("Désarchivé avec succès"),
        "successfullyUnhid":
            MessageLookupByLibrary.simpleMessage("Masquage réussi"),
        "suggestFeatures":
            MessageLookupByLibrary.simpleMessage("Suggérer une fonctionnalité"),
        "sunrise": MessageLookupByLibrary.simpleMessage("À l\'horizon"),
        "support": MessageLookupByLibrary.simpleMessage("Support"),
        "syncProgress": m95,
        "syncStopped":
            MessageLookupByLibrary.simpleMessage("Synchronisation arrêtée ?"),
        "syncing": MessageLookupByLibrary.simpleMessage(
            "En cours de synchronisation..."),
        "systemTheme": MessageLookupByLibrary.simpleMessage("Système"),
        "tapToCopy": MessageLookupByLibrary.simpleMessage("taper pour copier"),
        "tapToEnterCode":
            MessageLookupByLibrary.simpleMessage("Appuyez pour entrer le code"),
        "tapToUnlock":
            MessageLookupByLibrary.simpleMessage("Appuyer pour déverrouiller"),
        "tapToUpload":
            MessageLookupByLibrary.simpleMessage("Appuyer pour envoyer"),
        "tapToUploadIsIgnoredDue": m96,
        "tempErrorContactSupportIfPersists": MessageLookupByLibrary.simpleMessage(
            "Il semble qu\'une erreur s\'est produite. Veuillez réessayer après un certain temps. Si l\'erreur persiste, veuillez contacter notre équipe d\'assistance."),
        "terminate": MessageLookupByLibrary.simpleMessage("Se déconnecter"),
        "terminateSession":
            MessageLookupByLibrary.simpleMessage("Se déconnecter ?"),
        "terms": MessageLookupByLibrary.simpleMessage("Conditions"),
        "termsOfServicesTitle":
            MessageLookupByLibrary.simpleMessage("Conditions d\'utilisation"),
        "thankYou": MessageLookupByLibrary.simpleMessage("Merci"),
        "thankYouForSubscribing":
            MessageLookupByLibrary.simpleMessage("Merci de vous être abonné !"),
        "theDownloadCouldNotBeCompleted": MessageLookupByLibrary.simpleMessage(
            "Le téléchargement n\'a pas pu être terminé"),
        "theLinkYouAreTryingToAccessHasExpired":
            MessageLookupByLibrary.simpleMessage(
                "Le lien que vous essayez d\'accéder a expiré."),
        "theRecoveryKeyYouEnteredIsIncorrect":
            MessageLookupByLibrary.simpleMessage(
                "La clé de récupération que vous avez entrée est incorrecte"),
        "theme": MessageLookupByLibrary.simpleMessage("Thème"),
        "theseItemsWillBeDeletedFromYourDevice":
            MessageLookupByLibrary.simpleMessage(
                "Ces éléments seront supprimés de votre appareil."),
        "theyAlsoGetXGb": m97,
        "theyWillBeDeletedFromAllAlbums": MessageLookupByLibrary.simpleMessage(
            "Ils seront supprimés de tous les albums."),
        "thisActionCannotBeUndone": MessageLookupByLibrary.simpleMessage(
            "Cette action ne peut pas être annulée"),
        "thisAlbumAlreadyHDACollaborativeLink":
            MessageLookupByLibrary.simpleMessage(
                "Cet album a déjà un lien collaboratif"),
        "thisCanBeUsedToRecoverYourAccountIfYou":
            MessageLookupByLibrary.simpleMessage(
                "Cela peut être utilisé pour récupérer votre compte si vous perdez votre deuxième facteur"),
        "thisDevice": MessageLookupByLibrary.simpleMessage("Cet appareil"),
        "thisEmailIsAlreadyInUse": MessageLookupByLibrary.simpleMessage(
            "Cette adresse mail est déjà utilisé"),
        "thisImageHasNoExifData": MessageLookupByLibrary.simpleMessage(
            "Cette image n\'a pas de données exif"),
        "thisIsMeExclamation":
            MessageLookupByLibrary.simpleMessage("C\'est moi !"),
        "thisIsPersonVerificationId": m98,
        "thisIsYourVerificationId": MessageLookupByLibrary.simpleMessage(
            "Ceci est votre ID de vérification"),
        "thisWeekThroughTheYears": MessageLookupByLibrary.simpleMessage(
            "Cette semaine au fil des années"),
<<<<<<< HEAD
=======
        "thisWeekXYearsAgo": m99,
>>>>>>> b0d940e6
        "thisWillLogYouOutOfTheFollowingDevice":
            MessageLookupByLibrary.simpleMessage(
                "Cela vous déconnectera de l\'appareil suivant :"),
        "thisWillLogYouOutOfThisDevice": MessageLookupByLibrary.simpleMessage(
            "Cela vous déconnectera de cet appareil !"),
        "thisWillMakeTheDateAndTimeOfAllSelected":
            MessageLookupByLibrary.simpleMessage(
                "Cela rendra la date et l\'heure identique à toutes les photos sélectionnées."),
        "thisWillRemovePublicLinksOfAllSelectedQuickLinks":
            MessageLookupByLibrary.simpleMessage(
                "Ceci supprimera les liens publics de tous les liens rapides sélectionnés."),
        "throughTheYears": m100,
        "toEnableAppLockPleaseSetupDevicePasscodeOrScreen":
            MessageLookupByLibrary.simpleMessage(
                "Pour activer le verrouillage de l\'application vous devez configurer le code d\'accès de l\'appareil ou le verrouillage de l\'écran dans les paramètres de votre système."),
        "toHideAPhotoOrVideo": MessageLookupByLibrary.simpleMessage(
            "Pour masquer une photo ou une vidéo:"),
        "toResetVerifyEmail": MessageLookupByLibrary.simpleMessage(
            "Pour réinitialiser votre mot de passe, vérifiez d\'abord votre email."),
        "todaysLogs": MessageLookupByLibrary.simpleMessage("Journaux du jour"),
        "tooManyIncorrectAttempts": MessageLookupByLibrary.simpleMessage(
            "Trop de tentatives incorrectes"),
        "total": MessageLookupByLibrary.simpleMessage("total"),
        "totalSize": MessageLookupByLibrary.simpleMessage("Taille totale"),
        "trash": MessageLookupByLibrary.simpleMessage("Corbeille"),
        "trashDaysLeft": m101,
        "trim": MessageLookupByLibrary.simpleMessage("Recadrer"),
        "tripInYear": m102,
        "tripToLocation": m103,
        "trustedContacts":
            MessageLookupByLibrary.simpleMessage("Contacts de confiance"),
        "trustedInviteBody": m104,
        "tryAgain": MessageLookupByLibrary.simpleMessage("Réessayer"),
        "turnOnBackupForAutoUpload": MessageLookupByLibrary.simpleMessage(
            "Activez la sauvegarde pour charger automatiquement sur Ente les fichiers ajoutés à ce dossier de l\'appareil."),
        "twitter": MessageLookupByLibrary.simpleMessage("Twitter"),
        "twoMonthsFreeOnYearlyPlans": MessageLookupByLibrary.simpleMessage(
            "2 mois gratuits sur les forfaits annuels"),
        "twofactor": MessageLookupByLibrary.simpleMessage(
            "Authentification à deux facteurs (A2F)"),
        "twofactorAuthenticationHasBeenDisabled":
            MessageLookupByLibrary.simpleMessage(
                "L\'authentification à deux facteurs a été désactivée"),
        "twofactorAuthenticationPageTitle":
            MessageLookupByLibrary.simpleMessage(
                "Authentification à deux facteurs (A2F)"),
        "twofactorAuthenticationSuccessfullyReset":
            MessageLookupByLibrary.simpleMessage(
                "L\'authentification à deux facteurs a été réinitialisée avec succès "),
        "twofactorSetup": MessageLookupByLibrary.simpleMessage(
            "Configuration de l\'authentification à deux facteurs"),
        "typeOfGallerGallerytypeIsNotSupportedForRename": m105,
        "unarchive": MessageLookupByLibrary.simpleMessage("Désarchiver"),
        "unarchiveAlbum":
            MessageLookupByLibrary.simpleMessage("Désarchiver l\'album"),
        "unarchiving":
            MessageLookupByLibrary.simpleMessage("Désarchivage en cours..."),
        "unavailableReferralCode": MessageLookupByLibrary.simpleMessage(
            "Désolé, ce code n\'est pas disponible."),
        "uncategorized":
            MessageLookupByLibrary.simpleMessage("Aucune catégorie"),
        "unhide": MessageLookupByLibrary.simpleMessage("Dévoiler"),
        "unhideToAlbum":
            MessageLookupByLibrary.simpleMessage("Afficher dans l\'album"),
        "unhiding":
            MessageLookupByLibrary.simpleMessage("Démasquage en cours..."),
        "unhidingFilesToAlbum": MessageLookupByLibrary.simpleMessage(
            "Démasquage des fichiers vers l\'album"),
        "unlock": MessageLookupByLibrary.simpleMessage("Déverrouiller"),
        "unpinAlbum":
            MessageLookupByLibrary.simpleMessage("Désépingler l\'album"),
        "unselectAll":
            MessageLookupByLibrary.simpleMessage("Désélectionner tout"),
        "update": MessageLookupByLibrary.simpleMessage("Mise à jour"),
        "updateAvailable": MessageLookupByLibrary.simpleMessage(
            "Une mise à jour est disponible"),
        "updatingFolderSelection": MessageLookupByLibrary.simpleMessage(
            "Mise à jour de la sélection du dossier..."),
        "upgrade": MessageLookupByLibrary.simpleMessage("Améliorer"),
        "uploadIsIgnoredDueToIgnorereason": m106,
        "uploadingFilesToAlbum": MessageLookupByLibrary.simpleMessage(
            "Envoi des fichiers vers l\'album..."),
        "uploadingMultipleMemories": m107,
        "uploadingSingleMemory": MessageLookupByLibrary.simpleMessage(
            "Sauvegarde d\'un souvenir..."),
        "upto50OffUntil4thDec": MessageLookupByLibrary.simpleMessage(
            "Jusqu\'à 50% de réduction, jusqu\'au 4ème déc."),
        "usableReferralStorageInfo": MessageLookupByLibrary.simpleMessage(
            "Le stockage gratuit possible est limité par votre offre actuelle. Vous pouvez au maximum doubler votre espace de stockage gratuitement, le stockage supplémentaire deviendra donc automatiquement utilisable lorsque vous mettrez à niveau votre offre."),
        "useAsCover":
            MessageLookupByLibrary.simpleMessage("Utiliser comme couverture"),
        "useDifferentPlayerInfo": MessageLookupByLibrary.simpleMessage(
            "Vous avez des difficultés pour lire cette vidéo ? Appuyez longuement ici pour essayer un autre lecteur."),
        "usePublicLinksForPeopleNotOnEnte": MessageLookupByLibrary.simpleMessage(
            "Utilisez des liens publics pour les personnes qui ne sont pas sur Ente"),
        "useRecoveryKey":
            MessageLookupByLibrary.simpleMessage("Utiliser la clé de secours"),
        "useSelectedPhoto": MessageLookupByLibrary.simpleMessage(
            "Utiliser la photo sélectionnée"),
        "usedSpace": MessageLookupByLibrary.simpleMessage("Stockage utilisé"),
        "validTill": m108,
        "verificationFailedPleaseTryAgain":
            MessageLookupByLibrary.simpleMessage(
                "La vérification a échouée, veuillez réessayer"),
        "verificationId":
            MessageLookupByLibrary.simpleMessage("ID de vérification"),
        "verify": MessageLookupByLibrary.simpleMessage("Vérifier"),
        "verifyEmail":
            MessageLookupByLibrary.simpleMessage("Vérifier l\'email"),
        "verifyEmailID": m109,
        "verifyIDLabel": MessageLookupByLibrary.simpleMessage("Vérifier"),
        "verifyPasskey":
            MessageLookupByLibrary.simpleMessage("Vérifier la clé de sécurité"),
        "verifyPassword":
            MessageLookupByLibrary.simpleMessage("Vérifier le mot de passe"),
        "verifying":
            MessageLookupByLibrary.simpleMessage("Validation en cours..."),
        "verifyingRecoveryKey": MessageLookupByLibrary.simpleMessage(
            "Vérification de la clé de récupération..."),
        "videoInfo": MessageLookupByLibrary.simpleMessage("Informations vidéo"),
        "videoSmallCase": MessageLookupByLibrary.simpleMessage("vidéo"),
        "videos": MessageLookupByLibrary.simpleMessage("Vidéos"),
        "viewActiveSessions": MessageLookupByLibrary.simpleMessage(
            "Afficher les connexions actives"),
        "viewAddOnButton": MessageLookupByLibrary.simpleMessage(
            "Afficher les modules complémentaires"),
        "viewAll": MessageLookupByLibrary.simpleMessage("Tout afficher"),
        "viewAllExifData": MessageLookupByLibrary.simpleMessage(
            "Visualiser toutes les données EXIF"),
        "viewLargeFiles":
            MessageLookupByLibrary.simpleMessage("Fichiers volumineux"),
        "viewLargeFilesDesc": MessageLookupByLibrary.simpleMessage(
            "Affichez les fichiers qui consomment le plus de stockage."),
        "viewLogs":
            MessageLookupByLibrary.simpleMessage("Afficher les journaux"),
        "viewPersonToUnlink": m110,
        "viewRecoveryKey":
            MessageLookupByLibrary.simpleMessage("Voir la clé de récupération"),
        "viewer": MessageLookupByLibrary.simpleMessage("Observateur"),
        "visitWebToManage": MessageLookupByLibrary.simpleMessage(
            "Vous pouvez gérer votre abonnement sur web.ente.io"),
        "waitingForVerification": MessageLookupByLibrary.simpleMessage(
            "En attente de vérification..."),
        "waitingForWifi": MessageLookupByLibrary.simpleMessage(
            "En attente de connexion Wi-Fi..."),
        "warning": MessageLookupByLibrary.simpleMessage("Attention"),
        "weAreOpenSource":
            MessageLookupByLibrary.simpleMessage("Nous sommes open source !"),
        "weDontSupportEditingPhotosAndAlbumsThatYouDont":
            MessageLookupByLibrary.simpleMessage(
                "Nous ne prenons pas en charge l\'édition des photos et des albums que vous ne possédez pas encore"),
        "weHaveSendEmailTo": m112,
        "weakStrength": MessageLookupByLibrary.simpleMessage("Securité Faible"),
        "welcomeBack": MessageLookupByLibrary.simpleMessage("Bienvenue !"),
        "whatsNew": MessageLookupByLibrary.simpleMessage("Nouveautés"),
        "whyAddTrustContact": MessageLookupByLibrary.simpleMessage(
            "Un contact de confiance peut vous aider à récupérer vos données."),
        "yearShort": MessageLookupByLibrary.simpleMessage("an"),
        "yearly": MessageLookupByLibrary.simpleMessage("Annuel"),
        "yearsAgo": m113,
        "yes": MessageLookupByLibrary.simpleMessage("Oui"),
        "yesCancel": MessageLookupByLibrary.simpleMessage("Oui, annuler"),
        "yesConvertToViewer": MessageLookupByLibrary.simpleMessage(
            "Oui, convertir en observateur"),
        "yesDelete": MessageLookupByLibrary.simpleMessage("Oui, supprimer"),
        "yesDiscardChanges": MessageLookupByLibrary.simpleMessage(
            "Oui, ignorer les modifications"),
        "yesLogout":
            MessageLookupByLibrary.simpleMessage("Oui, se déconnecter"),
        "yesRemove": MessageLookupByLibrary.simpleMessage("Oui, supprimer"),
        "yesRenew": MessageLookupByLibrary.simpleMessage("Oui, renouveler"),
        "yesResetPerson": MessageLookupByLibrary.simpleMessage(
            "Oui, réinitialiser la personne"),
        "you": MessageLookupByLibrary.simpleMessage("Vous"),
        "youAndThem": m114,
        "youAreOnAFamilyPlan": MessageLookupByLibrary.simpleMessage(
            "Vous êtes sur un plan familial !"),
        "youAreOnTheLatestVersion": MessageLookupByLibrary.simpleMessage(
            "Vous êtes sur la dernière version"),
        "youCanAtMaxDoubleYourStorage": MessageLookupByLibrary.simpleMessage(
            "* Vous pouvez au maximum doubler votre espace de stockage"),
        "youCanManageYourLinksInTheShareTab":
            MessageLookupByLibrary.simpleMessage(
                "Vous pouvez gérer vos liens dans l\'onglet Partage."),
        "youCanTrySearchingForADifferentQuery":
            MessageLookupByLibrary.simpleMessage(
                "Vous pouvez essayer de rechercher une autre requête."),
        "youCannotDowngradeToThisPlan": MessageLookupByLibrary.simpleMessage(
            "Vous ne pouvez pas rétrograder vers cette offre"),
        "youCannotShareWithYourself": MessageLookupByLibrary.simpleMessage(
            "Vous ne pouvez pas partager avec vous-même"),
        "youDontHaveAnyArchivedItems": MessageLookupByLibrary.simpleMessage(
            "Vous n\'avez aucun élément archivé."),
        "youHaveSuccessfullyFreedUp": m115,
        "yourAccountHasBeenDeleted":
            MessageLookupByLibrary.simpleMessage("Votre compte a été supprimé"),
        "yourMap": MessageLookupByLibrary.simpleMessage("Votre carte"),
        "yourPlanWasSuccessfullyDowngraded":
            MessageLookupByLibrary.simpleMessage(
                "Votre plan a été rétrogradé avec succès"),
        "yourPlanWasSuccessfullyUpgraded": MessageLookupByLibrary.simpleMessage(
            "Votre offre a été mise à jour avec succès"),
        "yourPurchaseWasSuccessful": MessageLookupByLibrary.simpleMessage(
            "Votre achat a été effectué avec succès"),
        "yourStorageDetailsCouldNotBeFetched":
            MessageLookupByLibrary.simpleMessage(
                "Vos informations de stockage n\'ont pas pu être récupérées"),
        "yourSubscriptionHasExpired":
            MessageLookupByLibrary.simpleMessage("Votre abonnement a expiré"),
        "yourSubscriptionWasUpdatedSuccessfully":
            MessageLookupByLibrary.simpleMessage(
                "Votre abonnement a été mis à jour avec succès"),
        "yourVerificationCodeHasExpired": MessageLookupByLibrary.simpleMessage(
            "Votre code de vérification a expiré"),
        "youveNoDuplicateFilesThatCanBeCleared":
            MessageLookupByLibrary.simpleMessage(
                "Vous n\'avez aucun fichier dupliqué pouvant être nettoyé"),
        "youveNoFilesInThisAlbumThatCanBeDeleted":
            MessageLookupByLibrary.simpleMessage(
                "Vous n\'avez pas de fichiers dans cet album qui peuvent être supprimés"),
        "zoomOutToSeePhotos": MessageLookupByLibrary.simpleMessage(
            "Zoom en arrière pour voir les photos")
      };
}<|MERGE_RESOLUTION|>--- conflicted
+++ resolved
@@ -258,14 +258,7 @@
 
   static String m98(email) => "Ceci est l\'ID de vérification de ${email}";
 
-<<<<<<< HEAD
-  static String m99(dateFormat) => "${dateFormat} au fil des années";
-=======
-  static String m99(count) =>
-      "${Intl.plural(count, one: 'Cette semaine, ${count} il y a l\'année', other: 'Cette semaine, ${count} il y a des années')}";
-
   static String m100(dateFormat) => "${dateFormat} au fil des années";
->>>>>>> b0d940e6
 
   static String m101(count) =>
       "${Intl.plural(count, zero: 'Bientôt', one: '1 jour', other: '${count} jours')}";
@@ -2044,10 +2037,6 @@
             "Ceci est votre ID de vérification"),
         "thisWeekThroughTheYears": MessageLookupByLibrary.simpleMessage(
             "Cette semaine au fil des années"),
-<<<<<<< HEAD
-=======
-        "thisWeekXYearsAgo": m99,
->>>>>>> b0d940e6
         "thisWillLogYouOutOfTheFollowingDevice":
             MessageLookupByLibrary.simpleMessage(
                 "Cela vous déconnectera de l\'appareil suivant :"),
