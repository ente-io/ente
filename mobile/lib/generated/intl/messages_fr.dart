--- conflicted
+++ resolved
@@ -286,14 +286,7 @@
 
   static String m100(email) => "Ceci est l\'ID de vérification de ${email}";
 
-<<<<<<< HEAD
-  static String m100(dateFormat) => "${dateFormat} au fil des années";
-=======
-  static String m101(count) =>
-      "${Intl.plural(count, one: 'Cette semaine, ${count} il y a l\'année', other: 'Cette semaine, ${count} il y a des années')}";
-
   static String m102(dateFormat) => "${dateFormat} au fil des années";
->>>>>>> 2ed28c3b
 
   static String m103(count) =>
       "${Intl.plural(count, zero: 'Bientôt', one: '1 jour', other: '${count} jours')}";
@@ -2116,10 +2109,6 @@
             "Ceci est votre ID de vérification"),
         "thisWeekThroughTheYears": MessageLookupByLibrary.simpleMessage(
             "Cette semaine au fil des années"),
-<<<<<<< HEAD
-=======
-        "thisWeekXYearsAgo": m101,
->>>>>>> 2ed28c3b
         "thisWillLogYouOutOfTheFollowingDevice":
             MessageLookupByLibrary.simpleMessage(
                 "Cela vous déconnectera de l\'appareil suivant :"),
