// DO NOT EDIT. This is code generated via package:intl/generate_localized.dart
// This is a library that provides messages for a tr locale. All the
// messages from the main program should be duplicated here with the same
// function name.

// Ignore issues from commonly used lints in this file.
// ignore_for_file:unnecessary_brace_in_string_interps, unnecessary_new
// ignore_for_file:prefer_single_quotes,comment_references, directives_ordering
// ignore_for_file:annotate_overrides,prefer_generic_function_type_aliases
// ignore_for_file:unused_import, file_names, avoid_escaping_inner_quotes
// ignore_for_file:unnecessary_string_interpolations, unnecessary_string_escapes

import 'package:intl/intl.dart';
import 'package:intl/message_lookup_by_library.dart';

final messages = new MessageLookup();

typedef String MessageIfAbsent(String messageStr, List<dynamic> args);

class MessageLookup extends MessageLookupByLibrary {
  String get localeName => 'tr';

  static String m44(title) => "${title} (Ben)";

  static String m0(storageAmount, endDate) =>
      "${storageAmount} eklentiniz ${endDate} tarihine kadar geçerlidir";

  static String m48(emailOrName) => "${emailOrName} tarafından eklendi";

  static String m49(albumName) => "${albumName} albümüne başarıyla eklendi";

  static String m1(count) =>
      "${Intl.plural(count, zero: 'Katılımcı Yok', one: '1 Katılımcı', other: '${count} Katılımcı')}";

  static String m51(versionValue) => "Sürüm: ${versionValue}";

  static String m52(freeAmount, storageUnit) =>
      "${freeAmount} ${storageUnit} ücretsiz";

  static String m2(paymentProvider) =>
      "Lütfen önce mevcut aboneliğinizi ${paymentProvider} adresinden iptal edin";

  static String m3(user) =>
      "${user}, bu albüme daha fazla fotoğraf ekleyemeyecek.\n\nAncak, kendi eklediği mevcut fotoğrafları kaldırmaya devam edebilecektir";

  static String m4(isFamilyMember, storageAmountInGb) =>
      "${Intl.select(isFamilyMember, {
            'true': 'Şu ana kadar aileniz ${storageAmountInGb} GB aldı',
            'false': 'Şu ana kadar ${storageAmountInGb} GB aldınız',
            'other': 'Şu ana kadar ${storageAmountInGb} GB aldınız!',
          })}";

  static String m54(albumName) =>
      "${albumName} için ortak çalışma bağlantısı oluşturuldu";

<<<<<<< HEAD
  static String m112(count) =>
      "${Intl.plural(count, zero: '0 işbirlikçi eklendi', one: '1 işbirlikçi eklendi', other: '${count} işbirlikçi eklendi')}";

  static String m55(email, numOfDays) =>
=======
  static String m55(count) =>
      "${Intl.plural(count, zero: '0 işbirlikçi eklendi', one: '1 işbirlikçi eklendi', other: '${count} işbirlikçi eklendi')}";

  static String m56(email, numOfDays) =>
>>>>>>> 1d197694
      "Güvenilir bir kişi olarak ${email} eklemek üzeresiniz. Eğer ${numOfDays} gün boyunca yoksanız hesabınızı kurtarabilecekler.";

  static String m5(familyAdminEmail) =>
      "Aboneliğinizi yönetmek için lütfen <green>${familyAdminEmail}</green> ile iletişime geçin";

  static String m6(provider) =>
      "Lütfen ${provider} aboneliğinizi yönetmek için support@ente.io adresinden bizimle iletişime geçin.";

<<<<<<< HEAD
  static String m56(endpoint) => "${endpoint}\'e bağlanıldı";
=======
  static String m57(endpoint) => "${endpoint}\'e bağlanıldı";
>>>>>>> 1d197694

  static String m7(count) =>
      "${Intl.plural(count, one: 'Delete ${count} item', other: 'Delete ${count} items')}";

<<<<<<< HEAD
  static String m57(currentlyDeleting, totalCount) =>
=======
  static String m58(currentlyDeleting, totalCount) =>
>>>>>>> 1d197694
      "Siliniyor ${currentlyDeleting} / ${totalCount}";

  static String m8(albumName) =>
      "Bu, \"${albumName}\"e erişim için olan genel bağlantıyı kaldıracaktır.";

  static String m9(supportEmail) =>
      "Lütfen kayıtlı e-posta adresinizden ${supportEmail} adresine bir e-posta gönderin";

  static String m10(count, storageSaved) =>
      "You have cleaned up ${Intl.plural(count, one: '${count} duplicate file', other: '${count} duplicate files')}, saving (${storageSaved}!)";

  static String m11(count, formattedSize) =>
      "${count} dosyalar, ${formattedSize} her biri";

<<<<<<< HEAD
  static String m58(newEmail) => "E-posta ${newEmail} olarak değiştirildi";

  static String m59(email) => "${email} bir Ente hesabına sahip değil";
=======
  static String m59(newEmail) => "E-posta ${newEmail} olarak değiştirildi";

  static String m60(email) => "${email} bir Ente hesabına sahip değil";
>>>>>>> 1d197694

  static String m12(email) =>
      "${email}, Ente hesabı bulunmamaktadır.\n\nOnlarla fotoğraf paylaşımı için bir davet gönder.";

<<<<<<< HEAD
  static String m61(text) => "${text} için ekstra fotoğraflar bulundu";

  static String m63(count, formattedNumber) =>
      "Bu cihazdaki ${Intl.plural(count, one: '1 file', other: '${formattedNumber} dosya')} güvenli bir şekilde yedeklendi";

  static String m64(count, formattedNumber) =>
=======
  static String m62(text) => "${text} için ekstra fotoğraflar bulundu";

  static String m64(count, formattedNumber) =>
      "Bu cihazdaki ${Intl.plural(count, one: '1 file', other: '${formattedNumber} dosya')} güvenli bir şekilde yedeklendi";

  static String m65(count, formattedNumber) =>
>>>>>>> 1d197694
      "Bu albümdeki ${Intl.plural(count, one: '1 file', other: '${formattedNumber} dosya')} güvenli bir şekilde yedeklendi";

  static String m13(storageAmountInGB) =>
      "Birisinin davet kodunuzu uygulayıp ücretli hesap açtığı her seferede ${storageAmountInGB} GB";

  static String m14(endDate) => "Ücretsiz deneme ${endDate} sona erir";

<<<<<<< HEAD
  static String m66(sizeInMBorGB) => "${sizeInMBorGB} yer açın";

  static String m68(currentlyProcessing, totalCount) =>
=======
  static String m67(sizeInMBorGB) => "${sizeInMBorGB} yer açın";

  static String m69(currentlyProcessing, totalCount) =>
>>>>>>> 1d197694
      "Siliniyor ${currentlyProcessing} / ${totalCount}";

  static String m15(count) =>
      "${Intl.plural(count, one: '${count} öğe', other: '${count} öğeler')}";

<<<<<<< HEAD
  static String m71(email) =>
=======
  static String m72(email) =>
>>>>>>> 1d197694
      "${email} sizi güvenilir bir kişi olmaya davet etti";

  static String m16(expiryTime) =>
      "Bu bağlantı ${expiryTime} dan sonra geçersiz olacaktır";

<<<<<<< HEAD
  static String m72(email) => "Kişiyi ${email} adresine bağlayın";

  static String m73(personName, email) =>
      "Bu, ${personName} ile ${email} arasında bağlantı kuracaktır.";

  static String m76(albumName) => "${albumName} adlı albüme başarıyla taşındı";

  static String m77(personName) => "${personName} için öneri yok";

  static String m78(name) => "${name} değil mi?";
=======
  static String m73(email) => "Kişiyi ${email} adresine bağlayın";

  static String m74(personName, email) =>
      "Bu, ${personName} ile ${email} arasında bağlantı kuracaktır.";

  static String m77(albumName) => "${albumName} adlı albüme başarıyla taşındı";

  static String m78(personName) => "${personName} için öneri yok";

  static String m79(name) => "${name} değil mi?";
>>>>>>> 1d197694

  static String m17(familyAdminEmail) =>
      "Kodunuzu değiştirmek için lütfen ${familyAdminEmail} ile iletişime geçin.";

  static String m18(passwordStrengthValue) =>
      "Şifrenin güçlülük seviyesi: ${passwordStrengthValue}";

  static String m19(providerName) =>
      "Sizden ücret alındıysa lütfen ${providerName} destek ekibiyle görüşün";

<<<<<<< HEAD
  static String m82(count) =>
=======
  static String m83(count) =>
>>>>>>> 1d197694
      "${Intl.plural(count, zero: 'Fotoğraf yok', one: '1 fotoğraf', other: '${count} fotoğraf')}";

  static String m20(endDate) =>
      "Ücretsiz deneme süresi ${endDate} tarihine kadar geçerlidir.\nDaha sonra ücretli bir plan seçebilirsiniz.";

<<<<<<< HEAD
  static String m83(toEmail) => "Lütfen bize ${toEmail} adresinden ulaşın";

  static String m84(toEmail) =>
      "Lütfen günlükleri şu adrese gönderin\n${toEmail}";

  static String m86(folderName) => "İşleniyor ${folderName}...";

  static String m21(storeName) => "Bizi ${storeName} üzerinden değerlendirin";

  static String m87(name) => "Sizi ${name}\'e yeniden atadım";

  static String m88(days, email) =>
      "Hesabınıza ${days} gün sonra erişebilirsiniz. ${email} adresine bir bildirim gönderilecektir.";

  static String m89(email) =>
      "Artık yeni bir parola belirleyerek ${email} hesabını kurtarabilirsiniz.";

  static String m90(email) => "${email} hesabınızı kurtarmaya çalışıyor.";
=======
  static String m85(toEmail) => "Lütfen bize ${toEmail} adresinden ulaşın";

  static String m86(toEmail) =>
      "Lütfen günlükleri şu adrese gönderin\n${toEmail}";

  static String m88(folderName) => "İşleniyor ${folderName}...";

  static String m21(storeName) => "Bizi ${storeName} üzerinden değerlendirin";

  static String m89(name) => "Sizi ${name}\'e yeniden atadım";

  static String m90(days, email) =>
      "Hesabınıza ${days} gün sonra erişebilirsiniz. ${email} adresine bir bildirim gönderilecektir.";

  static String m91(email) =>
      "Artık yeni bir parola belirleyerek ${email} hesabını kurtarabilirsiniz.";

  static String m92(email) => "${email} hesabınızı kurtarmaya çalışıyor.";
>>>>>>> 1d197694

  static String m22(storageInGB) => "3. Hepimiz ${storageInGB} GB* bedava alın";

  static String m23(userEmail) =>
      "${userEmail} bu paylaşılan albümden kaldırılacaktır\n\nOnlar tarafından eklenen tüm fotoğraflar da albümden kaldırılacaktır";

  static String m24(endDate) => "Abonelik ${endDate} tarihinde yenilenir";

<<<<<<< HEAD
  static String m92(count) =>
      "${Intl.plural(count, one: '${count} yıl önce', other: '${count} yıl önce')}";

  static String m93(snapshotLength, searchLength) =>
=======
  static String m94(count) =>
      "${Intl.plural(count, one: '${count} yıl önce', other: '${count} yıl önce')}";

  static String m95(snapshotLength, searchLength) =>
>>>>>>> 1d197694
      "Bölüm uzunluğu uyuşmazlığı: ${snapshotLength} != ${searchLength}";

  static String m25(count) => "${count} seçildi";

  static String m26(count, yourCount) =>
      "Seçilenler: ${count} (${yourCount} sizin seçiminiz)";

  static String m27(verificationID) =>
      "İşte ente.io için doğrulama kimliğim: ${verificationID}.";

  static String m28(verificationID) =>
      "Merhaba, bu ente.io doğrulama kimliğinizin doğruluğunu onaylayabilir misiniz: ${verificationID}";

  static String m29(referralCode, referralStorageInGB) =>
      "Ente davet kodu: ${referralCode} \n\nÜcretli hesaba başvurduktan sonra ${referralStorageInGB} GB bedava almak için \nAyarlar → Genel → Davetlerde bu kodu girin\n\nhttps://ente.io";

  static String m30(numberOfPeople) =>
      "${Intl.plural(numberOfPeople, zero: 'Belirli kişilerle paylaş', one: '1 kişiyle paylaşıldı', other: '${numberOfPeople} kişiyle paylaşıldı')}";

<<<<<<< HEAD
  static String m95(emailIDs) => "${emailIDs} ile paylaşıldı";
=======
  static String m97(emailIDs) => "${emailIDs} ile paylaşıldı";
>>>>>>> 1d197694

  static String m31(fileType) => "Bu ${fileType}, cihazınızdan silinecek.";

  static String m32(fileType) =>
      "${fileType} Ente ve cihazınızdan silinecektir.";

  static String m33(fileType) => "${fileType} Ente\'den silinecektir.";

  static String m34(storageAmountInGB) => "${storageAmountInGB} GB";

<<<<<<< HEAD
  static String m98(
=======
  static String m100(
>>>>>>> 1d197694
          usedAmount, usedStorageUnit, totalAmount, totalStorageUnit) =>
      "${usedAmount} ${usedStorageUnit} / ${totalAmount} ${totalStorageUnit} kullanıldı";

  static String m35(id) =>
      "${id}\'niz zaten başka bir ente hesabına bağlı.\n${id} numaranızı bu hesapla kullanmak istiyorsanız lütfen desteğimizle iletişime geçin\'\'";

  static String m36(endDate) =>
      "Aboneliğiniz ${endDate} tarihinde iptal edilecektir";

<<<<<<< HEAD
  static String m99(completed, total) => "${completed}/${total} anı korundu";

  static String m100(ignoreReason) =>
=======
  static String m101(completed, total) => "${completed}/${total} anı korundu";

  static String m102(ignoreReason) =>
>>>>>>> 1d197694
      "Yüklemek için dokunun, yükleme şu anda ${ignoreReason} nedeniyle yok sayılıyor";

  static String m37(storageAmountInGB) =>
      "Aynı zamanda ${storageAmountInGB} GB alıyorlar";

  static String m38(email) => "Bu, ${email}\'in Doğrulama Kimliği";

<<<<<<< HEAD
  static String m103(count) =>
      "${Intl.plural(count, zero: 'yakında', one: '1 gün', other: '${count} gün')}";

  static String m106(email) =>
      "${email} ile eski bir irtibat kişisi olmaya davet edildiniz.";

  static String m107(galleryType) =>
      "Galeri türü ${galleryType} yeniden adlandırma için desteklenmiyor";

  static String m108(ignoreReason) =>
      "Yükleme ${ignoreReason} nedeniyle yok sayıldı";

  static String m109(count) => "${count} anı korunuyor...";
=======
  static String m105(count) =>
      "${Intl.plural(count, zero: 'yakında', one: '1 gün', other: '${count} gün')}";

  static String m108(email) =>
      "${email} ile eski bir irtibat kişisi olmaya davet edildiniz.";

  static String m109(galleryType) =>
      "Galeri türü ${galleryType} yeniden adlandırma için desteklenmiyor";

  static String m110(ignoreReason) =>
      "Yükleme ${ignoreReason} nedeniyle yok sayıldı";

  static String m111(count) => "${count} anı korunuyor...";
>>>>>>> 1d197694

  static String m39(endDate) => "${endDate} tarihine kadar geçerli";

  static String m40(email) => "${email} doğrula";

  static String m41(email) =>
      "E-postayı <green>${email}</green> adresine gönderdik";

  static String m42(count) =>
      "${Intl.plural(count, one: '${count} yıl önce', other: '${count} yıl önce')}";

  static String m43(storageSaved) =>
      "Başarılı bir şekilde ${storageSaved} alanını boşalttınız!";

  final messages = _notInlinedMessages(_notInlinedMessages);
  static Map<String, Function> _notInlinedMessages(_) => <String, Function>{
        "aNewVersionOfEnteIsAvailable": MessageLookupByLibrary.simpleMessage(
            "Ente için yeni bir sürüm mevcut."),
        "about": MessageLookupByLibrary.simpleMessage("Hakkında"),
        "acceptTrustInvite":
            MessageLookupByLibrary.simpleMessage("Daveti Kabul Et"),
        "account": MessageLookupByLibrary.simpleMessage("Hesap"),
        "accountIsAlreadyConfigured": MessageLookupByLibrary.simpleMessage(
            "Hesap zaten yapılandırılmıştır."),
        "accountOwnerPersonAppbarTitle": m44,
        "accountWelcomeBack":
            MessageLookupByLibrary.simpleMessage("Tekrar hoş geldiniz!"),
        "ackPasswordLostWarning": MessageLookupByLibrary.simpleMessage(
            "Şifremi kaybedersem, verilerim <underline>uçtan uca şifrelendiği</underline> için verilerimi kaybedebileceğimi farkındayım."),
        "activeSessions":
            MessageLookupByLibrary.simpleMessage("Aktif oturumlar"),
        "add": MessageLookupByLibrary.simpleMessage("Ekle"),
        "addAName": MessageLookupByLibrary.simpleMessage("Bir Ad Ekle"),
        "addANewEmail":
            MessageLookupByLibrary.simpleMessage("Yeni e-posta ekle"),
        "addCollaborator":
            MessageLookupByLibrary.simpleMessage("Düzenleyici ekle"),
        "addFiles": MessageLookupByLibrary.simpleMessage("Dosyaları Ekle"),
        "addFromDevice": MessageLookupByLibrary.simpleMessage("Cihazdan ekle"),
        "addLocation": MessageLookupByLibrary.simpleMessage("Konum Ekle"),
        "addLocationButton": MessageLookupByLibrary.simpleMessage("Ekle"),
        "addMore": MessageLookupByLibrary.simpleMessage("Daha fazla ekle"),
        "addName": MessageLookupByLibrary.simpleMessage("İsim Ekle"),
        "addNameOrMerge": MessageLookupByLibrary.simpleMessage(
            "İsim ekleyin veya birleştirin"),
        "addNew": MessageLookupByLibrary.simpleMessage("Yeni ekle"),
        "addNewPerson": MessageLookupByLibrary.simpleMessage("Yeni kişi ekle"),
        "addOnPageSubtitle":
            MessageLookupByLibrary.simpleMessage("Eklentilerin ayrıntıları"),
        "addOnValidTill": m0,
        "addOns": MessageLookupByLibrary.simpleMessage("Eklentiler"),
        "addPhotos": MessageLookupByLibrary.simpleMessage("Fotoğraf ekle"),
        "addSelected": MessageLookupByLibrary.simpleMessage("Seçileni ekle"),
        "addToAlbum": MessageLookupByLibrary.simpleMessage("Albüme ekle"),
        "addToEnte": MessageLookupByLibrary.simpleMessage("Ente\'ye ekle"),
        "addToHiddenAlbum":
            MessageLookupByLibrary.simpleMessage("Gizli albüme ekle"),
        "addTrustedContact":
            MessageLookupByLibrary.simpleMessage("Güvenilir kişi ekle"),
        "addViewer": MessageLookupByLibrary.simpleMessage("Görüntüleyici ekle"),
        "addYourPhotosNow": MessageLookupByLibrary.simpleMessage(
            "Fotoğraflarınızı şimdi ekleyin"),
        "addedAs": MessageLookupByLibrary.simpleMessage("Eklendi"),
        "addedBy": m48,
        "addedSuccessfullyTo": m49,
        "addingToFavorites":
            MessageLookupByLibrary.simpleMessage("Favorilere ekleniyor..."),
        "advanced": MessageLookupByLibrary.simpleMessage("Gelişmiş"),
        "advancedSettings": MessageLookupByLibrary.simpleMessage("Gelişmiş"),
        "after1Day": MessageLookupByLibrary.simpleMessage("1 gün sonra"),
        "after1Hour": MessageLookupByLibrary.simpleMessage("1 saat sonra"),
        "after1Month": MessageLookupByLibrary.simpleMessage("1 ay sonra"),
        "after1Week": MessageLookupByLibrary.simpleMessage("1 hafta sonra"),
        "after1Year": MessageLookupByLibrary.simpleMessage("1 yıl sonra"),
        "albumOwner": MessageLookupByLibrary.simpleMessage("Sahip"),
        "albumParticipantsCount": m1,
        "albumTitle": MessageLookupByLibrary.simpleMessage("Albüm Başlığı"),
        "albumUpdated":
            MessageLookupByLibrary.simpleMessage("Albüm güncellendi"),
        "albums": MessageLookupByLibrary.simpleMessage("Albümler"),
        "allClear": MessageLookupByLibrary.simpleMessage("✨ Tamamen temizle"),
        "allMemoriesPreserved":
            MessageLookupByLibrary.simpleMessage("Tüm anılar saklandı"),
        "allPersonGroupingWillReset": MessageLookupByLibrary.simpleMessage(
            "Bu kişi için tüm gruplamalar sıfırlanacak ve bu kişi için yaptığınız tüm önerileri kaybedeceksiniz"),
        "allWillShiftRangeBasedOnFirst": MessageLookupByLibrary.simpleMessage(
            "Bu, gruptaki ilk fotoğraftır. Seçilen diğer fotoğraflar otomatik olarak bu yeni tarihe göre kaydırılacaktır"),
        "allow": MessageLookupByLibrary.simpleMessage("İzin ver"),
        "allowAddPhotosDescription": MessageLookupByLibrary.simpleMessage(
            "Bağlantıya sahip olan kişilere, paylaşılan albüme fotoğraf eklemelerine izin ver."),
        "allowAddingPhotos":
            MessageLookupByLibrary.simpleMessage("Fotoğraf eklemeye izin ver"),
        "allowAppToOpenSharedAlbumLinks": MessageLookupByLibrary.simpleMessage(
            "Uygulamanın paylaşılan albüm bağlantılarını açmasına izin ver"),
        "allowDownloads":
            MessageLookupByLibrary.simpleMessage("İndirmeye izin ver"),
        "allowPeopleToAddPhotos": MessageLookupByLibrary.simpleMessage(
            "Kullanıcıların fotoğraf eklemesine izin ver"),
        "allowPermBody": MessageLookupByLibrary.simpleMessage(
            "Ente\'nin kitaplığınızı görüntüleyebilmesi ve yedekleyebilmesi için lütfen Ayarlar\'dan fotoğraflarınıza erişime izin verin."),
        "allowPermTitle": MessageLookupByLibrary.simpleMessage(
            "Fotoğraflara erişime izin verin"),
        "androidBiometricHint":
            MessageLookupByLibrary.simpleMessage("Kimliği doğrula"),
        "androidBiometricNotRecognized":
            MessageLookupByLibrary.simpleMessage("Tanınmadı. Tekrar deneyin."),
        "androidBiometricRequiredTitle":
            MessageLookupByLibrary.simpleMessage("Biyometrik gerekli"),
        "androidBiometricSuccess":
            MessageLookupByLibrary.simpleMessage("Başarılı"),
        "androidCancelButton": MessageLookupByLibrary.simpleMessage("İptal et"),
        "androidDeviceCredentialsRequiredTitle":
            MessageLookupByLibrary.simpleMessage(
                "Cihaz kimlik bilgileri gerekli"),
        "androidDeviceCredentialsSetupDescription":
            MessageLookupByLibrary.simpleMessage(
                "Cihaz kimlik bilgileri gerekmekte"),
        "androidGoToSettingsDescription": MessageLookupByLibrary.simpleMessage(
            "Biyometrik kimlik doğrulama cihazınızda ayarlanmamış. Biyometrik kimlik doğrulama eklemek için \'Ayarlar > Güvenlik\' bölümüne gidin."),
        "androidIosWebDesktop":
            MessageLookupByLibrary.simpleMessage("Android, iOS, Web, Masaüstü"),
        "androidSignInTitle":
            MessageLookupByLibrary.simpleMessage("Kimlik doğrulaması gerekli"),
        "appIcon": MessageLookupByLibrary.simpleMessage("Uygulama simgesi"),
        "appLock": MessageLookupByLibrary.simpleMessage("Uygulama kilidi"),
        "appLockDescriptions": MessageLookupByLibrary.simpleMessage(
            "Cihazınızın varsayılan kilit ekranı ile PIN veya parola içeren özel bir kilit ekranı arasında seçim yapın."),
        "appVersion": m51,
        "appleId": MessageLookupByLibrary.simpleMessage("Apple kimliği"),
        "apply": MessageLookupByLibrary.simpleMessage("Uygula"),
        "applyCodeTitle": MessageLookupByLibrary.simpleMessage("Kodu girin"),
        "appstoreSubscription":
            MessageLookupByLibrary.simpleMessage("PlayStore aboneliği"),
        "archive": MessageLookupByLibrary.simpleMessage("Arşiv"),
        "archiveAlbum": MessageLookupByLibrary.simpleMessage("Albümü arşivle"),
        "archiving": MessageLookupByLibrary.simpleMessage("Arşivleniyor..."),
        "areYouSureThatYouWantToLeaveTheFamily":
            MessageLookupByLibrary.simpleMessage(
                "Aile planından ayrılmak istediğinize emin misiniz?"),
        "areYouSureYouWantToCancel": MessageLookupByLibrary.simpleMessage(
            "İptal etmek istediğinize emin misiniz?"),
        "areYouSureYouWantToChangeYourPlan":
            MessageLookupByLibrary.simpleMessage(
                "Planı değistirmek istediğinize emin misiniz?"),
        "areYouSureYouWantToExit": MessageLookupByLibrary.simpleMessage(
            "Çıkmak istediğinden emin misin?"),
        "areYouSureYouWantToLogout": MessageLookupByLibrary.simpleMessage(
            "Çıkış yapmak istediğinize emin misiniz?"),
        "areYouSureYouWantToRenew": MessageLookupByLibrary.simpleMessage(
            "Yenilemek istediğinize emin misiniz?"),
        "areYouSureYouWantToResetThisPerson":
            MessageLookupByLibrary.simpleMessage(
                "Bu kişiyi sıfırlamak istediğinden emin misin?"),
        "askCancelReason": MessageLookupByLibrary.simpleMessage(
            "Aboneliğiniz iptal edilmiştir. Bunun sebebini paylaşmak ister misiniz?"),
        "askDeleteReason": MessageLookupByLibrary.simpleMessage(
            "Hesabınızı neden silmek istiyorsunuz?"),
        "askYourLovedOnesToShare": MessageLookupByLibrary.simpleMessage(
            "Sevdiklerinizden paylaşmalarını isteyin"),
        "atAFalloutShelter":
            MessageLookupByLibrary.simpleMessage("serpinti sığınağında"),
        "authToChangeEmailVerificationSetting":
            MessageLookupByLibrary.simpleMessage(
                "E-posta doğrulamasını değiştirmek için lütfen kimlik doğrulaması yapın"),
        "authToChangeLockscreenSetting": MessageLookupByLibrary.simpleMessage(
            "Kilit ekranı ayarını değiştirmek için lütfen kimliğinizi doğrulayın"),
        "authToChangeYourEmail": MessageLookupByLibrary.simpleMessage(
            "E-postanızı değiştirmek için lütfen kimlik doğrulaması yapın"),
        "authToChangeYourPassword": MessageLookupByLibrary.simpleMessage(
            "Şifrenizi değiştirmek için lütfen kimlik doğrulaması yapın"),
        "authToConfigureTwofactorAuthentication":
            MessageLookupByLibrary.simpleMessage(
                "İki faktörlü kimlik doğrulamayı yapılandırmak için lütfen kimlik doğrulaması yapın"),
        "authToInitiateAccountDeletion": MessageLookupByLibrary.simpleMessage(
            "Hesap silme işlemini başlatmak için lütfen kimlik doğrulaması yapın"),
        "authToManageLegacy": MessageLookupByLibrary.simpleMessage(
            "Güvenilir kişilerinizi yönetmek için lütfen kimlik doğrulaması yapın"),
        "authToViewPasskey": MessageLookupByLibrary.simpleMessage(
            "Geçiş anahtarınızı görüntülemek için lütfen kimlik doğrulaması yapın"),
        "authToViewTrashedFiles": MessageLookupByLibrary.simpleMessage(
            "Çöp dosyalarınızı görüntülemek için lütfen kimlik doğrulaması yapın"),
        "authToViewYourActiveSessions": MessageLookupByLibrary.simpleMessage(
            "Aktif oturumlarınızı görüntülemek için lütfen kimliğinizi doğrulayın"),
        "authToViewYourHiddenFiles": MessageLookupByLibrary.simpleMessage(
            "Gizli dosyalarınızı görüntülemek için kimlik doğrulama yapınız"),
        "authToViewYourMemories": MessageLookupByLibrary.simpleMessage(
            "Kodlarınızı görmek için lütfen kimlik doğrulaması yapın"),
        "authToViewYourRecoveryKey": MessageLookupByLibrary.simpleMessage(
            "Kurtarma anahtarınızı görmek için lütfen kimliğinizi doğrulayın"),
        "authenticating":
            MessageLookupByLibrary.simpleMessage("Kimlik doğrulanıyor..."),
        "authenticationFailedPleaseTryAgain":
            MessageLookupByLibrary.simpleMessage(
                "Kimlik doğrulama başarısız oldu, lütfen tekrar deneyin"),
        "authenticationSuccessful":
            MessageLookupByLibrary.simpleMessage("Kimlik doğrulama başarılı!"),
        "autoCastDialogBody": MessageLookupByLibrary.simpleMessage(
            "Mevcut Cast cihazlarını burada görebilirsiniz."),
        "autoCastiOSPermission": MessageLookupByLibrary.simpleMessage(
            "Ayarlar\'da Ente Photos uygulaması için Yerel Ağ izinlerinin açık olduğundan emin olun."),
        "autoLock": MessageLookupByLibrary.simpleMessage("Otomatik Kilit"),
        "autoLockFeatureDescription": MessageLookupByLibrary.simpleMessage(
            "Uygulamayı arka plana attıktan sonra kilitlendiği süre"),
        "autoLogoutMessage": MessageLookupByLibrary.simpleMessage(
            "Teknik aksaklık nedeniyle oturumunuz kapatıldı. Verdiğimiz rahatsızlıktan dolayı özür dileriz."),
        "autoPair": MessageLookupByLibrary.simpleMessage("Otomatik eşle"),
        "autoPairDesc": MessageLookupByLibrary.simpleMessage(
            "Otomatik eşleştirme yalnızca Chromecast destekleyen cihazlarla çalışır."),
        "available": MessageLookupByLibrary.simpleMessage("Mevcut"),
        "availableStorageSpace": m52,
        "backedUpFolders":
            MessageLookupByLibrary.simpleMessage("Yedeklenmiş klasörler"),
        "backup": MessageLookupByLibrary.simpleMessage("Yedekle"),
        "backupFailed":
            MessageLookupByLibrary.simpleMessage("Yedekleme başarısız oldu"),
        "backupFile": MessageLookupByLibrary.simpleMessage("Yedek Dosyası"),
        "backupOverMobileData":
            MessageLookupByLibrary.simpleMessage("Mobil veri ile yedekle"),
        "backupSettings":
            MessageLookupByLibrary.simpleMessage("Yedekleme seçenekleri"),
        "backupStatus":
            MessageLookupByLibrary.simpleMessage("Yedekleme durumu"),
        "backupStatusDescription": MessageLookupByLibrary.simpleMessage(
            "Eklenen öğeler burada görünecek"),
        "backupVideos":
            MessageLookupByLibrary.simpleMessage("Videolari yedekle"),
        "birthday": MessageLookupByLibrary.simpleMessage("Doğum Günü"),
        "blackFridaySale":
            MessageLookupByLibrary.simpleMessage("Muhteşem Cuma kampanyası"),
        "blog": MessageLookupByLibrary.simpleMessage("Blog"),
        "cachedData":
            MessageLookupByLibrary.simpleMessage("Ön belleğe alınan veri"),
        "calculating": MessageLookupByLibrary.simpleMessage("Hesaplanıyor..."),
        "canNotOpenBody": MessageLookupByLibrary.simpleMessage(
            "Üzgünüz, Bu albüm uygulama içinde açılamadı."),
        "canNotOpenTitle":
            MessageLookupByLibrary.simpleMessage("Albüm açılamadı"),
        "canNotUploadToAlbumsOwnedByOthers":
            MessageLookupByLibrary.simpleMessage(
                "Başkalarına ait albümlere yüklenemez"),
        "canOnlyCreateLinkForFilesOwnedByYou":
            MessageLookupByLibrary.simpleMessage(
                "Yalnızca size ait dosyalar için bağlantı oluşturabilir"),
        "canOnlyRemoveFilesOwnedByYou": MessageLookupByLibrary.simpleMessage(
            "Yalnızca size ait dosyaları kaldırabilir"),
        "cancel": MessageLookupByLibrary.simpleMessage("İptal Et"),
        "cancelAccountRecovery":
            MessageLookupByLibrary.simpleMessage("Kurtarma işlemini iptal et"),
        "cancelAccountRecoveryBody": MessageLookupByLibrary.simpleMessage(
            "Kurtarmayı iptal etmek istediğinize emin misiniz?"),
        "cancelOtherSubscription": m2,
        "cancelSubscription":
            MessageLookupByLibrary.simpleMessage("Abonelik iptali"),
        "cannotAddMorePhotosAfterBecomingViewer": m3,
        "cannotDeleteSharedFiles":
            MessageLookupByLibrary.simpleMessage("Dosyalar silinemiyor"),
        "castAlbum": MessageLookupByLibrary.simpleMessage("Yayın albümü"),
        "castIPMismatchBody": MessageLookupByLibrary.simpleMessage(
            "Lütfen TV ile aynı ağda olduğunuzdan emin olun."),
        "castIPMismatchTitle": MessageLookupByLibrary.simpleMessage(
            "Albüm yüklenirken hata oluştu"),
        "castInstruction": MessageLookupByLibrary.simpleMessage(
            "Eşleştirmek istediğiniz cihazda cast.ente.io adresini ziyaret edin.\n\nAlbümü TV\'nizde oynatmak için aşağıdaki kodu girin."),
        "centerPoint": MessageLookupByLibrary.simpleMessage("Merkez noktası"),
        "change": MessageLookupByLibrary.simpleMessage("Değiştir"),
        "changeEmail":
            MessageLookupByLibrary.simpleMessage("E-posta adresini değiştir"),
        "changeLocationOfSelectedItems": MessageLookupByLibrary.simpleMessage(
            "Seçilen öğelerin konumu değiştirilsin mi?"),
        "changePassword":
            MessageLookupByLibrary.simpleMessage("Sifrenizi değiştirin"),
        "changePasswordTitle":
            MessageLookupByLibrary.simpleMessage("Parolanızı değiştirin"),
        "changePermissions":
            MessageLookupByLibrary.simpleMessage("İzinleri değiştir?"),
        "changeYourReferralCode": MessageLookupByLibrary.simpleMessage(
            "Referans kodunuzu değiştirin"),
        "checkForUpdates":
            MessageLookupByLibrary.simpleMessage("Güncellemeleri kontol et"),
        "checkInboxAndSpamFolder": MessageLookupByLibrary.simpleMessage(
            "Lütfen doğrulama işlemini tamamlamak için gelen kutunuzu (ve spam klasörünüzü) kontrol edin"),
        "checkStatus":
            MessageLookupByLibrary.simpleMessage("Durumu kontrol edin"),
        "checking": MessageLookupByLibrary.simpleMessage("Kontrol ediliyor..."),
        "checkingModels": MessageLookupByLibrary.simpleMessage(
            "Modelleri kontrol ediyorum..."),
        "claimFreeStorage":
            MessageLookupByLibrary.simpleMessage("Bedava alan talep edin"),
        "claimMore": MessageLookupByLibrary.simpleMessage("Arttır!"),
        "claimed": MessageLookupByLibrary.simpleMessage("Alındı"),
        "claimedStorageSoFar": m4,
        "cleanUncategorized":
            MessageLookupByLibrary.simpleMessage("Temiz Genel"),
        "cleanUncategorizedDescription": MessageLookupByLibrary.simpleMessage(
            "Diğer albümlerde bulunan Kategorilenmemiş tüm dosyaları kaldırın"),
        "clearCaches":
            MessageLookupByLibrary.simpleMessage("Önbellekleri temizle"),
        "clearIndexes": MessageLookupByLibrary.simpleMessage("Açık Dizin"),
        "click": MessageLookupByLibrary.simpleMessage("• Tıklamak"),
        "clickOnTheOverflowMenu":
            MessageLookupByLibrary.simpleMessage("• Taşma menüsüne tıklayın"),
        "close": MessageLookupByLibrary.simpleMessage("Kapat"),
        "clubByCaptureTime": MessageLookupByLibrary.simpleMessage(
            "Yakalama zamanına göre kulüp"),
        "clubByFileName":
            MessageLookupByLibrary.simpleMessage("Dosya adına göre kulüp"),
        "clusteringProgress":
            MessageLookupByLibrary.simpleMessage("Kümeleme ilerlemesi"),
        "codeAppliedPageTitle":
            MessageLookupByLibrary.simpleMessage("Kod kabul edildi"),
        "codeChangeLimitReached": MessageLookupByLibrary.simpleMessage(
            "Üzgünüz, kod değişikliklerinin sınırına ulaştınız."),
        "codeCopiedToClipboard":
            MessageLookupByLibrary.simpleMessage("Kodunuz panoya kopyalandı"),
        "codeUsedByYou":
            MessageLookupByLibrary.simpleMessage("Sizin kullandığınız kod"),
        "collabLinkSectionDescription": MessageLookupByLibrary.simpleMessage(
            "Ente aplikasyonu veya hesabı olmadan insanların paylaşılan albümde fotoğraf ekleyip görüntülemelerine izin vermek için bir bağlantı oluşturun. Grup veya etkinlik fotoğraflarını toplamak için harika bir seçenek."),
        "collaborativeLink":
            MessageLookupByLibrary.simpleMessage("Organizasyon bağlantısı"),
        "collaborativeLinkCreatedFor": m54,
        "collaborator": MessageLookupByLibrary.simpleMessage("Düzenleyici"),
        "collaboratorsCanAddPhotosAndVideosToTheSharedAlbum":
            MessageLookupByLibrary.simpleMessage(
                "Düzenleyiciler, paylaşılan albüme fotoğraf ve videolar ekleyebilir."),
<<<<<<< HEAD
        "collaboratorsSuccessfullyAdded": m112,
=======
        "collaboratorsSuccessfullyAdded": m55,
>>>>>>> 1d197694
        "collageLayout": MessageLookupByLibrary.simpleMessage("Düzen"),
        "collageSaved": MessageLookupByLibrary.simpleMessage(
            "Kolajınız galeriye kaydedildi"),
        "collect": MessageLookupByLibrary.simpleMessage("Topla"),
        "collectEventPhotos": MessageLookupByLibrary.simpleMessage(
            "Etkinlik fotoğraflarını topla"),
        "collectPhotos":
            MessageLookupByLibrary.simpleMessage("Fotoğrafları topla"),
        "collectPhotosDescription": MessageLookupByLibrary.simpleMessage(
            "Arkadaşlarınızın orijinal kalitede fotoğraf yükleyebileceği bir bağlantı oluşturun."),
        "color": MessageLookupByLibrary.simpleMessage("Renk"),
        "configuration": MessageLookupByLibrary.simpleMessage("Yapılandırma"),
        "confirm": MessageLookupByLibrary.simpleMessage("Onayla"),
        "confirm2FADisable": MessageLookupByLibrary.simpleMessage(
            "İki adımlı kimlik doğrulamasını devre dışı bırakmak istediğinize emin misiniz?"),
        "confirmAccountDeletion":
            MessageLookupByLibrary.simpleMessage("Hesap silme işlemini onayla"),
<<<<<<< HEAD
        "confirmAddingTrustedContact": m55,
=======
        "confirmAddingTrustedContact": m56,
>>>>>>> 1d197694
        "confirmDeletePrompt": MessageLookupByLibrary.simpleMessage(
            "Evet, bu hesabı ve verilerini tüm uygulamalardan kalıcı olarak silmek istiyorum."),
        "confirmPassword":
            MessageLookupByLibrary.simpleMessage("Şifrenizi onaylayın"),
        "confirmPlanChange": MessageLookupByLibrary.simpleMessage(
            "Plan değişikliğini onaylayın"),
        "confirmRecoveryKey":
            MessageLookupByLibrary.simpleMessage("Kurtarma anahtarını doğrula"),
        "confirmYourRecoveryKey": MessageLookupByLibrary.simpleMessage(
            "Kurtarma anahtarını doğrulayın"),
        "connectToDevice":
            MessageLookupByLibrary.simpleMessage("Cihaza bağlanın"),
        "contactFamilyAdmin": m5,
        "contactSupport":
            MessageLookupByLibrary.simpleMessage("Destek ile iletişim"),
        "contactToManageSubscription": m6,
        "contacts": MessageLookupByLibrary.simpleMessage("Kişiler"),
        "contents": MessageLookupByLibrary.simpleMessage("İçerikler"),
        "continueLabel": MessageLookupByLibrary.simpleMessage("Devam edin"),
        "continueOnFreeTrial":
            MessageLookupByLibrary.simpleMessage("Ücretsiz denemeye devam et"),
        "convertToAlbum": MessageLookupByLibrary.simpleMessage("Albüme taşı"),
        "copyEmailAddress":
            MessageLookupByLibrary.simpleMessage("E-posta adresini kopyala"),
        "copyLink": MessageLookupByLibrary.simpleMessage("Linki kopyala"),
        "copypasteThisCodentoYourAuthenticatorApp":
            MessageLookupByLibrary.simpleMessage(
                "Bu kodu kopyalayın ve kimlik doğrulama uygulamanıza yapıştırın"),
        "couldNotBackUpTryLater": MessageLookupByLibrary.simpleMessage(
            "Verilerinizi yedekleyemedik.\nDaha sonra tekrar deneyeceğiz."),
        "couldNotFreeUpSpace":
            MessageLookupByLibrary.simpleMessage("Yer boşaltılamadı"),
        "couldNotUpdateSubscription":
            MessageLookupByLibrary.simpleMessage("Abonelikler kaydedilemedi"),
        "count": MessageLookupByLibrary.simpleMessage("Miktar"),
        "crashReporting":
            MessageLookupByLibrary.simpleMessage("Çökme raporlaması"),
        "create": MessageLookupByLibrary.simpleMessage("Oluştur"),
        "createAccount":
            MessageLookupByLibrary.simpleMessage("Hesap oluşturun"),
        "createAlbumActionHint": MessageLookupByLibrary.simpleMessage(
            "Fotoğrafları seçmek için uzun basın ve + düğmesine tıklayarak bir albüm oluşturun"),
        "createCollaborativeLink":
            MessageLookupByLibrary.simpleMessage("Ortak bağlantı oluşturun"),
        "createCollage": MessageLookupByLibrary.simpleMessage("Kolaj oluştur"),
        "createNewAccount":
            MessageLookupByLibrary.simpleMessage("Yeni bir hesap oluşturun"),
        "createOrSelectAlbum":
            MessageLookupByLibrary.simpleMessage("Albüm oluştur veya seç"),
        "createPublicLink":
            MessageLookupByLibrary.simpleMessage("Herkese açık link oluştur"),
        "creatingLink":
            MessageLookupByLibrary.simpleMessage("Bağlantı oluşturuluyor..."),
        "criticalUpdateAvailable":
            MessageLookupByLibrary.simpleMessage("Kritik güncelleme mevcut"),
        "crop": MessageLookupByLibrary.simpleMessage("Kırp"),
        "curatedMemories":
            MessageLookupByLibrary.simpleMessage("Curated memories"),
        "currentUsageIs":
            MessageLookupByLibrary.simpleMessage("Güncel kullanımınız "),
        "currentlyRunning":
            MessageLookupByLibrary.simpleMessage("şu anda çalışıyor"),
        "custom": MessageLookupByLibrary.simpleMessage("Kişisel"),
<<<<<<< HEAD
        "customEndpoint": m56,
=======
        "customEndpoint": m57,
>>>>>>> 1d197694
        "darkTheme": MessageLookupByLibrary.simpleMessage("Karanlık"),
        "dayToday": MessageLookupByLibrary.simpleMessage("Bugün"),
        "dayYesterday": MessageLookupByLibrary.simpleMessage("Dün"),
        "declineTrustInvite":
            MessageLookupByLibrary.simpleMessage("Daveti Reddet"),
        "decrypting":
            MessageLookupByLibrary.simpleMessage("Şifre çözülüyor..."),
        "decryptingVideo": MessageLookupByLibrary.simpleMessage(
            "Videonun şifresi çözülüyor..."),
        "deduplicateFiles":
            MessageLookupByLibrary.simpleMessage("Dosyaları Tekilleştirme"),
        "delete": MessageLookupByLibrary.simpleMessage("Sil"),
        "deleteAccount": MessageLookupByLibrary.simpleMessage("Hesabı sil"),
        "deleteAccountFeedbackPrompt": MessageLookupByLibrary.simpleMessage(
            "Aramızdan ayrıldığınız için üzgünüz. Lütfen kendimizi geliştirmemize yardımcı olun. Neden ayrıldığınızı Açıklar mısınız."),
        "deleteAccountPermanentlyButton":
            MessageLookupByLibrary.simpleMessage("Hesabımı kalıcı olarak sil"),
        "deleteAlbum": MessageLookupByLibrary.simpleMessage("Albümü sil"),
        "deleteAlbumDialog": MessageLookupByLibrary.simpleMessage(
            "Ayrıca bu albümde bulunan fotoğrafları (ve videoları) parçası oldukları <bold>tüm</bold> diğer albümlerden silebilir miyim?"),
        "deleteAlbumsDialogBody": MessageLookupByLibrary.simpleMessage(
            "Bu, tüm boş albümleri silecektir. Bu, albüm listenizdeki dağınıklığı azaltmak istediğinizde kullanışlıdır."),
        "deleteAll": MessageLookupByLibrary.simpleMessage("Hepsini Sil"),
        "deleteConfirmDialogBody": MessageLookupByLibrary.simpleMessage(
            "Kullandığınız Ente uygulamaları varsa bu hesap diğer Ente uygulamalarıyla bağlantılıdır. Tüm Ente uygulamalarına yüklediğiniz veriler ve hesabınız kalıcı olarak silinecektir."),
        "deleteEmailRequest": MessageLookupByLibrary.simpleMessage(
            "Lütfen kayıtlı e-posta adresinizden <warning>account-deletion@ente.io</warning>\'a e-posta gönderiniz."),
        "deleteEmptyAlbums":
            MessageLookupByLibrary.simpleMessage("Boş albümleri sil"),
        "deleteEmptyAlbumsWithQuestionMark":
            MessageLookupByLibrary.simpleMessage("Boş albümleri sileyim mi?"),
        "deleteFromBoth":
            MessageLookupByLibrary.simpleMessage("Her ikisinden de sil"),
        "deleteFromDevice":
            MessageLookupByLibrary.simpleMessage("Cihazınızdan silin"),
        "deleteFromEnte": MessageLookupByLibrary.simpleMessage("Ente\'den Sil"),
        "deleteItemCount": m7,
        "deleteLocation": MessageLookupByLibrary.simpleMessage("Konumu sil"),
        "deletePhotos":
            MessageLookupByLibrary.simpleMessage("Fotoğrafları sil"),
<<<<<<< HEAD
        "deleteProgress": m57,
=======
        "deleteProgress": m58,
>>>>>>> 1d197694
        "deleteReason1": MessageLookupByLibrary.simpleMessage(
            "İhtiyacım olan önemli bir özellik eksik"),
        "deleteReason2": MessageLookupByLibrary.simpleMessage(
            "Uygulama veya bir özellik olması gerektiğini düşündüğüm gibi çalışmıyor"),
        "deleteReason3": MessageLookupByLibrary.simpleMessage(
            "Daha çok sevdiğim başka bir hizmet buldum"),
        "deleteReason4":
            MessageLookupByLibrary.simpleMessage("Nedenim listede yok"),
        "deleteRequestSLAText": MessageLookupByLibrary.simpleMessage(
            "İsteğiniz 72 saat içinde gerçekleştirilecek."),
        "deleteSharedAlbum": MessageLookupByLibrary.simpleMessage(
            "Paylaşılan albüm silinsin mi?"),
        "deleteSharedAlbumDialogBody": MessageLookupByLibrary.simpleMessage(
            "Albüm herkes için silinecek\n\nBu albümdeki başkalarına ait paylaşılan fotoğraflara erişiminizi kaybedeceksiniz"),
        "deselectAll":
            MessageLookupByLibrary.simpleMessage("Tüm seçimi kaldır"),
        "designedToOutlive": MessageLookupByLibrary.simpleMessage(
            "Hayatta kalmak için tasarlandı"),
        "details": MessageLookupByLibrary.simpleMessage("Ayrıntılar"),
        "developerSettings":
            MessageLookupByLibrary.simpleMessage("Geliştirici ayarları"),
        "developerSettingsWarning": MessageLookupByLibrary.simpleMessage(
            "Geliştirici ayarlarını değiştirmek istediğinizden emin misiniz?"),
        "deviceCodeHint": MessageLookupByLibrary.simpleMessage("Kodu girin"),
        "deviceFilesAutoUploading": MessageLookupByLibrary.simpleMessage(
            "Bu cihazın albümüne eklenen dosyalar otomatik olarak ente\'ye yüklenecektir."),
        "deviceLock": MessageLookupByLibrary.simpleMessage("Cihaz kilidi"),
        "deviceLockExplanation": MessageLookupByLibrary.simpleMessage(
            "Ente uygulaması önplanda calıştığında ve bir yedekleme işlemi devam ettiğinde, cihaz ekran kilidini devre dışı bırakın. Bu genellikle gerekli olmasa da, büyük dosyaların yüklenmesi ve büyük kütüphanelerin başlangıçta içe aktarılması sürecini hızlandırabilir."),
        "deviceNotFound":
            MessageLookupByLibrary.simpleMessage("Cihaz bulunamadı"),
        "didYouKnow": MessageLookupByLibrary.simpleMessage("Biliyor musun?"),
        "disableAutoLock": MessageLookupByLibrary.simpleMessage(
            "Otomatik kilidi devre dışı bırak"),
        "disableDownloadWarningBody": MessageLookupByLibrary.simpleMessage(
            "Görüntüleyiciler, hala harici araçlar kullanarak ekran görüntüsü alabilir veya fotoğraflarınızın bir kopyasını kaydedebilir. Lütfen bunu göz önünde bulundurunuz"),
        "disableDownloadWarningTitle":
            MessageLookupByLibrary.simpleMessage("Lütfen dikkate alın"),
        "disableLinkMessage": m8,
        "disableTwofactor": MessageLookupByLibrary.simpleMessage(
            "İki Aşamalı Doğrulamayı Devre Dışı Bırak"),
        "disablingTwofactorAuthentication":
            MessageLookupByLibrary.simpleMessage(
                "İki aşamalı doğrulamayı devre dışı bırak..."),
        "discord": MessageLookupByLibrary.simpleMessage("Discord"),
        "discover": MessageLookupByLibrary.simpleMessage("Keşfet"),
        "discover_babies": MessageLookupByLibrary.simpleMessage("Bebek"),
        "discover_celebrations":
            MessageLookupByLibrary.simpleMessage("Kutlamalar "),
        "discover_food": MessageLookupByLibrary.simpleMessage("Yiyecek"),
        "discover_greenery": MessageLookupByLibrary.simpleMessage("Yeşillik"),
        "discover_hills": MessageLookupByLibrary.simpleMessage("Tepeler"),
        "discover_identity": MessageLookupByLibrary.simpleMessage("Kimlik"),
        "discover_memes": MessageLookupByLibrary.simpleMessage("Mimler"),
        "discover_notes": MessageLookupByLibrary.simpleMessage("Notlar"),
        "discover_pets":
            MessageLookupByLibrary.simpleMessage("Evcil Hayvanlar"),
        "discover_receipts": MessageLookupByLibrary.simpleMessage("Makbuzlar"),
        "discover_screenshots":
            MessageLookupByLibrary.simpleMessage("Ekran Görüntüleri"),
        "discover_selfies": MessageLookupByLibrary.simpleMessage("Özçekimler"),
        "discover_sunset": MessageLookupByLibrary.simpleMessage("Gün batımı"),
        "discover_visiting_cards":
            MessageLookupByLibrary.simpleMessage("Ziyaret Kartları"),
        "discover_wallpapers":
            MessageLookupByLibrary.simpleMessage("Duvar Kağıtları"),
        "dismiss": MessageLookupByLibrary.simpleMessage("Reddet"),
        "distanceInKMUnit": MessageLookupByLibrary.simpleMessage("km"),
        "doNotSignOut": MessageLookupByLibrary.simpleMessage("Çıkış yapma"),
        "doThisLater": MessageLookupByLibrary.simpleMessage("Sonra yap"),
        "doYouWantToDiscardTheEditsYouHaveMade":
            MessageLookupByLibrary.simpleMessage(
                "Yaptığınız düzenlemeleri silmek istiyor musunuz?"),
        "done": MessageLookupByLibrary.simpleMessage("Bitti"),
        "dontSave": MessageLookupByLibrary.simpleMessage("Kaydetme"),
        "doubleYourStorage": MessageLookupByLibrary.simpleMessage(
            "Depolama alanınızı ikiye katlayın"),
        "download": MessageLookupByLibrary.simpleMessage("İndir"),
        "downloadFailed":
            MessageLookupByLibrary.simpleMessage("İndirme başarısız"),
        "downloading": MessageLookupByLibrary.simpleMessage("İndiriliyor..."),
        "dropSupportEmail": m9,
        "duplicateFileCountWithStorageSaved": m10,
        "duplicateItemsGroup": m11,
        "edit": MessageLookupByLibrary.simpleMessage("Düzenle"),
        "editLocation": MessageLookupByLibrary.simpleMessage("Konumu düzenle"),
        "editLocationTagTitle":
            MessageLookupByLibrary.simpleMessage("Konumu düzenle"),
        "editPerson": MessageLookupByLibrary.simpleMessage("Kişiyi Düzenle"),
        "editTime": MessageLookupByLibrary.simpleMessage("Zamanı düzenle"),
        "editsSaved":
            MessageLookupByLibrary.simpleMessage("Düzenleme kaydedildi"),
        "editsToLocationWillOnlyBeSeenWithinEnte":
            MessageLookupByLibrary.simpleMessage(
                "Konumda yapılan düzenlemeler yalnızca Ente\'de görülecektir"),
        "eligible": MessageLookupByLibrary.simpleMessage("uygun"),
        "email": MessageLookupByLibrary.simpleMessage("E-Posta"),
        "emailAlreadyRegistered": MessageLookupByLibrary.simpleMessage(
            "Bu e-posta adresi zaten kayıtlı."),
<<<<<<< HEAD
        "emailChangedTo": m58,
        "emailDoesNotHaveEnteAccount": m59,
=======
        "emailChangedTo": m59,
        "emailDoesNotHaveEnteAccount": m60,
>>>>>>> 1d197694
        "emailNoEnteAccount": m12,
        "emailNotRegistered": MessageLookupByLibrary.simpleMessage(
            "Bu e-posta adresi sistemde kayıtlı değil."),
        "emailVerificationToggle":
            MessageLookupByLibrary.simpleMessage("E-posta doğrulama"),
        "emailYourLogs": MessageLookupByLibrary.simpleMessage(
            "Günlüklerinizi e-postayla gönderin"),
        "emergencyContacts": MessageLookupByLibrary.simpleMessage(
            "Acil Durum İletişim Bilgileri"),
        "empty": MessageLookupByLibrary.simpleMessage("Boşalt"),
        "emptyTrash":
            MessageLookupByLibrary.simpleMessage("Çöp kutusu boşaltılsın mı?"),
        "enable": MessageLookupByLibrary.simpleMessage("Etkinleştir"),
        "enableMLIndexingDesc": MessageLookupByLibrary.simpleMessage(
            "Ente, yüz tanıma, sihirli arama ve diğer gelişmiş arama özellikleri için cihaz üzerinde makine öğrenimini destekler"),
        "enableMachineLearningBanner": MessageLookupByLibrary.simpleMessage(
            "Sihirli arama ve yüz tanıma için makine öğrenimini etkinleştirin"),
        "enableMaps":
            MessageLookupByLibrary.simpleMessage("Haritaları Etkinleştir"),
        "enableMapsDesc": MessageLookupByLibrary.simpleMessage(
            "Bu, fotoğraflarınızı bir dünya haritasında gösterecektir.\n\nBu harita Open Street Map tarafından barındırılmaktadır ve fotoğraflarınızın tam konumları hiçbir zaman paylaşılmaz.\n\nBu özelliği istediğiniz zaman Ayarlar\'dan devre dışı bırakabilirsiniz."),
        "enabled": MessageLookupByLibrary.simpleMessage("Etkin"),
        "encryptingBackup":
            MessageLookupByLibrary.simpleMessage("Yedekleme şifreleniyor..."),
        "encryption": MessageLookupByLibrary.simpleMessage("Şifreleme"),
        "encryptionKeys":
            MessageLookupByLibrary.simpleMessage("Sifreleme anahtarı"),
        "endpointUpdatedMessage": MessageLookupByLibrary.simpleMessage(
            "Fatura başarıyla güncellendi"),
        "endtoendEncryptedByDefault": MessageLookupByLibrary.simpleMessage(
            "Varsayılan olarak uçtan uca şifrelenmiş"),
        "enteCanEncryptAndPreserveFilesOnlyIfYouGrant":
            MessageLookupByLibrary.simpleMessage(
                "Ente dosyaları yalnızca erişim izni verdiğiniz takdirde şifreleyebilir ve koruyabilir"),
        "entePhotosPerm": MessageLookupByLibrary.simpleMessage(
            "Ente fotoğrafları saklamak için <i>iznine ihtiyaç duyuyor</i>"),
        "enteSubscriptionPitch": MessageLookupByLibrary.simpleMessage(
            "Ente anılarınızı korur, böylece cihazınızı kaybetseniz bile anılarınıza her zaman ulaşabilirsiniz."),
        "enteSubscriptionShareWithFamily": MessageLookupByLibrary.simpleMessage(
            "Aileniz de planınıza eklenebilir."),
        "enterAlbumName":
            MessageLookupByLibrary.simpleMessage("Bir albüm adı girin"),
        "enterCode": MessageLookupByLibrary.simpleMessage("Kodu giriniz"),
        "enterCodeDescription": MessageLookupByLibrary.simpleMessage(
            "Arkadaşınız tarafından sağlanan kodu girerek hem sizin hem de arkadaşınızın ücretsiz depolamayı talep etmek için girin"),
        "enterDateOfBirth":
            MessageLookupByLibrary.simpleMessage("Doğum Günü (isteğe bağlı)"),
        "enterEmail":
            MessageLookupByLibrary.simpleMessage("E-postanızı giriniz"),
        "enterFileName":
            MessageLookupByLibrary.simpleMessage("Dosya adını girin"),
        "enterName": MessageLookupByLibrary.simpleMessage("İsim girin"),
        "enterNewPasswordToEncrypt": MessageLookupByLibrary.simpleMessage(
            "Verilerinizi şifrelemek için kullanabileceğimiz yeni bir şifre girin"),
        "enterPassword":
            MessageLookupByLibrary.simpleMessage("Şifrenizi girin"),
        "enterPasswordToEncrypt": MessageLookupByLibrary.simpleMessage(
            "Verilerinizi şifrelemek için kullanabileceğimiz bir şifre girin"),
        "enterPersonName":
            MessageLookupByLibrary.simpleMessage("Kişi ismini giriniz"),
        "enterPin": MessageLookupByLibrary.simpleMessage("PIN Girin"),
        "enterReferralCode":
            MessageLookupByLibrary.simpleMessage("Davet kodunuzu girin"),
        "enterThe6digitCodeFromnyourAuthenticatorApp":
            MessageLookupByLibrary.simpleMessage(
                "Doğrulama uygulamasındaki 6 basamaklı kodu giriniz"),
        "enterValidEmail": MessageLookupByLibrary.simpleMessage(
            "Lütfen geçerli bir E-posta adresi girin."),
        "enterYourEmailAddress":
            MessageLookupByLibrary.simpleMessage("E-posta adresinizi girin"),
        "enterYourPassword":
            MessageLookupByLibrary.simpleMessage("Lütfen şifrenizi giriniz"),
        "enterYourRecoveryKey":
            MessageLookupByLibrary.simpleMessage("Kurtarma kodunuzu girin"),
        "error": MessageLookupByLibrary.simpleMessage("Hata"),
        "everywhere": MessageLookupByLibrary.simpleMessage("her yerde"),
        "exif": MessageLookupByLibrary.simpleMessage("EXIF"),
        "existingUser":
            MessageLookupByLibrary.simpleMessage("Mevcut kullanıcı"),
        "expiredLinkInfo": MessageLookupByLibrary.simpleMessage(
            "Bu bağlantının süresi dolmuştur. Lütfen yeni bir süre belirleyin veya bağlantı süresini devre dışı bırakın."),
        "exportLogs":
            MessageLookupByLibrary.simpleMessage("Günlüğü dışa aktar"),
        "exportYourData":
            MessageLookupByLibrary.simpleMessage("Veriyi dışarı aktar"),
        "extraPhotosFound":
            MessageLookupByLibrary.simpleMessage("Ekstra fotoğraflar bulundu"),
<<<<<<< HEAD
        "extraPhotosFoundFor": m61,
=======
        "extraPhotosFoundFor": m62,
>>>>>>> 1d197694
        "faceNotClusteredYet": MessageLookupByLibrary.simpleMessage(
            "Yüz henüz kümelenmedi, lütfen daha sonra tekrar gelin"),
        "faceRecognition": MessageLookupByLibrary.simpleMessage("Yüz Tanıma"),
        "faces": MessageLookupByLibrary.simpleMessage("Yüzler"),
        "failed": MessageLookupByLibrary.simpleMessage("Başarısız oldu"),
        "failedToApplyCode":
            MessageLookupByLibrary.simpleMessage("Uygulanırken hata oluştu"),
        "failedToCancel": MessageLookupByLibrary.simpleMessage(
            "İptal edilirken sorun oluştu"),
        "failedToDownloadVideo":
            MessageLookupByLibrary.simpleMessage("Video indirilemedi"),
        "failedToFetchActiveSessions": MessageLookupByLibrary.simpleMessage(
            "Etkin oturumlar getirilemedi"),
        "failedToFetchOriginalForEdit": MessageLookupByLibrary.simpleMessage(
            "Düzenleme için orijinal getirilemedi"),
        "failedToFetchReferralDetails": MessageLookupByLibrary.simpleMessage(
            "Davet ayrıntıları çekilemedi. Iütfen daha sonra deneyin."),
        "failedToLoadAlbums": MessageLookupByLibrary.simpleMessage(
            "Albüm yüklenirken hata oluştu"),
        "failedToPlayVideo":
            MessageLookupByLibrary.simpleMessage("Video oynatılamadı"),
        "failedToRefreshStripeSubscription":
            MessageLookupByLibrary.simpleMessage("Abonelik yenilenemedi"),
        "failedToRenew": MessageLookupByLibrary.simpleMessage(
            "Abonelik yenilenirken hata oluştu"),
        "failedToVerifyPaymentStatus":
            MessageLookupByLibrary.simpleMessage("Ödeme durumu doğrulanamadı"),
        "familyPlanOverview": MessageLookupByLibrary.simpleMessage(
            "Ekstra ödeme yapmadan mevcut planınıza 5 aile üyesi ekleyin.\n\nHer üyenin kendine ait özel alanı vardır ve paylaşılmadıkça birbirlerinin dosyalarını göremezler.\n\nAile planları ücretli ente aboneliğine sahip müşteriler tarafından kullanılabilir.\n\nBaşlamak için şimdi abone olun!"),
        "familyPlanPortalTitle": MessageLookupByLibrary.simpleMessage("Aile"),
        "familyPlans": MessageLookupByLibrary.simpleMessage("Aile Planı"),
        "faq": MessageLookupByLibrary.simpleMessage("Sıkça sorulan sorular"),
        "faqs": MessageLookupByLibrary.simpleMessage("Sık sorulanlar"),
        "favorite": MessageLookupByLibrary.simpleMessage("Favori"),
        "feedback": MessageLookupByLibrary.simpleMessage("Geri Bildirim"),
        "file": MessageLookupByLibrary.simpleMessage("Dosya"),
        "fileFailedToSaveToGallery": MessageLookupByLibrary.simpleMessage(
            "Dosya galeriye kaydedilemedi"),
        "fileInfoAddDescHint":
            MessageLookupByLibrary.simpleMessage("Bir açıklama ekle..."),
        "fileNotUploadedYet":
            MessageLookupByLibrary.simpleMessage("Dosya henüz yüklenmedi"),
        "fileSavedToGallery":
            MessageLookupByLibrary.simpleMessage("Video galeriye kaydedildi"),
        "fileTypes": MessageLookupByLibrary.simpleMessage("Dosya türü"),
        "fileTypesAndNames":
            MessageLookupByLibrary.simpleMessage("Dosya türleri ve adları"),
<<<<<<< HEAD
        "filesBackedUpFromDevice": m63,
        "filesBackedUpInAlbum": m64,
=======
        "filesBackedUpFromDevice": m64,
        "filesBackedUpInAlbum": m65,
>>>>>>> 1d197694
        "filesDeleted":
            MessageLookupByLibrary.simpleMessage("Dosyalar silinmiş"),
        "filesSavedToGallery": MessageLookupByLibrary.simpleMessage(
            "Dosyalar galeriye kaydedildi"),
        "findPeopleByName": MessageLookupByLibrary.simpleMessage(
            "Kişileri isimlere göre çabucak bulun"),
        "findThemQuickly":
            MessageLookupByLibrary.simpleMessage("Onları çabucak bulun"),
        "flip": MessageLookupByLibrary.simpleMessage("Çevir"),
        "forYourMemories":
            MessageLookupByLibrary.simpleMessage("anıların için"),
        "forgotPassword":
            MessageLookupByLibrary.simpleMessage("Şifremi unuttum"),
        "foundFaces": MessageLookupByLibrary.simpleMessage("Yüzler bulundu"),
        "freeStorageClaimed":
            MessageLookupByLibrary.simpleMessage("Alınan bedava alan"),
        "freeStorageOnReferralSuccess": m13,
        "freeStorageUsable":
            MessageLookupByLibrary.simpleMessage("Kullanılabilir bedava alan"),
        "freeTrial": MessageLookupByLibrary.simpleMessage("Ücretsiz deneme"),
        "freeTrialValidTill": m14,
<<<<<<< HEAD
        "freeUpAmount": m66,
=======
        "freeUpAmount": m67,
>>>>>>> 1d197694
        "freeUpDeviceSpace":
            MessageLookupByLibrary.simpleMessage("Cihaz alanını boşaltın"),
        "freeUpDeviceSpaceDesc": MessageLookupByLibrary.simpleMessage(
            "Zaten yedeklenmiş dosyaları temizleyerek cihazınızda yer kazanın."),
        "freeUpSpace": MessageLookupByLibrary.simpleMessage("Boş alan"),
        "gallery": MessageLookupByLibrary.simpleMessage("Galeri"),
        "galleryMemoryLimitInfo": MessageLookupByLibrary.simpleMessage(
            "Galeride 1000\'e kadar anı gösterilir"),
        "general": MessageLookupByLibrary.simpleMessage("Genel"),
        "generatingEncryptionKeys": MessageLookupByLibrary.simpleMessage(
            "Şifreleme anahtarı oluşturuluyor..."),
<<<<<<< HEAD
        "genericProgress": m68,
=======
        "genericProgress": m69,
>>>>>>> 1d197694
        "goToSettings": MessageLookupByLibrary.simpleMessage("Ayarlara git"),
        "googlePlayId":
            MessageLookupByLibrary.simpleMessage("Google play kimliği"),
        "grantFullAccessPrompt": MessageLookupByLibrary.simpleMessage(
            "Lütfen Ayarlar uygulamasında tüm fotoğraflara erişime izin verin"),
        "grantPermission":
            MessageLookupByLibrary.simpleMessage("İzinleri değiştir"),
        "groupNearbyPhotos": MessageLookupByLibrary.simpleMessage(
            "Yakındaki fotoğrafları gruplandır"),
        "guestView": MessageLookupByLibrary.simpleMessage("Misafir Görünümü"),
        "guestViewEnablePreSteps": MessageLookupByLibrary.simpleMessage(
            "Misafir görünümünü etkinleştirmek için lütfen sistem ayarlarınızda cihaz şifresi veya ekran kilidi ayarlayın."),
        "hearUsExplanation": MessageLookupByLibrary.simpleMessage(
            "Biz uygulama kurulumlarını takip etmiyoruz. Bizi nereden duyduğunuzdan bahsetmeniz bize çok yardımcı olacak!"),
        "hearUsWhereTitle": MessageLookupByLibrary.simpleMessage(
            "Ente\'yi nereden duydunuz? (opsiyonel)"),
        "help": MessageLookupByLibrary.simpleMessage("Yardım"),
        "hidden": MessageLookupByLibrary.simpleMessage("Gizle"),
        "hide": MessageLookupByLibrary.simpleMessage("Gizle"),
        "hideContent": MessageLookupByLibrary.simpleMessage("İçeriği gizle"),
        "hideContentDescriptionAndroid": MessageLookupByLibrary.simpleMessage(
            "Uygulama değiştiricide bulunan uygulama içeriğini gizler ve ekran görüntülerini devre dışı bırakır"),
        "hideContentDescriptionIos": MessageLookupByLibrary.simpleMessage(
            "Uygulama değiştiricideki uygulama içeriğini gizler"),
        "hideSharedItemsFromHomeGallery": MessageLookupByLibrary.simpleMessage(
            "Paylaşılan öğeleri ana galeriden gizle"),
        "hiding": MessageLookupByLibrary.simpleMessage("Gizleniyor..."),
        "hostedAtOsmFrance":
            MessageLookupByLibrary.simpleMessage("OSM Fransa\'da ağırlandı"),
        "howItWorks": MessageLookupByLibrary.simpleMessage("Nasıl çalışır"),
        "howToViewShareeVerificationID": MessageLookupByLibrary.simpleMessage(
            "Lütfen onlardan ayarlar ekranında e-posta adresine uzun süre basmalarını ve her iki cihazdaki kimliklerin eşleştiğini doğrulamalarını isteyin."),
        "iOSGoToSettingsDescription": MessageLookupByLibrary.simpleMessage(
            "Cihazınızda biyometrik kimlik doğrulama ayarlanmamış. Lütfen telefonunuzda Touch ID veya Face ID\'yi etkinleştirin."),
        "iOSLockOut": MessageLookupByLibrary.simpleMessage(
            "Biyometrik kimlik doğrulama devre dışı. Etkinleştirmek için lütfen ekranınızı kilitleyin ve kilidini açın."),
        "iOSOkButton": MessageLookupByLibrary.simpleMessage("Tamam"),
        "ignoreUpdate": MessageLookupByLibrary.simpleMessage("Yoksay"),
        "ignored": MessageLookupByLibrary.simpleMessage("yoksayıldı"),
        "ignoredFolderUploadReason": MessageLookupByLibrary.simpleMessage(
            "Bu albümdeki bazı dosyalar daha önce ente\'den silindiğinden yükleme işleminde göz ardı edildi."),
        "imageNotAnalyzed":
            MessageLookupByLibrary.simpleMessage("Görüntü analiz edilmedi"),
        "immediately": MessageLookupByLibrary.simpleMessage("Hemen"),
        "importing":
            MessageLookupByLibrary.simpleMessage("İçeri aktarılıyor...."),
        "incorrectCode": MessageLookupByLibrary.simpleMessage("Yanlış kod"),
        "incorrectPasswordTitle":
            MessageLookupByLibrary.simpleMessage("Yanlış şifre"),
        "incorrectRecoveryKey":
            MessageLookupByLibrary.simpleMessage("Yanlış kurtarma kodu"),
        "incorrectRecoveryKeyBody": MessageLookupByLibrary.simpleMessage(
            "Girdiğiniz kurtarma kod yanlış"),
        "incorrectRecoveryKeyTitle":
            MessageLookupByLibrary.simpleMessage("Yanlış kurtarma kodu"),
        "indexedItems":
            MessageLookupByLibrary.simpleMessage("Yeni öğeleri indeksle"),
        "indexingIsPaused": MessageLookupByLibrary.simpleMessage(
            "İndeksleme duraklatılmıştır. Cihaz hazır olduğunda otomatik olarak devam edecektir."),
        "ineligible": MessageLookupByLibrary.simpleMessage("Uygun Değil"),
        "info": MessageLookupByLibrary.simpleMessage("Bilgi"),
        "insecureDevice":
            MessageLookupByLibrary.simpleMessage("Güvenilir olmayan cihaz"),
        "installManually":
            MessageLookupByLibrary.simpleMessage("Manuel kurulum"),
        "invalidEmailAddress":
            MessageLookupByLibrary.simpleMessage("Geçersiz e-posta adresi"),
        "invalidEndpoint":
            MessageLookupByLibrary.simpleMessage("Geçersiz uç nokta"),
        "invalidEndpointMessage": MessageLookupByLibrary.simpleMessage(
            "Üzgünüz, girdiğiniz uç nokta geçersiz. Lütfen geçerli bir uç nokta girin ve tekrar deneyin."),
        "invalidKey": MessageLookupByLibrary.simpleMessage("Gecersiz anahtar"),
        "invalidRecoveryKey": MessageLookupByLibrary.simpleMessage(
            "Girdiğiniz kurtarma anahtarı geçerli değil. Lütfen anahtarın 24 kelime içerdiğinden ve her bir kelimenin doğru şekilde yazıldığından emin olun.\n\nEğer eski bir kurtarma kodu girdiyseniz, o zaman kodun 64 karakter uzunluğunda olduğunu kontrol edin."),
        "invite": MessageLookupByLibrary.simpleMessage("Davet et"),
        "inviteToEnte":
            MessageLookupByLibrary.simpleMessage("Ente\'ye davet edin"),
        "inviteYourFriends":
            MessageLookupByLibrary.simpleMessage("Arkadaşlarını davet et"),
        "inviteYourFriendsToEnte": MessageLookupByLibrary.simpleMessage(
            "Katılmaları için arkadaşlarınızı davet edin"),
        "itLooksLikeSomethingWentWrongPleaseRetryAfterSome":
            MessageLookupByLibrary.simpleMessage(
                "Bir şeyler ters gitmiş gibi görünüyor. Lütfen bir süre sonra tekrar deneyin. Hata devam ederse, lütfen destek ekibimizle iletişime geçin."),
        "itemCount": m15,
        "itemsShowTheNumberOfDaysRemainingBeforePermanentDeletion":
            MessageLookupByLibrary.simpleMessage(
                "Öğeler, kalıcı olarak silinmeden önce kalan gün sayısını gösterir"),
        "itemsWillBeRemovedFromAlbum": MessageLookupByLibrary.simpleMessage(
            "Seçilen öğeler bu albümden kaldırılacak"),
        "join": MessageLookupByLibrary.simpleMessage("Katıl"),
        "joinAlbum": MessageLookupByLibrary.simpleMessage("Albüme Katılın"),
        "joinAlbumConfirmationDialogBody": MessageLookupByLibrary.simpleMessage(
            "Bir albüme katılmak, e-postanızın katılımcılar tarafından görülebilmesini sağlayacaktır."),
        "joinAlbumSubtext": MessageLookupByLibrary.simpleMessage(
            "fotoğraflarınızı görüntülemek ve eklemek için"),
        "joinAlbumSubtextViewer": MessageLookupByLibrary.simpleMessage(
            "bunu paylaşılan albümlere eklemek için"),
        "joinDiscord": MessageLookupByLibrary.simpleMessage("Discord\'a Katıl"),
        "keepPhotos":
            MessageLookupByLibrary.simpleMessage("Fotoğrafları sakla"),
        "kiloMeterUnit": MessageLookupByLibrary.simpleMessage("km"),
        "kindlyHelpUsWithThisInformation": MessageLookupByLibrary.simpleMessage(
            "Lütfen bu bilgilerle bize yardımcı olun"),
        "language": MessageLookupByLibrary.simpleMessage("Dil"),
        "lastUpdated":
            MessageLookupByLibrary.simpleMessage("En son güncellenen"),
        "leave": MessageLookupByLibrary.simpleMessage("Çıkış yap"),
        "leaveAlbum":
            MessageLookupByLibrary.simpleMessage("Albümü yeniden adlandır"),
        "leaveFamily":
            MessageLookupByLibrary.simpleMessage("Aile planından ayrıl"),
        "leaveSharedAlbum": MessageLookupByLibrary.simpleMessage(
            "Paylaşılan albüm silinsin mi?"),
        "left": MessageLookupByLibrary.simpleMessage("Sol"),
        "legacy": MessageLookupByLibrary.simpleMessage("Geleneksel"),
        "legacyAccounts":
            MessageLookupByLibrary.simpleMessage("Geleneksel hesaplar"),
<<<<<<< HEAD
        "legacyInvite": m71,
=======
        "legacyInvite": m72,
>>>>>>> 1d197694
        "legacyPageDesc": MessageLookupByLibrary.simpleMessage(
            "Geleneksel yol, güvendiğiniz kişilerin yokluğunuzda hesabınıza erişmesine olanak tanır."),
        "legacyPageDesc2": MessageLookupByLibrary.simpleMessage(
            "Güvenilir kişiler hesap kurtarma işlemini başlatabilir ve 30 gün içinde engellenmezse şifrenizi sıfırlayabilir ve hesabınıza erişebilir."),
        "light": MessageLookupByLibrary.simpleMessage("Aydınlık"),
        "lightTheme": MessageLookupByLibrary.simpleMessage("Aydınlık"),
        "link": MessageLookupByLibrary.simpleMessage("Bağlantı"),
        "linkCopiedToClipboard":
            MessageLookupByLibrary.simpleMessage("Link panoya kopyalandı"),
        "linkDeviceLimit": MessageLookupByLibrary.simpleMessage("Cihaz limiti"),
        "linkEmail": MessageLookupByLibrary.simpleMessage("E-posta bağlantısı"),
        "linkEmailToContactBannerCaption":
            MessageLookupByLibrary.simpleMessage("d"),
        "linkEnabled": MessageLookupByLibrary.simpleMessage("Geçerli"),
        "linkExpired": MessageLookupByLibrary.simpleMessage("Süresi dolmuş"),
        "linkExpiresOn": m16,
        "linkExpiry":
            MessageLookupByLibrary.simpleMessage("Linkin geçerliliği"),
        "linkHasExpired":
            MessageLookupByLibrary.simpleMessage("Bağlantının süresi dolmuş"),
        "linkNeverExpires": MessageLookupByLibrary.simpleMessage("Asla"),
        "linkPerson": MessageLookupByLibrary.simpleMessage("Bağlantı kişisi"),
        "linkPersonCaption": MessageLookupByLibrary.simpleMessage(
            "daha iyi paylaşım deneyimi için"),
<<<<<<< HEAD
        "linkPersonToEmail": m72,
        "linkPersonToEmailConfirmation": m73,
=======
        "linkPersonToEmail": m73,
        "linkPersonToEmailConfirmation": m74,
>>>>>>> 1d197694
        "livePhotos": MessageLookupByLibrary.simpleMessage("Canlı Fotoğraf"),
        "loadMessage1": MessageLookupByLibrary.simpleMessage(
            "Aboneliğinizi ailenizle paylaşabilirsiniz"),
        "loadMessage2": MessageLookupByLibrary.simpleMessage(
            "Şu ana kadar 30 milyondan fazla anıyı koruduk"),
        "loadMessage3": MessageLookupByLibrary.simpleMessage(
            "Verilerinizin 3 kopyasını saklıyoruz, biri yer altı serpinti sığınağında"),
        "loadMessage4": MessageLookupByLibrary.simpleMessage(
            "Tüm uygulamalarımız açık kaynaktır"),
        "loadMessage5": MessageLookupByLibrary.simpleMessage(
            "Kaynak kodumuz ve şifrelememiz harici olarak denetlenmiştir"),
        "loadMessage6": MessageLookupByLibrary.simpleMessage(
            "Albümlerinizin bağlantılarını sevdiklerinizle paylaşabilirsiniz"),
        "loadMessage7": MessageLookupByLibrary.simpleMessage(
            "Mobil uygulamalarımız, tıkladığınız yeni fotoğrafları şifrelemek ve yedeklemek için arka planda çalışır"),
        "loadMessage8": MessageLookupByLibrary.simpleMessage(
            "web.ente.io\'nun mükemmel bir yükleyicisi var"),
        "loadMessage9": MessageLookupByLibrary.simpleMessage(
            "Verilerinizi güvenli bir şekilde şifrelemek için Xchacha20Poly1305 kullanıyoruz"),
        "loadingExifData":
            MessageLookupByLibrary.simpleMessage("EXIF verileri yükleniyor..."),
        "loadingGallery":
            MessageLookupByLibrary.simpleMessage("Galeri yükleniyor..."),
        "loadingMessage": MessageLookupByLibrary.simpleMessage(
            "Fotoğraflarınız yükleniyor..."),
        "loadingModel":
            MessageLookupByLibrary.simpleMessage("Modeller indiriliyor..."),
        "loadingYourPhotos": MessageLookupByLibrary.simpleMessage(
            "Fotoğraflarınız yükleniyor..."),
        "localGallery": MessageLookupByLibrary.simpleMessage("Yerel galeri"),
        "localIndexing":
            MessageLookupByLibrary.simpleMessage("Yerel indeksleme"),
        "localSyncErrorMessage": MessageLookupByLibrary.simpleMessage(
            "Yerel fotoğraf senkronizasyonu beklenenden daha uzun sürdüğü için bir şeyler ters gitmiş gibi görünüyor. Lütfen destek ekibimize ulaşın"),
        "location": MessageLookupByLibrary.simpleMessage("Konum"),
        "locationName": MessageLookupByLibrary.simpleMessage("Konum Adı"),
        "locationTagFeatureDescription": MessageLookupByLibrary.simpleMessage(
            "Bir fotoğrafın belli bir yarıçapında çekilen fotoğrafları gruplandırın"),
        "locations": MessageLookupByLibrary.simpleMessage("Konum"),
        "lockButtonLabel": MessageLookupByLibrary.simpleMessage("Kilit"),
        "lockscreen": MessageLookupByLibrary.simpleMessage("Kilit ekranı"),
        "logInLabel": MessageLookupByLibrary.simpleMessage("Giriş yap"),
        "loggingOut":
            MessageLookupByLibrary.simpleMessage("Çıkış yapılıyor..."),
        "loginSessionExpired":
            MessageLookupByLibrary.simpleMessage("Oturum süresi doldu"),
        "loginSessionExpiredDetails": MessageLookupByLibrary.simpleMessage(
            "Oturum süreniz doldu. Tekrar giriş yapın."),
        "loginTerms": MessageLookupByLibrary.simpleMessage(
            "\"Giriş yap\" düğmesine tıklayarak, <u-terms>Hizmet Şartları</u-terms>\'nı ve <u-policy>Gizlilik Politikası</u-policy>\'nı kabul ediyorum"),
        "loginWithTOTP":
            MessageLookupByLibrary.simpleMessage("TOTP ile giriş yap"),
        "logout": MessageLookupByLibrary.simpleMessage("Çıkış yap"),
        "logsDialogBody": MessageLookupByLibrary.simpleMessage(
            "Bu, sorununuzu gidermemize yardımcı olmak için günlükleri gönderecektir. Belirli dosyalarla ilgili sorunların izlenmesine yardımcı olmak için dosya adlarının ekleneceğini lütfen unutmayın."),
        "longPressAnEmailToVerifyEndToEndEncryption":
            MessageLookupByLibrary.simpleMessage(
                "Uçtan uca şifrelemeyi doğrulamak için bir e-postaya uzun basın."),
        "longpressOnAnItemToViewInFullscreen":
            MessageLookupByLibrary.simpleMessage(
                "Tam ekranda görüntülemek için bir öğeye uzun basın"),
        "loopVideoOff":
            MessageLookupByLibrary.simpleMessage("Video Döngüsü Kapalı"),
        "loopVideoOn":
            MessageLookupByLibrary.simpleMessage("Video Döngüsü Açık"),
        "lostDevice":
            MessageLookupByLibrary.simpleMessage("Cihazı kayıp mı ettiniz?"),
        "machineLearning":
            MessageLookupByLibrary.simpleMessage("Makine öğrenimi"),
        "magicSearch": MessageLookupByLibrary.simpleMessage("Sihirli arama"),
        "magicSearchHint": MessageLookupByLibrary.simpleMessage(
            "Sihirli arama, fotoğrafları içeriklerine göre aramanıza olanak tanır, örneğin \'çiçek\', \'kırmızı araba\', \'kimlik belgeleri\'"),
        "manage": MessageLookupByLibrary.simpleMessage("Yönet"),
        "manageDeviceStorage":
            MessageLookupByLibrary.simpleMessage("Cihaz önbelliğini yönet"),
        "manageDeviceStorageDesc": MessageLookupByLibrary.simpleMessage(
            "Yerel önbellek depolama alanını gözden geçirin ve temizleyin."),
        "manageFamily": MessageLookupByLibrary.simpleMessage("Aileyi yönet"),
        "manageLink": MessageLookupByLibrary.simpleMessage("Linki yönet"),
        "manageParticipants": MessageLookupByLibrary.simpleMessage("Yönet"),
        "manageSubscription":
            MessageLookupByLibrary.simpleMessage("Abonelikleri yönet"),
        "manualPairDesc": MessageLookupByLibrary.simpleMessage(
            "PIN ile eşleştirme, albümünüzü görüntülemek istediğiniz herhangi bir ekranla çalışır."),
        "map": MessageLookupByLibrary.simpleMessage("Harita"),
        "maps": MessageLookupByLibrary.simpleMessage("Haritalar"),
        "mastodon": MessageLookupByLibrary.simpleMessage("Mastodon"),
        "matrix": MessageLookupByLibrary.simpleMessage("Matrix"),
        "me": MessageLookupByLibrary.simpleMessage("Ben"),
        "merchandise": MessageLookupByLibrary.simpleMessage("Ürünler"),
        "mergeWithExisting":
            MessageLookupByLibrary.simpleMessage("Var olan ile birleştir."),
        "mergedPhotos":
            MessageLookupByLibrary.simpleMessage("Birleştirilmiş fotoğraflar"),
        "mlConsent": MessageLookupByLibrary.simpleMessage(
            "Makine öğrenimini etkinleştir"),
        "mlConsentConfirmation": MessageLookupByLibrary.simpleMessage(
            "Anladım, ve makine öğrenimini etkinleştirmek istiyorum"),
        "mlConsentDescription": MessageLookupByLibrary.simpleMessage(
            "Makine öğrenimini etkinleştirirseniz, Ente sizinle paylaşılanlar da dahil olmak üzere dosyalardan yüz geometrisi gibi bilgileri çıkarır.\n\nBu, cihazınızda gerçekleşecek ve oluşturulan tüm biyometrik bilgiler uçtan uca şifrelenecektir."),
        "mlConsentPrivacy": MessageLookupByLibrary.simpleMessage(
            "Gizlilik politikamızdaki bu özellik hakkında daha fazla ayrıntı için lütfen buraya tıklayın"),
        "mlConsentTitle": MessageLookupByLibrary.simpleMessage(
            "Makine öğrenimi etkinleştirilsin mi?"),
        "mlIndexingDescription": MessageLookupByLibrary.simpleMessage(
            "Tüm öğeler dizine eklenene kadar makine öğreniminin daha yüksek bant genişliği ve pil kullanımı ile sonuçlanacağını lütfen unutmayın. Daha hızlı indeksleme için masaüstü uygulamasını kullanmayı düşünün, tüm sonuçlar otomatik olarak senkronize edilecektir."),
        "mobileWebDesktop":
            MessageLookupByLibrary.simpleMessage("Mobil, Web, Masaüstü"),
        "moderateStrength": MessageLookupByLibrary.simpleMessage("Ilımlı"),
        "modifyYourQueryOrTrySearchingFor":
            MessageLookupByLibrary.simpleMessage(
                "Sorgunuzu değiştirin veya aramayı deneyin"),
        "moments": MessageLookupByLibrary.simpleMessage("Anlar"),
        "month": MessageLookupByLibrary.simpleMessage("ay"),
        "monthly": MessageLookupByLibrary.simpleMessage("Aylık"),
        "moreDetails": MessageLookupByLibrary.simpleMessage("Daha fazla detay"),
        "mostRecent": MessageLookupByLibrary.simpleMessage("En son"),
        "mostRelevant": MessageLookupByLibrary.simpleMessage("En alakalı"),
        "moveSelectedPhotosToOneDate": MessageLookupByLibrary.simpleMessage(
            "Seçilen fotoğrafları bir tarihe taşıma"),
        "moveToAlbum": MessageLookupByLibrary.simpleMessage("Albüme taşı"),
        "moveToHiddenAlbum":
            MessageLookupByLibrary.simpleMessage("Gizli albüme ekle"),
<<<<<<< HEAD
        "movedSuccessfullyTo": m76,
=======
        "movedSuccessfullyTo": m77,
>>>>>>> 1d197694
        "movedToTrash":
            MessageLookupByLibrary.simpleMessage("Cöp kutusuna taşı"),
        "movingFilesToAlbum": MessageLookupByLibrary.simpleMessage(
            "Dosyalar albüme taşınıyor..."),
        "name": MessageLookupByLibrary.simpleMessage("İsim"),
        "nameTheAlbum": MessageLookupByLibrary.simpleMessage("Albüm İsmi"),
        "networkConnectionRefusedErr": MessageLookupByLibrary.simpleMessage(
            "Ente\'ye bağlanılamıyor. Lütfen bir süre sonra tekrar deneyin. Hata devam ederse lütfen desteğe başvurun."),
        "networkHostLookUpErr": MessageLookupByLibrary.simpleMessage(
            "Ente\'ye bağlanılamıyor. Lütfen ağ ayarlarınızı kontrol edin ve hata devam ederse destek ekibiyle iletişime geçin."),
        "never": MessageLookupByLibrary.simpleMessage("Asla"),
        "newAlbum": MessageLookupByLibrary.simpleMessage("Yeni albüm"),
        "newLocation": MessageLookupByLibrary.simpleMessage("Yeni konum"),
        "newPerson": MessageLookupByLibrary.simpleMessage("Yeni Kişi"),
        "newRange": MessageLookupByLibrary.simpleMessage("Yeni aralık"),
        "newToEnte": MessageLookupByLibrary.simpleMessage("Ente\'de yeniyim"),
        "newest": MessageLookupByLibrary.simpleMessage("En yeni"),
        "next": MessageLookupByLibrary.simpleMessage("Sonraki"),
        "no": MessageLookupByLibrary.simpleMessage("Hayır"),
        "noAlbumsSharedByYouYet": MessageLookupByLibrary.simpleMessage(
            "Henüz paylaştığınız albüm yok"),
        "noDeviceFound":
            MessageLookupByLibrary.simpleMessage("Aygıt bulunamadı"),
        "noDeviceLimit": MessageLookupByLibrary.simpleMessage("Yok"),
        "noDeviceThatCanBeDeleted": MessageLookupByLibrary.simpleMessage(
            "Bu cihazda silinebilecek hiçbir dosyanız yok"),
        "noDuplicates":
            MessageLookupByLibrary.simpleMessage("Yinelenenleri kaldır"),
        "noEnteAccountExclamation":
            MessageLookupByLibrary.simpleMessage("Ente hesabı yok!"),
        "noExifData": MessageLookupByLibrary.simpleMessage("EXIF verisi yok"),
        "noFacesFound": MessageLookupByLibrary.simpleMessage("Yüz bulunamadı"),
        "noHiddenPhotosOrVideos": MessageLookupByLibrary.simpleMessage(
            "Gizli fotoğraf veya video yok"),
        "noImagesWithLocation":
            MessageLookupByLibrary.simpleMessage("Konum içeren resim yok"),
        "noInternetConnection":
            MessageLookupByLibrary.simpleMessage("İnternet bağlantısı yok"),
        "noPhotosAreBeingBackedUpRightNow":
            MessageLookupByLibrary.simpleMessage(
                "Şu anda hiçbir fotoğraf yedeklenmiyor"),
        "noPhotosFoundHere":
            MessageLookupByLibrary.simpleMessage("Burada fotoğraf bulunamadı"),
        "noQuickLinksSelected":
            MessageLookupByLibrary.simpleMessage("Hızlı bağlantılar seçilmedi"),
        "noRecoveryKey":
            MessageLookupByLibrary.simpleMessage("Kurtarma kodunuz yok mu?"),
        "noRecoveryKeyNoDecryption": MessageLookupByLibrary.simpleMessage(
            "Uçtan uca şifreleme protokolümüzün doğası gereği, verileriniz şifreniz veya kurtarma anahtarınız olmadan çözülemez"),
        "noResults": MessageLookupByLibrary.simpleMessage("Sonuç bulunamadı"),
        "noResultsFound":
            MessageLookupByLibrary.simpleMessage("Hiçbir sonuç bulunamadı"),
<<<<<<< HEAD
        "noSuggestionsForPerson": m77,
        "noSystemLockFound":
            MessageLookupByLibrary.simpleMessage("Sistem kilidi bulunamadı"),
        "notPersonLabel": m78,
=======
        "noSuggestionsForPerson": m78,
        "noSystemLockFound":
            MessageLookupByLibrary.simpleMessage("Sistem kilidi bulunamadı"),
        "notPersonLabel": m79,
>>>>>>> 1d197694
        "nothingSharedWithYouYet": MessageLookupByLibrary.simpleMessage(
            "Henüz sizinle paylaşılan bir şey yok"),
        "nothingToSeeHere": MessageLookupByLibrary.simpleMessage(
            "Burada görülecek bir şey yok! 👀"),
        "notifications": MessageLookupByLibrary.simpleMessage("Bildirimler"),
        "ok": MessageLookupByLibrary.simpleMessage("Tamam"),
        "onDevice": MessageLookupByLibrary.simpleMessage("Bu cihaz"),
        "onEnte": MessageLookupByLibrary.simpleMessage(
            "<branding>ente</branding> üzerinde"),
        "onlyFamilyAdminCanChangeCode": m17,
        "onlyThem": MessageLookupByLibrary.simpleMessage("Sadece onlar"),
        "oops": MessageLookupByLibrary.simpleMessage("Hay aksi"),
        "oopsCouldNotSaveEdits": MessageLookupByLibrary.simpleMessage(
            "Hata! Düzenlemeler kaydedilemedi"),
        "oopsSomethingWentWrong": MessageLookupByLibrary.simpleMessage(
            "Hoop, Birşeyler yanlış gitti"),
        "openAlbumInBrowser":
            MessageLookupByLibrary.simpleMessage("Albümü tarayıcıda aç"),
        "openAlbumInBrowserTitle": MessageLookupByLibrary.simpleMessage(
            "Bu albüme fotoğraf eklemek için lütfen web uygulamasını kullanın"),
        "openFile": MessageLookupByLibrary.simpleMessage("Dosyayı aç"),
        "openSettings": MessageLookupByLibrary.simpleMessage("Ayarları Açın"),
        "openTheItem": MessageLookupByLibrary.simpleMessage("• Öğeyi açın"),
        "openstreetmapContributors": MessageLookupByLibrary.simpleMessage(
            "© OpenStreetMap katkıda bululanlar"),
        "optionalAsShortAsYouLike": MessageLookupByLibrary.simpleMessage(
            "İsteğe bağlı, istediğiniz kadar kısa..."),
        "orMergeWithExistingPerson": MessageLookupByLibrary.simpleMessage(
            "Ya da mevcut olan ile birleştirin"),
        "orPickAnExistingOne":
            MessageLookupByLibrary.simpleMessage("Veya mevcut birini seçiniz"),
        "orPickFromYourContacts": MessageLookupByLibrary.simpleMessage(
            "veya kişilerinizden birini seçin"),
        "pair": MessageLookupByLibrary.simpleMessage("Eşleştir"),
        "pairWithPin":
            MessageLookupByLibrary.simpleMessage("PIN ile eşleştirin"),
        "pairingComplete":
            MessageLookupByLibrary.simpleMessage("Eşleştirme tamamlandı"),
        "panorama": MessageLookupByLibrary.simpleMessage("Panorama"),
        "passKeyPendingVerification":
            MessageLookupByLibrary.simpleMessage("Doğrulama hala bekliyor"),
        "passkey": MessageLookupByLibrary.simpleMessage("Parola Anahtarı"),
        "passkeyAuthTitle":
            MessageLookupByLibrary.simpleMessage("Geçiş anahtarı doğrulaması"),
        "password": MessageLookupByLibrary.simpleMessage("Şifre"),
        "passwordChangedSuccessfully": MessageLookupByLibrary.simpleMessage(
            "Şifreniz başarılı bir şekilde değiştirildi"),
        "passwordLock": MessageLookupByLibrary.simpleMessage("Sifre kilidi"),
        "passwordStrength": m18,
        "passwordStrengthInfo": MessageLookupByLibrary.simpleMessage(
            "Parola gücü, parolanın uzunluğu, kullanılan karakterler ve parolanın en çok kullanılan ilk 10.000 parola arasında yer alıp almadığı dikkate alınarak hesaplanır"),
        "passwordWarning": MessageLookupByLibrary.simpleMessage(
            "Şifrelerinizi saklamıyoruz, bu yüzden unutursanız, <underline>verilerinizi deşifre edemeyiz</underline>"),
        "paymentDetails":
            MessageLookupByLibrary.simpleMessage("Ödeme detayları"),
        "paymentFailed":
            MessageLookupByLibrary.simpleMessage("Ödeme başarısız oldu"),
        "paymentFailedMessage": MessageLookupByLibrary.simpleMessage(
            "Maalesef ödemeniz başarısız oldu. Lütfen destekle iletişime geçin, size yardımcı olacağız!"),
        "paymentFailedTalkToProvider": m19,
        "pendingItems": MessageLookupByLibrary.simpleMessage("Bekleyen Öğeler"),
        "pendingSync":
            MessageLookupByLibrary.simpleMessage("Senkronizasyon bekleniyor"),
        "people": MessageLookupByLibrary.simpleMessage("Kişiler"),
        "peopleUsingYourCode":
            MessageLookupByLibrary.simpleMessage("Kodunuzu kullananlar"),
        "permDeleteWarning": MessageLookupByLibrary.simpleMessage(
            "Çöp kutusundaki tüm öğeler kalıcı olarak silinecek\n\nBu işlem geri alınamaz"),
        "permanentlyDelete":
            MessageLookupByLibrary.simpleMessage("Kalıcı olarak sil"),
        "permanentlyDeleteFromDevice": MessageLookupByLibrary.simpleMessage(
            "Cihazdan kalıcı olarak silinsin mi?"),
        "personName": MessageLookupByLibrary.simpleMessage("Kişi Adı"),
        "photoDescriptions":
            MessageLookupByLibrary.simpleMessage("Fotoğraf Açıklaması"),
        "photoGridSize":
            MessageLookupByLibrary.simpleMessage("Fotoğraf ızgara boyutu"),
        "photoSmallCase": MessageLookupByLibrary.simpleMessage("fotoğraf"),
<<<<<<< HEAD
        "photocountPhotos": m82,
=======
        "photocountPhotos": m83,
>>>>>>> 1d197694
        "photos": MessageLookupByLibrary.simpleMessage("Fotoğraflar"),
        "photosAddedByYouWillBeRemovedFromTheAlbum":
            MessageLookupByLibrary.simpleMessage(
                "Eklediğiniz fotoğraflar albümden kaldırılacak"),
        "photosKeepRelativeTimeDifference":
            MessageLookupByLibrary.simpleMessage(
                "Fotoğraflar göreli zaman farkını korur"),
        "pickCenterPoint":
            MessageLookupByLibrary.simpleMessage("Merkez noktasını seçin"),
        "pinAlbum": MessageLookupByLibrary.simpleMessage("Albümü sabitle"),
        "pinLock": MessageLookupByLibrary.simpleMessage("Pin kilidi"),
        "playOnTv": MessageLookupByLibrary.simpleMessage("Albümü TV\'de oynat"),
        "playOriginal": MessageLookupByLibrary.simpleMessage("Orijinali oynat"),
        "playStoreFreeTrialValidTill": m20,
        "playStream": MessageLookupByLibrary.simpleMessage("Akışı oynat"),
        "playstoreSubscription":
            MessageLookupByLibrary.simpleMessage("PlayStore aboneliği"),
        "pleaseCheckYourInternetConnectionAndTryAgain":
            MessageLookupByLibrary.simpleMessage(
                "Lütfen internet bağlantınızı kontrol edin ve yeniden deneyin."),
        "pleaseContactSupportAndWeWillBeHappyToHelp":
            MessageLookupByLibrary.simpleMessage(
                "Lütfen support@ente.io ile iletişime geçin; size yardımcı olmaktan memnuniyet duyarız!"),
        "pleaseContactSupportIfTheProblemPersists":
            MessageLookupByLibrary.simpleMessage(
                "Bu hata devam ederse lütfen desteğe başvurun"),
<<<<<<< HEAD
        "pleaseEmailUsAt": m83,
=======
        "pleaseEmailUsAt": m85,
>>>>>>> 1d197694
        "pleaseGrantPermissions":
            MessageLookupByLibrary.simpleMessage("Lütfen izin ver"),
        "pleaseLoginAgain":
            MessageLookupByLibrary.simpleMessage("Lütfen tekrar giriş yapın"),
        "pleaseSelectQuickLinksToRemove": MessageLookupByLibrary.simpleMessage(
            "Lütfen kaldırmak için hızlı bağlantıları seçin"),
<<<<<<< HEAD
        "pleaseSendTheLogsTo": m84,
=======
        "pleaseSendTheLogsTo": m86,
>>>>>>> 1d197694
        "pleaseTryAgain":
            MessageLookupByLibrary.simpleMessage("Lütfen tekrar deneyiniz"),
        "pleaseVerifyTheCodeYouHaveEntered":
            MessageLookupByLibrary.simpleMessage(
                "Lütfen girdiğiniz kodu doğrulayın"),
        "pleaseWait":
            MessageLookupByLibrary.simpleMessage("Lütfen bekleyiniz..."),
        "pleaseWaitDeletingAlbum": MessageLookupByLibrary.simpleMessage(
            "Lütfen bekleyin, albüm siliniyor"),
        "pleaseWaitForSometimeBeforeRetrying":
            MessageLookupByLibrary.simpleMessage(
                "Tekrar denemeden önce lütfen bir süre bekleyin"),
        "pleaseWaitThisWillTakeAWhile": MessageLookupByLibrary.simpleMessage(
            "Lütfen bekleyin, bu biraz zaman alabilir."),
        "preparingLogs":
            MessageLookupByLibrary.simpleMessage("Günlük hazırlanıyor..."),
        "preserveMore":
            MessageLookupByLibrary.simpleMessage("Daha fazlasını koruyun"),
        "pressAndHoldToPlayVideo": MessageLookupByLibrary.simpleMessage(
            "Videoları yönetmek için basılı tutun"),
        "pressAndHoldToPlayVideoDetailed": MessageLookupByLibrary.simpleMessage(
            "Videoyu oynatmak için resmi basılı tutun"),
        "previous": MessageLookupByLibrary.simpleMessage("Önceki"),
        "privacy": MessageLookupByLibrary.simpleMessage("Gizlilik"),
        "privacyPolicyTitle":
            MessageLookupByLibrary.simpleMessage("Mahremiyet Politikası"),
        "privateBackups":
            MessageLookupByLibrary.simpleMessage("Özel yedeklemeler"),
        "privateSharing": MessageLookupByLibrary.simpleMessage("Özel paylaşım"),
        "proceed": MessageLookupByLibrary.simpleMessage("Devam edin"),
        "processed": MessageLookupByLibrary.simpleMessage("İşlenen"),
        "processing": MessageLookupByLibrary.simpleMessage("İşleniyor"),
<<<<<<< HEAD
        "processingImport": m86,
=======
        "processingImport": m88,
>>>>>>> 1d197694
        "processingVideos":
            MessageLookupByLibrary.simpleMessage("Videolar işleniyor"),
        "publicLinkCreated": MessageLookupByLibrary.simpleMessage(
            "Herkese açık link oluşturuldu"),
        "publicLinkEnabled": MessageLookupByLibrary.simpleMessage(
            "Herkese açık bağlantı aktive edildi"),
        "queued": MessageLookupByLibrary.simpleMessage("Kuyrukta"),
        "quickLinks": MessageLookupByLibrary.simpleMessage("Hızlı Erişim"),
        "radius": MessageLookupByLibrary.simpleMessage("Yarıçap"),
        "raiseTicket": MessageLookupByLibrary.simpleMessage("Bileti artır"),
        "rateTheApp":
            MessageLookupByLibrary.simpleMessage("Uygulamaya puan verin"),
        "rateUs": MessageLookupByLibrary.simpleMessage("Bizi değerlendirin"),
        "rateUsOnStore": m21,
        "reassignMe":
            MessageLookupByLibrary.simpleMessage("\"Ben \"i yeniden atayın"),
<<<<<<< HEAD
        "reassignedToName": m87,
=======
        "reassignedToName": m89,
>>>>>>> 1d197694
        "reassigningLoading":
            MessageLookupByLibrary.simpleMessage("Yeniden atama..."),
        "recover": MessageLookupByLibrary.simpleMessage("Kurtarma"),
        "recoverAccount": MessageLookupByLibrary.simpleMessage("Hesabı kurtar"),
        "recoverButton": MessageLookupByLibrary.simpleMessage("Kurtar"),
        "recoveryAccount":
            MessageLookupByLibrary.simpleMessage("Hesabı kurtar"),
        "recoveryInitiated":
            MessageLookupByLibrary.simpleMessage("Kurtarma başlatıldı"),
<<<<<<< HEAD
        "recoveryInitiatedDesc": m88,
=======
        "recoveryInitiatedDesc": m90,
>>>>>>> 1d197694
        "recoveryKey":
            MessageLookupByLibrary.simpleMessage("Kurtarma anahtarı"),
        "recoveryKeyCopiedToClipboard": MessageLookupByLibrary.simpleMessage(
            "Kurtarma anahtarınız panoya kopyalandı"),
        "recoveryKeyOnForgotPassword": MessageLookupByLibrary.simpleMessage(
            "Şifrenizi unutursanız, verilerinizi kurtarmanın tek yolu bu anahtar olacaktır."),
        "recoveryKeySaveDescription": MessageLookupByLibrary.simpleMessage(
            "Bu anahtarı saklamıyoruz, lütfen bu 24 kelime anahtarı güvenli bir yerde saklayın."),
        "recoveryKeySuccessBody": MessageLookupByLibrary.simpleMessage(
            "Harika! Kurtarma anahtarınız geçerlidir. Doğrulama için teşekkür ederim.\n\nLütfen kurtarma anahtarınızı güvenli bir şekilde yedeklediğinizden emin olun."),
        "recoveryKeyVerified":
            MessageLookupByLibrary.simpleMessage("Kurtarma kodu doğrulandı"),
        "recoveryKeyVerifyReason": MessageLookupByLibrary.simpleMessage(
            "Kurtarma anahtarınız, şifrenizi unutmanız durumunda fotoğraflarınızı kurtarmanın tek yoludur. Kurtarma anahtarınızı Ayarlar > Hesap bölümünde bulabilirsiniz.\n\nDoğru kaydettiğinizi doğrulamak için lütfen kurtarma anahtarınızı buraya girin."),
<<<<<<< HEAD
        "recoveryReady": m89,
=======
        "recoveryReady": m91,
>>>>>>> 1d197694
        "recoverySuccessful":
            MessageLookupByLibrary.simpleMessage("Kurtarma başarılı!"),
        "recoveryWarning": MessageLookupByLibrary.simpleMessage(
            "Güvenilir bir kişi hesabınıza erişmeye çalışıyor"),
<<<<<<< HEAD
        "recoveryWarningBody": m90,
=======
        "recoveryWarningBody": m92,
>>>>>>> 1d197694
        "recreatePasswordBody": MessageLookupByLibrary.simpleMessage(
            "Cihazınız, şifrenizi doğrulamak için yeterli güce sahip değil, ancak tüm cihazlarda çalışacak şekilde yeniden oluşturabiliriz.\n\nLütfen kurtarma anahtarınızı kullanarak giriş yapın ve şifrenizi yeniden oluşturun (istediğiniz takdirde aynı şifreyi tekrar kullanabilirsiniz)."),
        "recreatePasswordTitle": MessageLookupByLibrary.simpleMessage(
            "Sifrenizi tekrardan oluşturun"),
        "reddit": MessageLookupByLibrary.simpleMessage("Reddit"),
        "reenterPassword":
            MessageLookupByLibrary.simpleMessage("Şifrenizi tekrar girin"),
        "reenterPin":
            MessageLookupByLibrary.simpleMessage("PIN\'inizi tekrar girin"),
        "referFriendsAnd2xYourPlan": MessageLookupByLibrary.simpleMessage(
            "Arkadaşlarınıza önerin ve planınızı 2 katına çıkarın"),
        "referralStep1": MessageLookupByLibrary.simpleMessage(
            "1. Bu kodu arkadaşlarınıza verin"),
        "referralStep2": MessageLookupByLibrary.simpleMessage(
            "2. Ücretli bir plan için kaydolsunlar"),
        "referralStep3": m22,
        "referrals": MessageLookupByLibrary.simpleMessage("Referanslar"),
        "referralsAreCurrentlyPaused": MessageLookupByLibrary.simpleMessage(
            "Davetler şu anda durmuş durumda"),
        "rejectRecovery":
            MessageLookupByLibrary.simpleMessage("Kurtarmayı reddet"),
        "remindToEmptyDeviceTrash": MessageLookupByLibrary.simpleMessage(
            "Ayrıca boşalan alanı talep etmek için \"Ayarlar\" -> \"Depolama\" bölümünden \"Son Silinenler \"i boşaltın"),
        "remindToEmptyEnteTrash": MessageLookupByLibrary.simpleMessage(
            "Ayrıca boşalan alana sahip olmak için \"Çöp Kutunuzu\" boşaltın"),
        "remoteImages":
            MessageLookupByLibrary.simpleMessage("Uzaktan Görüntüler"),
        "remoteThumbnails":
            MessageLookupByLibrary.simpleMessage("Uzak Küçük Resim"),
        "remoteVideos": MessageLookupByLibrary.simpleMessage("Uzak videolar"),
        "remove": MessageLookupByLibrary.simpleMessage("Kaldır"),
        "removeDuplicates":
            MessageLookupByLibrary.simpleMessage("Yinelenenleri kaldır"),
        "removeDuplicatesDesc": MessageLookupByLibrary.simpleMessage(
            "Tam olarak yinelenen dosyaları gözden geçirin ve kaldırın."),
        "removeFromAlbum":
            MessageLookupByLibrary.simpleMessage("Albümden çıkar"),
        "removeFromAlbumTitle":
            MessageLookupByLibrary.simpleMessage("Albümden çıkarılsın mı?"),
        "removeFromFavorite":
            MessageLookupByLibrary.simpleMessage("Favorilerden Kaldır"),
        "removeInvite":
            MessageLookupByLibrary.simpleMessage("Davetiyeyi kaldır"),
        "removeLink": MessageLookupByLibrary.simpleMessage("Linki kaldır"),
        "removeParticipant":
            MessageLookupByLibrary.simpleMessage("Katılımcıyı kaldır"),
        "removeParticipantBody": m23,
        "removePersonLabel":
            MessageLookupByLibrary.simpleMessage("Kişi etiketini kaldırın"),
        "removePublicLink":
            MessageLookupByLibrary.simpleMessage("Herkese açık link oluştur"),
        "removePublicLinks":
            MessageLookupByLibrary.simpleMessage("Herkese açık link oluştur"),
        "removeShareItemsWarning": MessageLookupByLibrary.simpleMessage(
            "Kaldırdığınız öğelerden bazıları başkaları tarafından eklenmiştir ve bunlara erişiminizi kaybedeceksiniz"),
        "removeWithQuestionMark":
            MessageLookupByLibrary.simpleMessage("Kaldır?"),
        "removeYourselfAsTrustedContact": MessageLookupByLibrary.simpleMessage(
            "Kendinizi güvenilir kişi olarak kaldırın"),
        "removingFromFavorites":
            MessageLookupByLibrary.simpleMessage("Favorilerimden kaldır..."),
        "rename": MessageLookupByLibrary.simpleMessage("Yeniden adlandır"),
        "renameAlbum":
            MessageLookupByLibrary.simpleMessage("Albümü yeniden adlandır"),
        "renameFile":
            MessageLookupByLibrary.simpleMessage("Dosyayı yeniden adlandır"),
        "renewSubscription":
            MessageLookupByLibrary.simpleMessage("Abonelik yenileme"),
        "renewsOn": m24,
        "reportABug": MessageLookupByLibrary.simpleMessage("Hatayı bildir"),
        "reportBug": MessageLookupByLibrary.simpleMessage("Hata bildir"),
        "resendEmail":
            MessageLookupByLibrary.simpleMessage("E-postayı yeniden gönder"),
        "resetIgnoredFiles": MessageLookupByLibrary.simpleMessage(
            "Yok sayılan dosyaları sıfırla"),
        "resetPasswordTitle":
            MessageLookupByLibrary.simpleMessage("Parolanızı sıfırlayın"),
        "resetPerson": MessageLookupByLibrary.simpleMessage("Kaldır"),
        "resetToDefault":
            MessageLookupByLibrary.simpleMessage("Varsayılana sıfırla"),
        "restore": MessageLookupByLibrary.simpleMessage("Yenile"),
        "restoreToAlbum": MessageLookupByLibrary.simpleMessage("Albümü yenile"),
        "restoringFiles":
            MessageLookupByLibrary.simpleMessage("Dosyalar geri yükleniyor..."),
        "resumableUploads":
            MessageLookupByLibrary.simpleMessage("Devam edilebilir yüklemeler"),
        "retry": MessageLookupByLibrary.simpleMessage("Tekrar dene"),
        "review": MessageLookupByLibrary.simpleMessage("Gözden Geçir"),
        "reviewDeduplicateItems": MessageLookupByLibrary.simpleMessage(
            "Lütfen kopya olduğunu düşündüğünüz öğeleri inceleyin ve silin."),
        "reviewSuggestions":
            MessageLookupByLibrary.simpleMessage("Önerileri inceleyin"),
        "right": MessageLookupByLibrary.simpleMessage("Sağ"),
        "rotate": MessageLookupByLibrary.simpleMessage("Döndür"),
        "rotateLeft": MessageLookupByLibrary.simpleMessage("Sola döndür"),
        "rotateRight": MessageLookupByLibrary.simpleMessage("Sağa döndür"),
        "safelyStored":
            MessageLookupByLibrary.simpleMessage("Güvenle saklanır"),
        "save": MessageLookupByLibrary.simpleMessage("Kaydet"),
        "saveChangesBeforeLeavingQuestion":
            MessageLookupByLibrary.simpleMessage(
                "Ayrılmadan önce değişiklikleri kaydedin mi?"),
        "saveCollage": MessageLookupByLibrary.simpleMessage("Kolajı kaydet"),
        "saveCopy": MessageLookupByLibrary.simpleMessage("Kopyasını kaydet"),
        "saveKey": MessageLookupByLibrary.simpleMessage("Anahtarı kaydet"),
        "savePerson": MessageLookupByLibrary.simpleMessage("Kişiyi Kaydet"),
        "saveYourRecoveryKeyIfYouHaventAlready":
            MessageLookupByLibrary.simpleMessage(
                "Henüz yapmadıysanız kurtarma anahtarınızı kaydetmeyi unutmayın"),
        "saving": MessageLookupByLibrary.simpleMessage("Kaydediliyor..."),
        "savingEdits": MessageLookupByLibrary.simpleMessage(
            "Düzenlemeler kaydediliyor..."),
        "scanCode": MessageLookupByLibrary.simpleMessage("Kodu tarayın"),
        "scanThisBarcodeWithnyourAuthenticatorApp":
            MessageLookupByLibrary.simpleMessage(
                "Kimlik doğrulama uygulamanız ile kodu tarayın"),
        "search": MessageLookupByLibrary.simpleMessage("Ara"),
        "searchAlbumsEmptySection":
            MessageLookupByLibrary.simpleMessage("Albümler"),
        "searchByAlbumNameHint":
            MessageLookupByLibrary.simpleMessage("Albüm adı"),
        "searchByExamples": MessageLookupByLibrary.simpleMessage(
            "• Albüm adları (ör. \"Kamera\")\n• Dosya türleri (ör. \"Videolar\", \".gif\")\n• Yıllar ve aylar (ör. \"2022\", \"Ocak\")\n• Tatiller (ör. \"Noel\")\n• Fotoğraf açıklamaları (ör. \"#eğlence\")"),
        "searchCaptionEmptySection": MessageLookupByLibrary.simpleMessage(
            "Fotoğraf bilgilerini burada hızlı bir şekilde bulmak için \"#trip\" gibi açıklamalar ekleyin"),
        "searchDatesEmptySection": MessageLookupByLibrary.simpleMessage(
            "Tarihe, aya veya yıla göre arama yapın"),
        "searchDiscoverEmptySection": MessageLookupByLibrary.simpleMessage(
            "İşleme ve senkronizasyon tamamlandığında görüntüler burada gösterilecektir"),
        "searchFaceEmptySection": MessageLookupByLibrary.simpleMessage(
            "İndeksleme yapıldıktan sonra insanlar burada gösterilecek"),
        "searchFileTypesAndNamesEmptySection":
            MessageLookupByLibrary.simpleMessage("Dosya türleri ve adları"),
        "searchHint1":
            MessageLookupByLibrary.simpleMessage("Hızlı, cihaz üzerinde arama"),
        "searchHint2": MessageLookupByLibrary.simpleMessage(
            "Fotoğraf tarihleri, açıklamalar"),
        "searchHint3": MessageLookupByLibrary.simpleMessage(
            "Albümler, dosya adları ve türleri"),
        "searchHint4": MessageLookupByLibrary.simpleMessage("Konum"),
        "searchHint5": MessageLookupByLibrary.simpleMessage(
            "Çok yakında: Yüzler ve sihirli arama ✨"),
        "searchLocationEmptySection": MessageLookupByLibrary.simpleMessage(
            "Bir fotoğrafın belli bir yarıçapında çekilen fotoğrafları gruplandırın"),
        "searchPeopleEmptySection": MessageLookupByLibrary.simpleMessage(
            "İnsanları davet ettiğinizde onların paylaştığı tüm fotoğrafları burada göreceksiniz"),
        "searchPersonsEmptySection": MessageLookupByLibrary.simpleMessage(
            "İşleme ve senkronizasyon tamamlandığında kişiler burada gösterilecektir"),
<<<<<<< HEAD
        "searchResultCount": m92,
        "searchSectionsLengthMismatch": m93,
=======
        "searchResultCount": m94,
        "searchSectionsLengthMismatch": m95,
>>>>>>> 1d197694
        "security": MessageLookupByLibrary.simpleMessage("Güvenlik"),
        "seePublicAlbumLinksInApp": MessageLookupByLibrary.simpleMessage(
            "Uygulamadaki herkese açık albüm bağlantılarını görün"),
        "selectALocation":
            MessageLookupByLibrary.simpleMessage("Bir konum seçin"),
        "selectALocationFirst":
            MessageLookupByLibrary.simpleMessage("Önce yeni yer seçin"),
        "selectAlbum": MessageLookupByLibrary.simpleMessage("Albüm seçin"),
        "selectAll": MessageLookupByLibrary.simpleMessage("Hepsini seç"),
        "selectAllShort": MessageLookupByLibrary.simpleMessage("Tümü"),
        "selectCoverPhoto":
            MessageLookupByLibrary.simpleMessage("Kapak fotoğrafı seçin"),
        "selectDate": MessageLookupByLibrary.simpleMessage("Tarih seç"),
        "selectFoldersForBackup": MessageLookupByLibrary.simpleMessage(
            "Yedekleme için klasörleri seçin"),
        "selectItemsToAdd":
            MessageLookupByLibrary.simpleMessage("Eklenecek eşyaları seçin"),
        "selectLanguage": MessageLookupByLibrary.simpleMessage("Dil Seçin"),
        "selectMailApp":
            MessageLookupByLibrary.simpleMessage("Mail Uygulamasını Seç"),
        "selectMorePhotos":
            MessageLookupByLibrary.simpleMessage("Daha Fazla Fotoğraf Seç"),
        "selectOneDateAndTime":
            MessageLookupByLibrary.simpleMessage("Bir tarih ve saat seçin"),
        "selectOneDateAndTimeForAll": MessageLookupByLibrary.simpleMessage(
            "Tümü için tek bir tarih ve saat seçin"),
        "selectPersonToLink": MessageLookupByLibrary.simpleMessage(
            "Bağlantı kurulacak kişiyi seçin"),
        "selectReason":
            MessageLookupByLibrary.simpleMessage("Ayrılma nedeninizi seçin"),
        "selectStartOfRange":
            MessageLookupByLibrary.simpleMessage("Aralık başlangıcını seçin"),
        "selectTime": MessageLookupByLibrary.simpleMessage("Zaman Seç"),
        "selectYourFace":
            MessageLookupByLibrary.simpleMessage("Yüzünüzü seçin"),
        "selectYourPlan":
            MessageLookupByLibrary.simpleMessage("Planınızı seçin"),
        "selectedFilesAreNotOnEnte": MessageLookupByLibrary.simpleMessage(
            "Seçilen dosyalar Ente\'de değil"),
        "selectedFoldersWillBeEncryptedAndBackedUp":
            MessageLookupByLibrary.simpleMessage(
                "Seçilen klasörler şifrelenecek ve yedeklenecektir"),
        "selectedItemsWillBeDeletedFromAllAlbumsAndMoved":
            MessageLookupByLibrary.simpleMessage(
                "Seçilen öğeler tüm albümlerden silinecek ve çöp kutusuna taşınacak."),
        "selectedPhotos": m25,
        "selectedPhotosWithYours": m26,
        "send": MessageLookupByLibrary.simpleMessage("Gönder"),
        "sendEmail": MessageLookupByLibrary.simpleMessage("E-posta gönder"),
        "sendInvite": MessageLookupByLibrary.simpleMessage("Davet kodu gönder"),
        "sendLink": MessageLookupByLibrary.simpleMessage("Link gönder"),
        "serverEndpoint":
            MessageLookupByLibrary.simpleMessage("Sunucu uç noktası"),
        "sessionExpired":
            MessageLookupByLibrary.simpleMessage("Oturum süresi doldu"),
        "sessionIdMismatch":
            MessageLookupByLibrary.simpleMessage("Oturum kimliği uyuşmazlığı"),
        "setAPassword": MessageLookupByLibrary.simpleMessage("Şifre ayarla"),
        "setAs": MessageLookupByLibrary.simpleMessage("Şu şekilde ayarla"),
        "setCover": MessageLookupByLibrary.simpleMessage("Kapak Belirle"),
        "setLabel": MessageLookupByLibrary.simpleMessage("Ayarla"),
        "setNewPassword":
            MessageLookupByLibrary.simpleMessage("Yeni şifre belirle"),
        "setNewPin":
            MessageLookupByLibrary.simpleMessage("Yeni PIN belirleyin"),
        "setPasswordTitle":
            MessageLookupByLibrary.simpleMessage("Parola ayarlayın"),
        "setRadius": MessageLookupByLibrary.simpleMessage("Yarıçapı ayarla"),
        "setupComplete":
            MessageLookupByLibrary.simpleMessage("Ayarlama işlemi başarılı"),
        "share": MessageLookupByLibrary.simpleMessage("Paylaş"),
        "shareALink": MessageLookupByLibrary.simpleMessage("Linki paylaş"),
        "shareAlbumHint": MessageLookupByLibrary.simpleMessage(
            "Bir albüm açın ve paylaşmak için sağ üstteki paylaş düğmesine dokunun."),
        "shareAnAlbumNow":
            MessageLookupByLibrary.simpleMessage("Şimdi bir albüm paylaşın"),
        "shareLink": MessageLookupByLibrary.simpleMessage("Linki paylaş"),
        "shareMyVerificationID": m27,
        "shareOnlyWithThePeopleYouWant": MessageLookupByLibrary.simpleMessage(
            "Yalnızca istediğiniz kişilerle paylaşın"),
        "shareTextConfirmOthersVerificationID": m28,
        "shareTextRecommendUsingEnte": MessageLookupByLibrary.simpleMessage(
            "Orijinal kalitede fotoğraf ve videoları kolayca paylaşabilmemiz için Ente\'yi indirin\n\nhttps://ente.io"),
        "shareTextReferralCode": m29,
        "shareWithNonenteUsers": MessageLookupByLibrary.simpleMessage(
            "Ente kullanıcısı olmayanlar için paylaş"),
        "shareWithPeopleSectionTitle": m30,
        "shareYourFirstAlbum":
            MessageLookupByLibrary.simpleMessage("İlk albümünüzü paylaşın"),
        "sharedAlbumSectionDescription": MessageLookupByLibrary.simpleMessage(
            "Diğer Ente kullanıcılarıyla paylaşılan ve topluluk albümleri oluşturun, bu arada ücretsiz planlara sahip kullanıcıları da içerir."),
        "sharedByMe":
            MessageLookupByLibrary.simpleMessage("Benim paylaştıklarım"),
        "sharedByYou": MessageLookupByLibrary.simpleMessage("Paylaştıklarınız"),
        "sharedPhotoNotifications": MessageLookupByLibrary.simpleMessage(
            "Paylaşılan fotoğrafları ekle"),
        "sharedPhotoNotificationsExplanation": MessageLookupByLibrary.simpleMessage(
            "Birisi sizin de parçası olduğunuz paylaşılan bir albüme fotoğraf eklediğinde bildirim alın"),
<<<<<<< HEAD
        "sharedWith": m95,
=======
        "sharedWith": m97,
>>>>>>> 1d197694
        "sharedWithMe":
            MessageLookupByLibrary.simpleMessage("Benimle paylaşılan"),
        "sharedWithYou":
            MessageLookupByLibrary.simpleMessage("Sizinle paylaşıldı"),
        "sharing": MessageLookupByLibrary.simpleMessage("Paylaşılıyor..."),
        "shiftDatesAndTime":
            MessageLookupByLibrary.simpleMessage("Vardiya tarihleri ve saati"),
        "showMemories": MessageLookupByLibrary.simpleMessage("Anıları göster"),
        "showPerson": MessageLookupByLibrary.simpleMessage("Kişiyi Göster"),
        "signOutFromOtherDevices":
            MessageLookupByLibrary.simpleMessage("Diğer cihazlardan çıkış yap"),
        "signOutOtherBody": MessageLookupByLibrary.simpleMessage(
            "Eğer başka birisinin parolanızı bildiğini düşünüyorsanız, diğer tüm cihazları hesabınızdan çıkışa zorlayabilirsiniz."),
        "signOutOtherDevices":
            MessageLookupByLibrary.simpleMessage("Diğer cihazlardan çıkış yap"),
        "signUpTerms": MessageLookupByLibrary.simpleMessage(
            "<u-terms>Hizmet Şartları</u-terms>\'nı ve <u-policy>Gizlilik Politikası</u-policy>\'nı kabul ediyorum"),
        "singleFileDeleteFromDevice": m31,
        "singleFileDeleteHighlight":
            MessageLookupByLibrary.simpleMessage("Tüm albümlerden silinecek."),
        "singleFileInBothLocalAndRemote": m32,
        "singleFileInRemoteOnly": m33,
        "skip": MessageLookupByLibrary.simpleMessage("Geç"),
        "social": MessageLookupByLibrary.simpleMessage("Sosyal Medya"),
        "someItemsAreInBothEnteAndYourDevice":
            MessageLookupByLibrary.simpleMessage(
                "Bazı öğeler hem Ente\'de hem de cihazınızda bulunur."),
        "someOfTheFilesYouAreTryingToDeleteAre":
            MessageLookupByLibrary.simpleMessage(
                "Silmeye çalıştığınız dosyalardan bazıları yalnızca cihazınızda mevcuttur ve silindiği takdirde kurtarılamaz"),
        "someoneSharingAlbumsWithYouShouldSeeTheSameId":
            MessageLookupByLibrary.simpleMessage(
                "Size albümleri paylaşan biri, kendi cihazında aynı kimliği görmelidir."),
        "somethingWentWrong":
            MessageLookupByLibrary.simpleMessage("Bazı şeyler yanlış gitti"),
        "somethingWentWrongPleaseTryAgain":
            MessageLookupByLibrary.simpleMessage(
                "Bir şeyler ters gitti, lütfen tekrar deneyin"),
        "sorry": MessageLookupByLibrary.simpleMessage("Üzgünüz"),
        "sorryCouldNotAddToFavorites": MessageLookupByLibrary.simpleMessage(
            "Üzgünüm, favorilere ekleyemedim!"),
        "sorryCouldNotRemoveFromFavorites":
            MessageLookupByLibrary.simpleMessage(
                "Üzgünüm, favorilere ekleyemedim!"),
        "sorryTheCodeYouveEnteredIsIncorrect":
            MessageLookupByLibrary.simpleMessage(
                "Üzgünüz, girdiğiniz kod yanlış"),
        "sorryWeCouldNotGenerateSecureKeysOnThisDevicennplease":
            MessageLookupByLibrary.simpleMessage(
                "Üzgünüm, bu cihazda güvenli anahtarlarını oluşturamadık.\n\nLütfen başka bir cihazdan giriş yapmayı deneyiniz."),
        "sort": MessageLookupByLibrary.simpleMessage("Sırala"),
        "sortAlbumsBy": MessageLookupByLibrary.simpleMessage("Sırala"),
        "sortNewestFirst":
            MessageLookupByLibrary.simpleMessage("Yeniden eskiye"),
        "sortOldestFirst": MessageLookupByLibrary.simpleMessage("Önce en eski"),
        "sparkleSuccess": MessageLookupByLibrary.simpleMessage("✨ Başarılı"),
        "startAccountRecoveryTitle":
            MessageLookupByLibrary.simpleMessage("Kurtarmayı başlat"),
        "startBackup":
            MessageLookupByLibrary.simpleMessage("Yedeklemeyi başlat"),
        "status": MessageLookupByLibrary.simpleMessage("Durum"),
        "stopCastingBody": MessageLookupByLibrary.simpleMessage(
            "Yansıtmayı durdurmak istiyor musunuz?"),
        "stopCastingTitle":
            MessageLookupByLibrary.simpleMessage("Yayını durdur"),
        "storage": MessageLookupByLibrary.simpleMessage("Depolama"),
        "storageBreakupFamily": MessageLookupByLibrary.simpleMessage("Aile"),
        "storageBreakupYou": MessageLookupByLibrary.simpleMessage("Sen"),
        "storageInGB": m34,
        "storageLimitExceeded":
            MessageLookupByLibrary.simpleMessage("Depolama sınırı aşıldı"),
<<<<<<< HEAD
        "storageUsageInfo": m98,
=======
        "storageUsageInfo": m100,
>>>>>>> 1d197694
        "streamDetails":
            MessageLookupByLibrary.simpleMessage("Yayın detayları"),
        "strongStrength": MessageLookupByLibrary.simpleMessage("Güçlü"),
        "subAlreadyLinkedErrMessage": m35,
        "subWillBeCancelledOn": m36,
        "subscribe": MessageLookupByLibrary.simpleMessage("Abone ol"),
        "subscribeToEnableSharing": MessageLookupByLibrary.simpleMessage(
            "Paylaşımı etkinleştirmek için aktif bir ücretli aboneliğe ihtiyacınız var."),
        "subscription": MessageLookupByLibrary.simpleMessage("Abonelik"),
        "success": MessageLookupByLibrary.simpleMessage("Başarılı"),
        "successfullyArchived":
            MessageLookupByLibrary.simpleMessage("Başarıyla arşivlendi"),
        "successfullyHid":
            MessageLookupByLibrary.simpleMessage("Başarıyla saklandı"),
        "successfullyUnarchived": MessageLookupByLibrary.simpleMessage(
            "Başarıyla arşivden çıkarıldı"),
        "successfullyUnhid": MessageLookupByLibrary.simpleMessage(
            "Başarıyla arşivden çıkarıldı"),
        "suggestFeatures":
            MessageLookupByLibrary.simpleMessage("Özellik önerin"),
        "support": MessageLookupByLibrary.simpleMessage("Destek"),
<<<<<<< HEAD
        "syncProgress": m99,
=======
        "syncProgress": m101,
>>>>>>> 1d197694
        "syncStopped":
            MessageLookupByLibrary.simpleMessage("Senkronizasyon durduruldu"),
        "syncing": MessageLookupByLibrary.simpleMessage("Eşitleniyor..."),
        "systemTheme": MessageLookupByLibrary.simpleMessage("Sistem"),
        "tapToCopy":
            MessageLookupByLibrary.simpleMessage("kopyalamak için dokunun"),
        "tapToEnterCode":
            MessageLookupByLibrary.simpleMessage("Kodu girmek icin tıklayın"),
        "tapToUnlock": MessageLookupByLibrary.simpleMessage("Açmak için dokun"),
        "tapToUpload":
            MessageLookupByLibrary.simpleMessage("Yüklemek için tıklayın"),
<<<<<<< HEAD
        "tapToUploadIsIgnoredDue": m100,
=======
        "tapToUploadIsIgnoredDue": m102,
>>>>>>> 1d197694
        "tempErrorContactSupportIfPersists": MessageLookupByLibrary.simpleMessage(
            "Bir şeyler ters gitmiş gibi görünüyor. Lütfen bir süre sonra tekrar deneyin. Hata devam ederse, lütfen destek ekibimizle iletişime geçin."),
        "terminate": MessageLookupByLibrary.simpleMessage("Sonlandır"),
        "terminateSession":
            MessageLookupByLibrary.simpleMessage("Oturumu sonlandır?"),
        "terms": MessageLookupByLibrary.simpleMessage("Şartlar"),
        "termsOfServicesTitle": MessageLookupByLibrary.simpleMessage("Şartlar"),
        "thankYou": MessageLookupByLibrary.simpleMessage("Teşekkürler"),
        "thankYouForSubscribing": MessageLookupByLibrary.simpleMessage(
            "Abone olduğunuz için teşekkürler!"),
        "theDownloadCouldNotBeCompleted": MessageLookupByLibrary.simpleMessage(
            "İndirme işlemi tamamlanamadı"),
        "theLinkYouAreTryingToAccessHasExpired":
            MessageLookupByLibrary.simpleMessage(
                "Erişmeye çalıştığınız bağlantının süresi dolmuştur."),
        "theRecoveryKeyYouEnteredIsIncorrect":
            MessageLookupByLibrary.simpleMessage(
                "Girdiğiniz kurtarma kodu yanlış"),
        "theme": MessageLookupByLibrary.simpleMessage("Tema"),
        "theseItemsWillBeDeletedFromYourDevice":
            MessageLookupByLibrary.simpleMessage(
                "Bu öğeler cihazınızdan silinecektir."),
        "theyAlsoGetXGb": m37,
        "theyWillBeDeletedFromAllAlbums":
            MessageLookupByLibrary.simpleMessage("Tüm albümlerden silinecek."),
        "thisActionCannotBeUndone":
            MessageLookupByLibrary.simpleMessage("Bu eylem geri alınamaz"),
        "thisAlbumAlreadyHDACollaborativeLink":
            MessageLookupByLibrary.simpleMessage(
                "Bu albümde zaten bir ortak çalışma bağlantısı var"),
        "thisCanBeUsedToRecoverYourAccountIfYou":
            MessageLookupByLibrary.simpleMessage(
                "Bu, iki faktörünüzü kaybederseniz hesabınızı kurtarmak için kullanılabilir"),
        "thisDevice": MessageLookupByLibrary.simpleMessage("Bu cihaz"),
        "thisEmailIsAlreadyInUse": MessageLookupByLibrary.simpleMessage(
            "Bu e-posta zaten kullanılıyor"),
        "thisImageHasNoExifData":
            MessageLookupByLibrary.simpleMessage("Bu görselde exif verisi yok"),
        "thisIsMeExclamation":
            MessageLookupByLibrary.simpleMessage("Bu benim!"),
        "thisIsPersonVerificationId": m38,
        "thisIsYourVerificationId":
            MessageLookupByLibrary.simpleMessage("Doğrulama kimliğiniz"),
        "thisWillLogYouOutOfTheFollowingDevice":
            MessageLookupByLibrary.simpleMessage(
                "Bu, sizi aşağıdaki cihazdan çıkış yapacak:"),
        "thisWillLogYouOutOfThisDevice": MessageLookupByLibrary.simpleMessage(
            "Bu cihazdaki oturumunuz kapatılacak!"),
        "thisWillMakeTheDateAndTimeOfAllSelected":
            MessageLookupByLibrary.simpleMessage(
                "Bu, seçilen tüm fotoğrafların tarih ve saatini aynı yapacaktır."),
        "thisWillRemovePublicLinksOfAllSelectedQuickLinks":
            MessageLookupByLibrary.simpleMessage(
                "Bu, seçilen tüm hızlı bağlantıların genel bağlantılarını kaldıracaktır."),
        "toEnableAppLockPleaseSetupDevicePasscodeOrScreen":
            MessageLookupByLibrary.simpleMessage(
                "Uygulama kilidini etkinleştirmek için lütfen sistem ayarlarınızda cihaz şifresi veya ekran kilidi ayarlayın."),
        "toHideAPhotoOrVideo": MessageLookupByLibrary.simpleMessage(
            "Bir fotoğrafı veya videoyu gizlemek için"),
        "toResetVerifyEmail": MessageLookupByLibrary.simpleMessage(
            "Şifrenizi sıfılamak için lütfen e-postanızı girin."),
        "todaysLogs":
            MessageLookupByLibrary.simpleMessage("Bugünün günlükleri"),
        "tooManyIncorrectAttempts":
            MessageLookupByLibrary.simpleMessage("Çok fazla hatalı deneme"),
        "total": MessageLookupByLibrary.simpleMessage("total"),
        "totalSize": MessageLookupByLibrary.simpleMessage("Toplam boyut"),
        "trash": MessageLookupByLibrary.simpleMessage("Cöp kutusu"),
<<<<<<< HEAD
        "trashDaysLeft": m103,
        "trim": MessageLookupByLibrary.simpleMessage("Kes"),
        "trustedContacts":
            MessageLookupByLibrary.simpleMessage("Güvenilir kişiler"),
        "trustedInviteBody": m106,
=======
        "trashDaysLeft": m105,
        "trim": MessageLookupByLibrary.simpleMessage("Kes"),
        "trustedContacts":
            MessageLookupByLibrary.simpleMessage("Güvenilir kişiler"),
        "trustedInviteBody": m108,
>>>>>>> 1d197694
        "tryAgain": MessageLookupByLibrary.simpleMessage("Tekrar deneyiniz"),
        "turnOnBackupForAutoUpload": MessageLookupByLibrary.simpleMessage(
            "Bu cihaz klasörüne eklenen dosyaları otomatik olarak ente\'ye yüklemek için yedeklemeyi açın."),
        "twitter": MessageLookupByLibrary.simpleMessage("Twitter"),
        "twoMonthsFreeOnYearlyPlans": MessageLookupByLibrary.simpleMessage(
            "Yıllık planlarda 2 ay ücretsiz"),
        "twofactor": MessageLookupByLibrary.simpleMessage("İki faktör"),
        "twofactorAuthenticationHasBeenDisabled":
            MessageLookupByLibrary.simpleMessage(
                "İki faktörlü kimlik doğrulama devre dışı"),
        "twofactorAuthenticationPageTitle":
            MessageLookupByLibrary.simpleMessage("İki faktörlü doğrulama"),
        "twofactorAuthenticationSuccessfullyReset":
            MessageLookupByLibrary.simpleMessage(
                "İki faktörlü kimlik doğrulama başarıyla sıfırlandı"),
        "twofactorSetup":
            MessageLookupByLibrary.simpleMessage("Cift faktör ayarı"),
<<<<<<< HEAD
        "typeOfGallerGallerytypeIsNotSupportedForRename": m107,
=======
        "typeOfGallerGallerytypeIsNotSupportedForRename": m109,
>>>>>>> 1d197694
        "unarchive": MessageLookupByLibrary.simpleMessage("Arşivden cıkar"),
        "unarchiveAlbum":
            MessageLookupByLibrary.simpleMessage("Arşivden Çıkar"),
        "unarchiving":
            MessageLookupByLibrary.simpleMessage("Arşivden çıkarılıyor..."),
        "unavailableReferralCode": MessageLookupByLibrary.simpleMessage(
            "Üzgünüz, bu kod mevcut değil."),
        "uncategorized": MessageLookupByLibrary.simpleMessage("Kategorisiz"),
        "unhide": MessageLookupByLibrary.simpleMessage("Gizleme"),
        "unhideToAlbum": MessageLookupByLibrary.simpleMessage("Albümü gizleme"),
        "unhiding": MessageLookupByLibrary.simpleMessage("Gösteriliyor..."),
        "unhidingFilesToAlbum": MessageLookupByLibrary.simpleMessage(
            "Albümdeki dosyalar gösteriliyor"),
        "unlock": MessageLookupByLibrary.simpleMessage("Kilidi aç"),
        "unpinAlbum": MessageLookupByLibrary.simpleMessage(
            "Albümün sabitlemesini kaldır"),
        "unselectAll":
            MessageLookupByLibrary.simpleMessage("Tümünün seçimini kaldır"),
        "update": MessageLookupByLibrary.simpleMessage("Güncelle"),
        "updateAvailable":
            MessageLookupByLibrary.simpleMessage("Güncelleme mevcut"),
        "updatingFolderSelection": MessageLookupByLibrary.simpleMessage(
            "Klasör seçimi güncelleniyor..."),
        "upgrade": MessageLookupByLibrary.simpleMessage("Yükselt"),
<<<<<<< HEAD
        "uploadIsIgnoredDueToIgnorereason": m108,
        "uploadingFilesToAlbum": MessageLookupByLibrary.simpleMessage(
            "Dosyalar albüme taşınıyor..."),
        "uploadingMultipleMemories": m109,
=======
        "uploadIsIgnoredDueToIgnorereason": m110,
        "uploadingFilesToAlbum": MessageLookupByLibrary.simpleMessage(
            "Dosyalar albüme taşınıyor..."),
        "uploadingMultipleMemories": m111,
>>>>>>> 1d197694
        "uploadingSingleMemory":
            MessageLookupByLibrary.simpleMessage("1 anı korunuyor..."),
        "upto50OffUntil4thDec": MessageLookupByLibrary.simpleMessage(
            "4 Aralık\'a kadar %50\'ye varan indirim."),
        "usableReferralStorageInfo": MessageLookupByLibrary.simpleMessage(
            "Kullanılabilir depolama alanı mevcut planınızla sınırlıdır. Talep edilen fazla depolama alanı, planınızı yükselttiğinizde otomatik olarak kullanılabilir hale gelecektir."),
        "useAsCover":
            MessageLookupByLibrary.simpleMessage("Kapak olarak kullanın"),
        "useDifferentPlayerInfo": MessageLookupByLibrary.simpleMessage(
            "Bu videoyu oynatmakta sorun mu yaşıyorsunuz? Farklı bir oynatıcı denemek için buraya uzun basın."),
        "usePublicLinksForPeopleNotOnEnte":
            MessageLookupByLibrary.simpleMessage(
                "Ente\'de olmayan kişiler için genel bağlantıları kullanın"),
        "useRecoveryKey":
            MessageLookupByLibrary.simpleMessage("Kurtarma anahtarını kullan"),
        "useSelectedPhoto":
            MessageLookupByLibrary.simpleMessage("Seçilen fotoğrafı kullan"),
        "usedSpace": MessageLookupByLibrary.simpleMessage("Kullanılan alan"),
        "validTill": m39,
        "verificationFailedPleaseTryAgain":
            MessageLookupByLibrary.simpleMessage(
                "Doğrulama başarısız oldu, lütfen tekrar deneyin"),
        "verificationId":
            MessageLookupByLibrary.simpleMessage("Doğrulama kimliği"),
        "verify": MessageLookupByLibrary.simpleMessage("Doğrula"),
        "verifyEmail":
            MessageLookupByLibrary.simpleMessage("E-posta adresini doğrulayın"),
        "verifyEmailID": m40,
        "verifyIDLabel": MessageLookupByLibrary.simpleMessage("Doğrula"),
        "verifyPasskey":
            MessageLookupByLibrary.simpleMessage("Şifrenizi doğrulayın"),
        "verifyPassword":
            MessageLookupByLibrary.simpleMessage("Şifrenizi doğrulayın"),
        "verifying": MessageLookupByLibrary.simpleMessage("Doğrulanıyor..."),
        "verifyingRecoveryKey": MessageLookupByLibrary.simpleMessage(
            "Kurtarma kodu doğrulanıyor..."),
        "videoInfo": MessageLookupByLibrary.simpleMessage("Video Bilgileri"),
        "videoSmallCase": MessageLookupByLibrary.simpleMessage("video"),
        "videoStreaming": MessageLookupByLibrary.simpleMessage("Video akışı"),
        "videos": MessageLookupByLibrary.simpleMessage("Videolar"),
        "viewActiveSessions":
            MessageLookupByLibrary.simpleMessage("Aktif oturumları görüntüle"),
        "viewAddOnButton":
            MessageLookupByLibrary.simpleMessage("Eklentileri görüntüle"),
        "viewAll": MessageLookupByLibrary.simpleMessage("Tümünü görüntüle"),
        "viewAllExifData": MessageLookupByLibrary.simpleMessage(
            "Tüm EXIF verilerini görüntüle"),
        "viewLargeFiles":
            MessageLookupByLibrary.simpleMessage("Büyük dosyalar"),
        "viewLargeFilesDesc": MessageLookupByLibrary.simpleMessage(
            "En fazla depolama alanı tüketen dosyaları görüntüleyin."),
        "viewLogs": MessageLookupByLibrary.simpleMessage("Günlükleri göster"),
        "viewRecoveryKey": MessageLookupByLibrary.simpleMessage(
            "Kurtarma anahtarını görüntüle"),
        "viewer": MessageLookupByLibrary.simpleMessage("Görüntüleyici"),
        "visitWebToManage": MessageLookupByLibrary.simpleMessage(
            "Aboneliğinizi yönetmek için lütfen web.ente.io adresini ziyaret edin"),
        "waitingForVerification":
            MessageLookupByLibrary.simpleMessage("Doğrulama bekleniyor..."),
        "waitingForWifi":
            MessageLookupByLibrary.simpleMessage("WiFi bekleniyor..."),
        "warning": MessageLookupByLibrary.simpleMessage("Uyarı"),
        "weAreOpenSource":
            MessageLookupByLibrary.simpleMessage("Biz açık kaynağız!"),
        "weDontSupportEditingPhotosAndAlbumsThatYouDont":
            MessageLookupByLibrary.simpleMessage(
                "Henüz sahibi olmadığınız fotoğraf ve albümlerin düzenlenmesini desteklemiyoruz"),
        "weHaveSendEmailTo": m41,
        "weakStrength": MessageLookupByLibrary.simpleMessage("Zayıf"),
        "welcomeBack":
            MessageLookupByLibrary.simpleMessage("Tekrardan hoşgeldin!"),
        "whatsNew": MessageLookupByLibrary.simpleMessage("Yenilikler"),
        "whyAddTrustContact": MessageLookupByLibrary.simpleMessage("."),
        "yearShort": MessageLookupByLibrary.simpleMessage("yıl"),
        "yearly": MessageLookupByLibrary.simpleMessage("Yıllık"),
        "yearsAgo": m42,
        "yes": MessageLookupByLibrary.simpleMessage("Evet"),
        "yesCancel": MessageLookupByLibrary.simpleMessage("Evet, iptal et"),
        "yesConvertToViewer": MessageLookupByLibrary.simpleMessage(
            "Evet, görüntüleyici olarak dönüştür"),
        "yesDelete": MessageLookupByLibrary.simpleMessage("Evet, sil"),
        "yesDiscardChanges":
            MessageLookupByLibrary.simpleMessage("Evet, değişiklikleri sil"),
        "yesLogout":
            MessageLookupByLibrary.simpleMessage("Evet, oturumu kapat"),
        "yesRemove": MessageLookupByLibrary.simpleMessage("Evet, sil"),
        "yesRenew": MessageLookupByLibrary.simpleMessage("Evet, yenile"),
        "yesResetPerson":
            MessageLookupByLibrary.simpleMessage("Evet, kişiyi sıfırla"),
        "you": MessageLookupByLibrary.simpleMessage("Sen"),
        "youAreOnAFamilyPlan":
            MessageLookupByLibrary.simpleMessage("Aile planı kullanıyorsunuz!"),
        "youAreOnTheLatestVersion":
            MessageLookupByLibrary.simpleMessage("En son sürüme sahipsiniz"),
        "youCanAtMaxDoubleYourStorage": MessageLookupByLibrary.simpleMessage(
            "* Alanınızı en fazla ikiye katlayabilirsiniz"),
        "youCanManageYourLinksInTheShareTab":
            MessageLookupByLibrary.simpleMessage(
                "Bağlantılarınızı paylaşım sekmesinden yönetebilirsiniz."),
        "youCanTrySearchingForADifferentQuery":
            MessageLookupByLibrary.simpleMessage(
                "Farklı bir sorgu aramayı deneyebilirsiniz."),
        "youCannotDowngradeToThisPlan":
            MessageLookupByLibrary.simpleMessage("Bu plana geçemezsiniz"),
        "youCannotShareWithYourself":
            MessageLookupByLibrary.simpleMessage("Kendinizle paylaşamazsınız"),
        "youDontHaveAnyArchivedItems":
            MessageLookupByLibrary.simpleMessage("Arşivlenmiş öğeniz yok."),
        "youHaveSuccessfullyFreedUp": m43,
        "yourAccountHasBeenDeleted":
            MessageLookupByLibrary.simpleMessage("Hesabınız silindi"),
        "yourMap": MessageLookupByLibrary.simpleMessage("Haritalarınız"),
        "yourPlanWasSuccessfullyDowngraded":
            MessageLookupByLibrary.simpleMessage(
                "Planınız başarıyla düşürüldü"),
        "yourPlanWasSuccessfullyUpgraded": MessageLookupByLibrary.simpleMessage(
            "Planınız başarılı şekilde yükseltildi"),
        "yourPurchaseWasSuccessful":
            MessageLookupByLibrary.simpleMessage("Satın alım başarılı"),
        "yourStorageDetailsCouldNotBeFetched":
            MessageLookupByLibrary.simpleMessage("Depolama bilgisi alınamadı"),
        "yourSubscriptionHasExpired":
            MessageLookupByLibrary.simpleMessage("Aboneliğinizin süresi doldu"),
        "yourSubscriptionWasUpdatedSuccessfully":
            MessageLookupByLibrary.simpleMessage(
                "Aboneliğiniz başarıyla güncellendi"),
        "yourVerificationCodeHasExpired": MessageLookupByLibrary.simpleMessage(
            "Doğrulama kodunuzun süresi doldu"),
        "youveNoDuplicateFilesThatCanBeCleared":
            MessageLookupByLibrary.simpleMessage(
                "Temizlenebilecek yinelenen dosyalarınız yok"),
        "youveNoFilesInThisAlbumThatCanBeDeleted":
            MessageLookupByLibrary.simpleMessage(
                "Bu cihazda silinebilecek hiçbir dosyanız yok"),
        "zoomOutToSeePhotos": MessageLookupByLibrary.simpleMessage(
            "Fotoğrafları görmek için uzaklaştırın")
      };
}<|MERGE_RESOLUTION|>--- conflicted
+++ resolved
@@ -53,17 +53,10 @@
   static String m54(albumName) =>
       "${albumName} için ortak çalışma bağlantısı oluşturuldu";
 
-<<<<<<< HEAD
   static String m112(count) =>
       "${Intl.plural(count, zero: '0 işbirlikçi eklendi', one: '1 işbirlikçi eklendi', other: '${count} işbirlikçi eklendi')}";
 
   static String m55(email, numOfDays) =>
-=======
-  static String m55(count) =>
-      "${Intl.plural(count, zero: '0 işbirlikçi eklendi', one: '1 işbirlikçi eklendi', other: '${count} işbirlikçi eklendi')}";
-
-  static String m56(email, numOfDays) =>
->>>>>>> 1d197694
       "Güvenilir bir kişi olarak ${email} eklemek üzeresiniz. Eğer ${numOfDays} gün boyunca yoksanız hesabınızı kurtarabilecekler.";
 
   static String m5(familyAdminEmail) =>
@@ -72,20 +65,12 @@
   static String m6(provider) =>
       "Lütfen ${provider} aboneliğinizi yönetmek için support@ente.io adresinden bizimle iletişime geçin.";
 
-<<<<<<< HEAD
   static String m56(endpoint) => "${endpoint}\'e bağlanıldı";
-=======
-  static String m57(endpoint) => "${endpoint}\'e bağlanıldı";
->>>>>>> 1d197694
 
   static String m7(count) =>
       "${Intl.plural(count, one: 'Delete ${count} item', other: 'Delete ${count} items')}";
 
-<<<<<<< HEAD
   static String m57(currentlyDeleting, totalCount) =>
-=======
-  static String m58(currentlyDeleting, totalCount) =>
->>>>>>> 1d197694
       "Siliniyor ${currentlyDeleting} / ${totalCount}";
 
   static String m8(albumName) =>
@@ -100,34 +85,19 @@
   static String m11(count, formattedSize) =>
       "${count} dosyalar, ${formattedSize} her biri";
 
-<<<<<<< HEAD
   static String m58(newEmail) => "E-posta ${newEmail} olarak değiştirildi";
 
   static String m59(email) => "${email} bir Ente hesabına sahip değil";
-=======
-  static String m59(newEmail) => "E-posta ${newEmail} olarak değiştirildi";
-
-  static String m60(email) => "${email} bir Ente hesabına sahip değil";
->>>>>>> 1d197694
 
   static String m12(email) =>
       "${email}, Ente hesabı bulunmamaktadır.\n\nOnlarla fotoğraf paylaşımı için bir davet gönder.";
 
-<<<<<<< HEAD
   static String m61(text) => "${text} için ekstra fotoğraflar bulundu";
 
   static String m63(count, formattedNumber) =>
       "Bu cihazdaki ${Intl.plural(count, one: '1 file', other: '${formattedNumber} dosya')} güvenli bir şekilde yedeklendi";
 
   static String m64(count, formattedNumber) =>
-=======
-  static String m62(text) => "${text} için ekstra fotoğraflar bulundu";
-
-  static String m64(count, formattedNumber) =>
-      "Bu cihazdaki ${Intl.plural(count, one: '1 file', other: '${formattedNumber} dosya')} güvenli bir şekilde yedeklendi";
-
-  static String m65(count, formattedNumber) =>
->>>>>>> 1d197694
       "Bu albümdeki ${Intl.plural(count, one: '1 file', other: '${formattedNumber} dosya')} güvenli bir şekilde yedeklendi";
 
   static String m13(storageAmountInGB) =>
@@ -135,31 +105,20 @@
 
   static String m14(endDate) => "Ücretsiz deneme ${endDate} sona erir";
 
-<<<<<<< HEAD
   static String m66(sizeInMBorGB) => "${sizeInMBorGB} yer açın";
 
   static String m68(currentlyProcessing, totalCount) =>
-=======
-  static String m67(sizeInMBorGB) => "${sizeInMBorGB} yer açın";
-
-  static String m69(currentlyProcessing, totalCount) =>
->>>>>>> 1d197694
       "Siliniyor ${currentlyProcessing} / ${totalCount}";
 
   static String m15(count) =>
       "${Intl.plural(count, one: '${count} öğe', other: '${count} öğeler')}";
 
-<<<<<<< HEAD
   static String m71(email) =>
-=======
-  static String m72(email) =>
->>>>>>> 1d197694
       "${email} sizi güvenilir bir kişi olmaya davet etti";
 
   static String m16(expiryTime) =>
       "Bu bağlantı ${expiryTime} dan sonra geçersiz olacaktır";
 
-<<<<<<< HEAD
   static String m72(email) => "Kişiyi ${email} adresine bağlayın";
 
   static String m73(personName, email) =>
@@ -170,18 +129,6 @@
   static String m77(personName) => "${personName} için öneri yok";
 
   static String m78(name) => "${name} değil mi?";
-=======
-  static String m73(email) => "Kişiyi ${email} adresine bağlayın";
-
-  static String m74(personName, email) =>
-      "Bu, ${personName} ile ${email} arasında bağlantı kuracaktır.";
-
-  static String m77(albumName) => "${albumName} adlı albüme başarıyla taşındı";
-
-  static String m78(personName) => "${personName} için öneri yok";
-
-  static String m79(name) => "${name} değil mi?";
->>>>>>> 1d197694
 
   static String m17(familyAdminEmail) =>
       "Kodunuzu değiştirmek için lütfen ${familyAdminEmail} ile iletişime geçin.";
@@ -192,17 +139,12 @@
   static String m19(providerName) =>
       "Sizden ücret alındıysa lütfen ${providerName} destek ekibiyle görüşün";
 
-<<<<<<< HEAD
   static String m82(count) =>
-=======
-  static String m83(count) =>
->>>>>>> 1d197694
       "${Intl.plural(count, zero: 'Fotoğraf yok', one: '1 fotoğraf', other: '${count} fotoğraf')}";
 
   static String m20(endDate) =>
       "Ücretsiz deneme süresi ${endDate} tarihine kadar geçerlidir.\nDaha sonra ücretli bir plan seçebilirsiniz.";
 
-<<<<<<< HEAD
   static String m83(toEmail) => "Lütfen bize ${toEmail} adresinden ulaşın";
 
   static String m84(toEmail) =>
@@ -221,26 +163,6 @@
       "Artık yeni bir parola belirleyerek ${email} hesabını kurtarabilirsiniz.";
 
   static String m90(email) => "${email} hesabınızı kurtarmaya çalışıyor.";
-=======
-  static String m85(toEmail) => "Lütfen bize ${toEmail} adresinden ulaşın";
-
-  static String m86(toEmail) =>
-      "Lütfen günlükleri şu adrese gönderin\n${toEmail}";
-
-  static String m88(folderName) => "İşleniyor ${folderName}...";
-
-  static String m21(storeName) => "Bizi ${storeName} üzerinden değerlendirin";
-
-  static String m89(name) => "Sizi ${name}\'e yeniden atadım";
-
-  static String m90(days, email) =>
-      "Hesabınıza ${days} gün sonra erişebilirsiniz. ${email} adresine bir bildirim gönderilecektir.";
-
-  static String m91(email) =>
-      "Artık yeni bir parola belirleyerek ${email} hesabını kurtarabilirsiniz.";
-
-  static String m92(email) => "${email} hesabınızı kurtarmaya çalışıyor.";
->>>>>>> 1d197694
 
   static String m22(storageInGB) => "3. Hepimiz ${storageInGB} GB* bedava alın";
 
@@ -249,17 +171,10 @@
 
   static String m24(endDate) => "Abonelik ${endDate} tarihinde yenilenir";
 
-<<<<<<< HEAD
   static String m92(count) =>
       "${Intl.plural(count, one: '${count} yıl önce', other: '${count} yıl önce')}";
 
   static String m93(snapshotLength, searchLength) =>
-=======
-  static String m94(count) =>
-      "${Intl.plural(count, one: '${count} yıl önce', other: '${count} yıl önce')}";
-
-  static String m95(snapshotLength, searchLength) =>
->>>>>>> 1d197694
       "Bölüm uzunluğu uyuşmazlığı: ${snapshotLength} != ${searchLength}";
 
   static String m25(count) => "${count} seçildi";
@@ -279,11 +194,7 @@
   static String m30(numberOfPeople) =>
       "${Intl.plural(numberOfPeople, zero: 'Belirli kişilerle paylaş', one: '1 kişiyle paylaşıldı', other: '${numberOfPeople} kişiyle paylaşıldı')}";
 
-<<<<<<< HEAD
   static String m95(emailIDs) => "${emailIDs} ile paylaşıldı";
-=======
-  static String m97(emailIDs) => "${emailIDs} ile paylaşıldı";
->>>>>>> 1d197694
 
   static String m31(fileType) => "Bu ${fileType}, cihazınızdan silinecek.";
 
@@ -294,11 +205,7 @@
 
   static String m34(storageAmountInGB) => "${storageAmountInGB} GB";
 
-<<<<<<< HEAD
   static String m98(
-=======
-  static String m100(
->>>>>>> 1d197694
           usedAmount, usedStorageUnit, totalAmount, totalStorageUnit) =>
       "${usedAmount} ${usedStorageUnit} / ${totalAmount} ${totalStorageUnit} kullanıldı";
 
@@ -308,15 +215,9 @@
   static String m36(endDate) =>
       "Aboneliğiniz ${endDate} tarihinde iptal edilecektir";
 
-<<<<<<< HEAD
   static String m99(completed, total) => "${completed}/${total} anı korundu";
 
   static String m100(ignoreReason) =>
-=======
-  static String m101(completed, total) => "${completed}/${total} anı korundu";
-
-  static String m102(ignoreReason) =>
->>>>>>> 1d197694
       "Yüklemek için dokunun, yükleme şu anda ${ignoreReason} nedeniyle yok sayılıyor";
 
   static String m37(storageAmountInGB) =>
@@ -324,7 +225,6 @@
 
   static String m38(email) => "Bu, ${email}\'in Doğrulama Kimliği";
 
-<<<<<<< HEAD
   static String m103(count) =>
       "${Intl.plural(count, zero: 'yakında', one: '1 gün', other: '${count} gün')}";
 
@@ -338,21 +238,6 @@
       "Yükleme ${ignoreReason} nedeniyle yok sayıldı";
 
   static String m109(count) => "${count} anı korunuyor...";
-=======
-  static String m105(count) =>
-      "${Intl.plural(count, zero: 'yakında', one: '1 gün', other: '${count} gün')}";
-
-  static String m108(email) =>
-      "${email} ile eski bir irtibat kişisi olmaya davet edildiniz.";
-
-  static String m109(galleryType) =>
-      "Galeri türü ${galleryType} yeniden adlandırma için desteklenmiyor";
-
-  static String m110(ignoreReason) =>
-      "Yükleme ${ignoreReason} nedeniyle yok sayıldı";
-
-  static String m111(count) => "${count} anı korunuyor...";
->>>>>>> 1d197694
 
   static String m39(endDate) => "${endDate} tarihine kadar geçerli";
 
@@ -678,11 +563,7 @@
         "collaboratorsCanAddPhotosAndVideosToTheSharedAlbum":
             MessageLookupByLibrary.simpleMessage(
                 "Düzenleyiciler, paylaşılan albüme fotoğraf ve videolar ekleyebilir."),
-<<<<<<< HEAD
         "collaboratorsSuccessfullyAdded": m112,
-=======
-        "collaboratorsSuccessfullyAdded": m55,
->>>>>>> 1d197694
         "collageLayout": MessageLookupByLibrary.simpleMessage("Düzen"),
         "collageSaved": MessageLookupByLibrary.simpleMessage(
             "Kolajınız galeriye kaydedildi"),
@@ -700,11 +581,7 @@
             "İki adımlı kimlik doğrulamasını devre dışı bırakmak istediğinize emin misiniz?"),
         "confirmAccountDeletion":
             MessageLookupByLibrary.simpleMessage("Hesap silme işlemini onayla"),
-<<<<<<< HEAD
         "confirmAddingTrustedContact": m55,
-=======
-        "confirmAddingTrustedContact": m56,
->>>>>>> 1d197694
         "confirmDeletePrompt": MessageLookupByLibrary.simpleMessage(
             "Evet, bu hesabı ve verilerini tüm uygulamalardan kalıcı olarak silmek istiyorum."),
         "confirmPassword":
@@ -768,11 +645,7 @@
         "currentlyRunning":
             MessageLookupByLibrary.simpleMessage("şu anda çalışıyor"),
         "custom": MessageLookupByLibrary.simpleMessage("Kişisel"),
-<<<<<<< HEAD
         "customEndpoint": m56,
-=======
-        "customEndpoint": m57,
->>>>>>> 1d197694
         "darkTheme": MessageLookupByLibrary.simpleMessage("Karanlık"),
         "dayToday": MessageLookupByLibrary.simpleMessage("Bugün"),
         "dayYesterday": MessageLookupByLibrary.simpleMessage("Dün"),
@@ -813,11 +686,7 @@
         "deleteLocation": MessageLookupByLibrary.simpleMessage("Konumu sil"),
         "deletePhotos":
             MessageLookupByLibrary.simpleMessage("Fotoğrafları sil"),
-<<<<<<< HEAD
         "deleteProgress": m57,
-=======
-        "deleteProgress": m58,
->>>>>>> 1d197694
         "deleteReason1": MessageLookupByLibrary.simpleMessage(
             "İhtiyacım olan önemli bir özellik eksik"),
         "deleteReason2": MessageLookupByLibrary.simpleMessage(
@@ -917,13 +786,8 @@
         "email": MessageLookupByLibrary.simpleMessage("E-Posta"),
         "emailAlreadyRegistered": MessageLookupByLibrary.simpleMessage(
             "Bu e-posta adresi zaten kayıtlı."),
-<<<<<<< HEAD
         "emailChangedTo": m58,
         "emailDoesNotHaveEnteAccount": m59,
-=======
-        "emailChangedTo": m59,
-        "emailDoesNotHaveEnteAccount": m60,
->>>>>>> 1d197694
         "emailNoEnteAccount": m12,
         "emailNotRegistered": MessageLookupByLibrary.simpleMessage(
             "Bu e-posta adresi sistemde kayıtlı değil."),
@@ -1011,11 +875,7 @@
             MessageLookupByLibrary.simpleMessage("Veriyi dışarı aktar"),
         "extraPhotosFound":
             MessageLookupByLibrary.simpleMessage("Ekstra fotoğraflar bulundu"),
-<<<<<<< HEAD
         "extraPhotosFoundFor": m61,
-=======
-        "extraPhotosFoundFor": m62,
->>>>>>> 1d197694
         "faceNotClusteredYet": MessageLookupByLibrary.simpleMessage(
             "Yüz henüz kümelenmedi, lütfen daha sonra tekrar gelin"),
         "faceRecognition": MessageLookupByLibrary.simpleMessage("Yüz Tanıma"),
@@ -1063,13 +923,8 @@
         "fileTypes": MessageLookupByLibrary.simpleMessage("Dosya türü"),
         "fileTypesAndNames":
             MessageLookupByLibrary.simpleMessage("Dosya türleri ve adları"),
-<<<<<<< HEAD
         "filesBackedUpFromDevice": m63,
         "filesBackedUpInAlbum": m64,
-=======
-        "filesBackedUpFromDevice": m64,
-        "filesBackedUpInAlbum": m65,
->>>>>>> 1d197694
         "filesDeleted":
             MessageLookupByLibrary.simpleMessage("Dosyalar silinmiş"),
         "filesSavedToGallery": MessageLookupByLibrary.simpleMessage(
@@ -1091,11 +946,7 @@
             MessageLookupByLibrary.simpleMessage("Kullanılabilir bedava alan"),
         "freeTrial": MessageLookupByLibrary.simpleMessage("Ücretsiz deneme"),
         "freeTrialValidTill": m14,
-<<<<<<< HEAD
         "freeUpAmount": m66,
-=======
-        "freeUpAmount": m67,
->>>>>>> 1d197694
         "freeUpDeviceSpace":
             MessageLookupByLibrary.simpleMessage("Cihaz alanını boşaltın"),
         "freeUpDeviceSpaceDesc": MessageLookupByLibrary.simpleMessage(
@@ -1107,11 +958,7 @@
         "general": MessageLookupByLibrary.simpleMessage("Genel"),
         "generatingEncryptionKeys": MessageLookupByLibrary.simpleMessage(
             "Şifreleme anahtarı oluşturuluyor..."),
-<<<<<<< HEAD
         "genericProgress": m68,
-=======
-        "genericProgress": m69,
->>>>>>> 1d197694
         "goToSettings": MessageLookupByLibrary.simpleMessage("Ayarlara git"),
         "googlePlayId":
             MessageLookupByLibrary.simpleMessage("Google play kimliği"),
@@ -1230,11 +1077,7 @@
         "legacy": MessageLookupByLibrary.simpleMessage("Geleneksel"),
         "legacyAccounts":
             MessageLookupByLibrary.simpleMessage("Geleneksel hesaplar"),
-<<<<<<< HEAD
         "legacyInvite": m71,
-=======
-        "legacyInvite": m72,
->>>>>>> 1d197694
         "legacyPageDesc": MessageLookupByLibrary.simpleMessage(
             "Geleneksel yol, güvendiğiniz kişilerin yokluğunuzda hesabınıza erişmesine olanak tanır."),
         "legacyPageDesc2": MessageLookupByLibrary.simpleMessage(
@@ -1259,13 +1102,8 @@
         "linkPerson": MessageLookupByLibrary.simpleMessage("Bağlantı kişisi"),
         "linkPersonCaption": MessageLookupByLibrary.simpleMessage(
             "daha iyi paylaşım deneyimi için"),
-<<<<<<< HEAD
         "linkPersonToEmail": m72,
         "linkPersonToEmailConfirmation": m73,
-=======
-        "linkPersonToEmail": m73,
-        "linkPersonToEmailConfirmation": m74,
->>>>>>> 1d197694
         "livePhotos": MessageLookupByLibrary.simpleMessage("Canlı Fotoğraf"),
         "loadMessage1": MessageLookupByLibrary.simpleMessage(
             "Aboneliğinizi ailenizle paylaşabilirsiniz"),
@@ -1389,11 +1227,7 @@
         "moveToAlbum": MessageLookupByLibrary.simpleMessage("Albüme taşı"),
         "moveToHiddenAlbum":
             MessageLookupByLibrary.simpleMessage("Gizli albüme ekle"),
-<<<<<<< HEAD
         "movedSuccessfullyTo": m76,
-=======
-        "movedSuccessfullyTo": m77,
->>>>>>> 1d197694
         "movedToTrash":
             MessageLookupByLibrary.simpleMessage("Cöp kutusuna taşı"),
         "movingFilesToAlbum": MessageLookupByLibrary.simpleMessage(
@@ -1446,17 +1280,10 @@
         "noResults": MessageLookupByLibrary.simpleMessage("Sonuç bulunamadı"),
         "noResultsFound":
             MessageLookupByLibrary.simpleMessage("Hiçbir sonuç bulunamadı"),
-<<<<<<< HEAD
         "noSuggestionsForPerson": m77,
         "noSystemLockFound":
             MessageLookupByLibrary.simpleMessage("Sistem kilidi bulunamadı"),
         "notPersonLabel": m78,
-=======
-        "noSuggestionsForPerson": m78,
-        "noSystemLockFound":
-            MessageLookupByLibrary.simpleMessage("Sistem kilidi bulunamadı"),
-        "notPersonLabel": m79,
->>>>>>> 1d197694
         "nothingSharedWithYouYet": MessageLookupByLibrary.simpleMessage(
             "Henüz sizinle paylaşılan bir şey yok"),
         "nothingToSeeHere": MessageLookupByLibrary.simpleMessage(
@@ -1535,11 +1362,7 @@
         "photoGridSize":
             MessageLookupByLibrary.simpleMessage("Fotoğraf ızgara boyutu"),
         "photoSmallCase": MessageLookupByLibrary.simpleMessage("fotoğraf"),
-<<<<<<< HEAD
         "photocountPhotos": m82,
-=======
-        "photocountPhotos": m83,
->>>>>>> 1d197694
         "photos": MessageLookupByLibrary.simpleMessage("Fotoğraflar"),
         "photosAddedByYouWillBeRemovedFromTheAlbum":
             MessageLookupByLibrary.simpleMessage(
@@ -1566,22 +1389,14 @@
         "pleaseContactSupportIfTheProblemPersists":
             MessageLookupByLibrary.simpleMessage(
                 "Bu hata devam ederse lütfen desteğe başvurun"),
-<<<<<<< HEAD
         "pleaseEmailUsAt": m83,
-=======
-        "pleaseEmailUsAt": m85,
->>>>>>> 1d197694
         "pleaseGrantPermissions":
             MessageLookupByLibrary.simpleMessage("Lütfen izin ver"),
         "pleaseLoginAgain":
             MessageLookupByLibrary.simpleMessage("Lütfen tekrar giriş yapın"),
         "pleaseSelectQuickLinksToRemove": MessageLookupByLibrary.simpleMessage(
             "Lütfen kaldırmak için hızlı bağlantıları seçin"),
-<<<<<<< HEAD
         "pleaseSendTheLogsTo": m84,
-=======
-        "pleaseSendTheLogsTo": m86,
->>>>>>> 1d197694
         "pleaseTryAgain":
             MessageLookupByLibrary.simpleMessage("Lütfen tekrar deneyiniz"),
         "pleaseVerifyTheCodeYouHaveEntered":
@@ -1614,11 +1429,7 @@
         "proceed": MessageLookupByLibrary.simpleMessage("Devam edin"),
         "processed": MessageLookupByLibrary.simpleMessage("İşlenen"),
         "processing": MessageLookupByLibrary.simpleMessage("İşleniyor"),
-<<<<<<< HEAD
         "processingImport": m86,
-=======
-        "processingImport": m88,
->>>>>>> 1d197694
         "processingVideos":
             MessageLookupByLibrary.simpleMessage("Videolar işleniyor"),
         "publicLinkCreated": MessageLookupByLibrary.simpleMessage(
@@ -1635,11 +1446,7 @@
         "rateUsOnStore": m21,
         "reassignMe":
             MessageLookupByLibrary.simpleMessage("\"Ben \"i yeniden atayın"),
-<<<<<<< HEAD
         "reassignedToName": m87,
-=======
-        "reassignedToName": m89,
->>>>>>> 1d197694
         "reassigningLoading":
             MessageLookupByLibrary.simpleMessage("Yeniden atama..."),
         "recover": MessageLookupByLibrary.simpleMessage("Kurtarma"),
@@ -1649,11 +1456,7 @@
             MessageLookupByLibrary.simpleMessage("Hesabı kurtar"),
         "recoveryInitiated":
             MessageLookupByLibrary.simpleMessage("Kurtarma başlatıldı"),
-<<<<<<< HEAD
         "recoveryInitiatedDesc": m88,
-=======
-        "recoveryInitiatedDesc": m90,
->>>>>>> 1d197694
         "recoveryKey":
             MessageLookupByLibrary.simpleMessage("Kurtarma anahtarı"),
         "recoveryKeyCopiedToClipboard": MessageLookupByLibrary.simpleMessage(
@@ -1668,20 +1471,12 @@
             MessageLookupByLibrary.simpleMessage("Kurtarma kodu doğrulandı"),
         "recoveryKeyVerifyReason": MessageLookupByLibrary.simpleMessage(
             "Kurtarma anahtarınız, şifrenizi unutmanız durumunda fotoğraflarınızı kurtarmanın tek yoludur. Kurtarma anahtarınızı Ayarlar > Hesap bölümünde bulabilirsiniz.\n\nDoğru kaydettiğinizi doğrulamak için lütfen kurtarma anahtarınızı buraya girin."),
-<<<<<<< HEAD
         "recoveryReady": m89,
-=======
-        "recoveryReady": m91,
->>>>>>> 1d197694
         "recoverySuccessful":
             MessageLookupByLibrary.simpleMessage("Kurtarma başarılı!"),
         "recoveryWarning": MessageLookupByLibrary.simpleMessage(
             "Güvenilir bir kişi hesabınıza erişmeye çalışıyor"),
-<<<<<<< HEAD
         "recoveryWarningBody": m90,
-=======
-        "recoveryWarningBody": m92,
->>>>>>> 1d197694
         "recreatePasswordBody": MessageLookupByLibrary.simpleMessage(
             "Cihazınız, şifrenizi doğrulamak için yeterli güce sahip değil, ancak tüm cihazlarda çalışacak şekilde yeniden oluşturabiliriz.\n\nLütfen kurtarma anahtarınızı kullanarak giriş yapın ve şifrenizi yeniden oluşturun (istediğiniz takdirde aynı şifreyi tekrar kullanabilirsiniz)."),
         "recreatePasswordTitle": MessageLookupByLibrary.simpleMessage(
@@ -1830,13 +1625,8 @@
             "İnsanları davet ettiğinizde onların paylaştığı tüm fotoğrafları burada göreceksiniz"),
         "searchPersonsEmptySection": MessageLookupByLibrary.simpleMessage(
             "İşleme ve senkronizasyon tamamlandığında kişiler burada gösterilecektir"),
-<<<<<<< HEAD
         "searchResultCount": m92,
         "searchSectionsLengthMismatch": m93,
-=======
-        "searchResultCount": m94,
-        "searchSectionsLengthMismatch": m95,
->>>>>>> 1d197694
         "security": MessageLookupByLibrary.simpleMessage("Güvenlik"),
         "seePublicAlbumLinksInApp": MessageLookupByLibrary.simpleMessage(
             "Uygulamadaki herkese açık albüm bağlantılarını görün"),
@@ -1935,11 +1725,7 @@
             "Paylaşılan fotoğrafları ekle"),
         "sharedPhotoNotificationsExplanation": MessageLookupByLibrary.simpleMessage(
             "Birisi sizin de parçası olduğunuz paylaşılan bir albüme fotoğraf eklediğinde bildirim alın"),
-<<<<<<< HEAD
         "sharedWith": m95,
-=======
-        "sharedWith": m97,
->>>>>>> 1d197694
         "sharedWithMe":
             MessageLookupByLibrary.simpleMessage("Benimle paylaşılan"),
         "sharedWithYou":
@@ -2011,11 +1797,7 @@
         "storageInGB": m34,
         "storageLimitExceeded":
             MessageLookupByLibrary.simpleMessage("Depolama sınırı aşıldı"),
-<<<<<<< HEAD
         "storageUsageInfo": m98,
-=======
-        "storageUsageInfo": m100,
->>>>>>> 1d197694
         "streamDetails":
             MessageLookupByLibrary.simpleMessage("Yayın detayları"),
         "strongStrength": MessageLookupByLibrary.simpleMessage("Güçlü"),
@@ -2037,11 +1819,7 @@
         "suggestFeatures":
             MessageLookupByLibrary.simpleMessage("Özellik önerin"),
         "support": MessageLookupByLibrary.simpleMessage("Destek"),
-<<<<<<< HEAD
         "syncProgress": m99,
-=======
-        "syncProgress": m101,
->>>>>>> 1d197694
         "syncStopped":
             MessageLookupByLibrary.simpleMessage("Senkronizasyon durduruldu"),
         "syncing": MessageLookupByLibrary.simpleMessage("Eşitleniyor..."),
@@ -2053,11 +1831,7 @@
         "tapToUnlock": MessageLookupByLibrary.simpleMessage("Açmak için dokun"),
         "tapToUpload":
             MessageLookupByLibrary.simpleMessage("Yüklemek için tıklayın"),
-<<<<<<< HEAD
         "tapToUploadIsIgnoredDue": m100,
-=======
-        "tapToUploadIsIgnoredDue": m102,
->>>>>>> 1d197694
         "tempErrorContactSupportIfPersists": MessageLookupByLibrary.simpleMessage(
             "Bir şeyler ters gitmiş gibi görünüyor. Lütfen bir süre sonra tekrar deneyin. Hata devam ederse, lütfen destek ekibimizle iletişime geçin."),
         "terminate": MessageLookupByLibrary.simpleMessage("Sonlandır"),
@@ -2126,19 +1900,11 @@
         "total": MessageLookupByLibrary.simpleMessage("total"),
         "totalSize": MessageLookupByLibrary.simpleMessage("Toplam boyut"),
         "trash": MessageLookupByLibrary.simpleMessage("Cöp kutusu"),
-<<<<<<< HEAD
         "trashDaysLeft": m103,
         "trim": MessageLookupByLibrary.simpleMessage("Kes"),
         "trustedContacts":
             MessageLookupByLibrary.simpleMessage("Güvenilir kişiler"),
         "trustedInviteBody": m106,
-=======
-        "trashDaysLeft": m105,
-        "trim": MessageLookupByLibrary.simpleMessage("Kes"),
-        "trustedContacts":
-            MessageLookupByLibrary.simpleMessage("Güvenilir kişiler"),
-        "trustedInviteBody": m108,
->>>>>>> 1d197694
         "tryAgain": MessageLookupByLibrary.simpleMessage("Tekrar deneyiniz"),
         "turnOnBackupForAutoUpload": MessageLookupByLibrary.simpleMessage(
             "Bu cihaz klasörüne eklenen dosyaları otomatik olarak ente\'ye yüklemek için yedeklemeyi açın."),
@@ -2156,11 +1922,7 @@
                 "İki faktörlü kimlik doğrulama başarıyla sıfırlandı"),
         "twofactorSetup":
             MessageLookupByLibrary.simpleMessage("Cift faktör ayarı"),
-<<<<<<< HEAD
         "typeOfGallerGallerytypeIsNotSupportedForRename": m107,
-=======
-        "typeOfGallerGallerytypeIsNotSupportedForRename": m109,
->>>>>>> 1d197694
         "unarchive": MessageLookupByLibrary.simpleMessage("Arşivden cıkar"),
         "unarchiveAlbum":
             MessageLookupByLibrary.simpleMessage("Arşivden Çıkar"),
@@ -2185,17 +1947,10 @@
         "updatingFolderSelection": MessageLookupByLibrary.simpleMessage(
             "Klasör seçimi güncelleniyor..."),
         "upgrade": MessageLookupByLibrary.simpleMessage("Yükselt"),
-<<<<<<< HEAD
         "uploadIsIgnoredDueToIgnorereason": m108,
         "uploadingFilesToAlbum": MessageLookupByLibrary.simpleMessage(
             "Dosyalar albüme taşınıyor..."),
         "uploadingMultipleMemories": m109,
-=======
-        "uploadIsIgnoredDueToIgnorereason": m110,
-        "uploadingFilesToAlbum": MessageLookupByLibrary.simpleMessage(
-            "Dosyalar albüme taşınıyor..."),
-        "uploadingMultipleMemories": m111,
->>>>>>> 1d197694
         "uploadingSingleMemory":
             MessageLookupByLibrary.simpleMessage("1 anı korunuyor..."),
         "upto50OffUntil4thDec": MessageLookupByLibrary.simpleMessage(
