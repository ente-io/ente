--- conflicted
+++ resolved
@@ -504,10 +504,7 @@
         "collectPhotosDescription":
             MessageLookupByLibrary.simpleMessage("创建一个您的朋友可以上传原图的链接。"),
         "color": MessageLookupByLibrary.simpleMessage("颜色"),
-<<<<<<< HEAD
-=======
         "configuration": MessageLookupByLibrary.simpleMessage("配置"),
->>>>>>> 680ddce3
         "confirm": MessageLookupByLibrary.simpleMessage("确认"),
         "confirm2FADisable":
             MessageLookupByLibrary.simpleMessage("您确定要禁用双重认证吗？"),
@@ -927,10 +924,7 @@
         "loadingYourPhotos":
             MessageLookupByLibrary.simpleMessage("正在加载您的照片..."),
         "localGallery": MessageLookupByLibrary.simpleMessage("本地相册"),
-<<<<<<< HEAD
-=======
         "localIndexing": MessageLookupByLibrary.simpleMessage("本地索引"),
->>>>>>> 680ddce3
         "localSyncErrorMessage": MessageLookupByLibrary.simpleMessage(
             "似乎出了点问题，因为本地照片同步耗时比预期的要长。请联系我们的支持团队"),
         "location": MessageLookupByLibrary.simpleMessage("地理位置"),
