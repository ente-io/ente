--- conflicted
+++ resolved
@@ -24,25 +24,8 @@
 
   final messages = _notInlinedMessages(_notInlinedMessages);
   static Map<String, Function> _notInlinedMessages(_) => <String, Function>{
-<<<<<<< HEAD
-        "areThey": MessageLookupByLibrary.simpleMessage("Are they "),
-        "areYouSureRemoveThisFaceFromPerson":
-            MessageLookupByLibrary.simpleMessage(
-                "Are you sure you want to remove this face from this person?"),
-        "enterYourEmailAddress": MessageLookupByLibrary.simpleMessage(
-            "Εισάγετε την διεύθυνση ηλ. ταχυδρομείου σας"),
-        "otherDetectedFaces":
-            MessageLookupByLibrary.simpleMessage("Other detected faces"),
-        "questionmark": MessageLookupByLibrary.simpleMessage("?"),
-        "saveAsAnotherPerson":
-            MessageLookupByLibrary.simpleMessage("Save as another person"),
-        "showLessFaces":
-            MessageLookupByLibrary.simpleMessage("Show less faces"),
-        "showMoreFaces": MessageLookupByLibrary.simpleMessage("Show more faces")
-=======
         "enterYourEmailAddress": MessageLookupByLibrary.simpleMessage(
             "Εισάγετε την διεύθυνση ηλ. ταχυδρομείου σας"),
         "wishThemAHappyBirthday": m115
->>>>>>> 76bff25d
       };
 }