--- conflicted
+++ resolved
@@ -218,15 +218,5 @@
   "storageBreakupYou": "Sina",
   "@storageBreakupYou": {
     "description": "Label to indicate how much storage you are using when you are part of a family plan"
-<<<<<<< HEAD
-  },
-  "onThisDay": "On this day",
-  "lookBackOnYourMemories": "Look back on your memories 🌄",
-  "newPhotosEmoji": " new 📸",
-  "sorryWeHadToPauseYourBackups": "Sorry, we had to pause your backups",
-  "clickToInstallOurBestVersionYet": "Click to install our best version yet",
-  "onThisDayNotificationExplanation": "Receive reminders about memories from this day in previous years."
-=======
   }
->>>>>>> f045dc8e
 }