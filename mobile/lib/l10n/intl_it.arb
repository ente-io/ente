{
  "@@locale ": "en",
  "enterYourEmailAddress": "Inserisci il tuo indirizzo email",
  "enterYourNewEmailAddress": "Inserisci il tuo nuovo indirizzo email",
  "accountWelcomeBack": "Bentornato!",
  "emailAlreadyRegistered": "Email già registrata.",
  "emailNotRegistered": "Email non registrata.",
  "email": "Email",
  "cancel": "Annulla",
  "verify": "Verifica",
  "invalidEmailAddress": "Indirizzo email non valido",
  "enterValidEmail": "Inserisci un indirizzo email valido.",
  "deleteAccount": "Elimina account",
  "askDeleteReason": "Qual è il motivo principale per cui stai cancellando il tuo account?",
  "deleteAccountFeedbackPrompt": "Ci dispiace vederti andare via. Facci sapere se hai bisogno di aiuto o se vuoi aiutarci a migliorare.",
  "feedback": "Suggerimenti",
  "kindlyHelpUsWithThisInformation": "Aiutaci con queste informazioni",
  "confirmDeletePrompt": "Sì, voglio eliminare definitivamente questo account e i dati associati a esso su tutte le applicazioni.",
  "confirmAccountDeletion": "Conferma eliminazione account",
  "deleteAccountPermanentlyButton": "Cancella definitivamente il tuo account",
  "yourAccountHasBeenDeleted": "Il tuo account è stato eliminato",
  "selectReason": "Seleziona un motivo",
  "deleteReason1": "Manca una caratteristica chiave di cui ho bisogno",
  "deleteReason2": "L'app o una determinata funzionalità non si comporta come dovrebbe",
  "deleteReason3": "Ho trovato un altro servizio che mi piace di più",
  "deleteReason4": "Il motivo non è elencato",
  "sendEmail": "Invia email",
  "deleteRequestSLAText": "La tua richiesta verrà elaborata entro 72 ore.",
  "deleteEmailRequest": "Invia un'email a <warning>account-deletion@ente.io</warning> dal tuo indirizzo email registrato.",
  "entePhotosPerm": "Ente <i>necessita del permesso per</i> preservare le tue foto",
  "ok": "Ok",
  "createAccount": "Crea account",
  "createNewAccount": "Crea un nuovo account",
  "password": "Password",
  "confirmPassword": "Conferma password",
  "activeSessions": "Sessioni attive",
  "oops": "Oops",
  "somethingWentWrongPleaseTryAgain": "Qualcosa è andato storto, per favore riprova",
  "thisWillLogYouOutOfThisDevice": "Verrai disconnesso dal tuo dispositivo!",
  "thisWillLogYouOutOfTheFollowingDevice": "Verrai disconnesso dai seguenti dispositivi:",
  "terminateSession": "Termina sessione?",
  "terminate": "Terminata",
  "thisDevice": "Questo dispositivo",
  "recoverButton": "Recupera",
  "recoverySuccessful": "Recupero riuscito!",
  "decrypting": "Decriptando...",
  "incorrectRecoveryKeyTitle": "Chiave di recupero errata",
  "incorrectRecoveryKeyBody": "Il codice che hai inserito non è corretto",
  "forgotPassword": "Password dimenticata",
  "enterYourRecoveryKey": "Inserisci la tua chiave di recupero",
  "noRecoveryKey": "Nessuna chiave di recupero?",
  "sorry": "Siamo spiacenti",
  "noRecoveryKeyNoDecryption": "A causa della natura del nostro protocollo di crittografia end-to-end, i tuoi dati non possono essere decifrati senza password o chiave di ripristino",
  "verifyEmail": "Verifica email",
  "toResetVerifyEmail": "Per reimpostare la tua password, verifica prima la tua email.",
  "checkInboxAndSpamFolder": "Per favore, controlla la tua casella di posta (e lo spam) per completare la verifica",
  "tapToEnterCode": "Tocca per inserire il codice",
  "resendEmail": "Rinvia email",
  "weHaveSendEmailTo": "Abbiamo inviato una mail a <green>{email}</green>",
  "@weHaveSendEmailTo": {
    "description": "Text to indicate that we have sent a mail to the user",
    "placeholders": {
      "email": {
        "description": "The email address of the user",
        "type": "String",
        "example": "example@ente.io"
      }
    }
  },
  "setPasswordTitle": "Imposta password",
  "changePasswordTitle": "Modifica password",
  "resetPasswordTitle": "Reimposta password",
  "encryptionKeys": "Chiavi di crittografia",
  "passwordWarning": "Noi non memorizziamo la tua password, quindi se te la dimentichi, <underline>non possiamo decriptare i tuoi dati</underline>",
  "enterPasswordToEncrypt": "Inserisci una password per criptare i tuoi dati",
  "enterNewPasswordToEncrypt": "Inserisci una nuova password per criptare i tuoi dati",
  "weakStrength": "Debole",
  "strongStrength": "Forte",
  "moderateStrength": "Mediocre",
  "passwordStrength": "Sicurezza password: {passwordStrengthValue}",
  "@passwordStrength": {
    "description": "Text to indicate the password strength",
    "placeholders": {
      "passwordStrengthValue": {
        "description": "The strength of the password as a string",
        "type": "String",
        "example": "Weak or Moderate or Strong"
      }
    },
    "message": "Password Strength: {passwordStrengthText}"
  },
  "passwordChangedSuccessfully": "Password modificata con successo",
  "generatingEncryptionKeys": "Generazione delle chiavi di crittografia...",
  "pleaseWait": "Attendere...",
  "continueLabel": "Continua",
  "insecureDevice": "Dispositivo non sicuro",
  "sorryWeCouldNotGenerateSecureKeysOnThisDevicennplease": "Siamo spiacenti, non possiamo generare le chiavi sicure su questo dispositivo.\n\nPer favore, accedi da un altro dispositivo.",
  "howItWorks": "Come funziona",
  "encryption": "Crittografia",
  "ackPasswordLostWarning": "Comprendo che se perdo la password potrei perdere l'accesso ai miei dati poiché sono <underline>criptati end-to-end</underline>.",
  "privacyPolicyTitle": "Privacy Policy",
  "termsOfServicesTitle": "Termini d'uso",
  "signUpTerms": "Accetto i <u-terms>termini di servizio</u-terms> e la <u-policy>politica sulla privacy</u-policy>",
  "logInLabel": "Accedi",
  "loginTerms": "Cliccando sul pulsante Accedi, accetti i <u-terms>termini di servizio</u-terms> e la <u-policy>politica sulla privacy</u-policy>",
  "changeEmail": "Modifica email",
  "enterYourPassword": "Inserisci la tua password",
  "welcomeBack": "Bentornato/a!",
  "contactSupport": "Contatta il supporto",
  "incorrectPasswordTitle": "Password sbagliata",
  "pleaseTryAgain": "Riprova",
  "recreatePasswordTitle": "Reimposta password",
  "useRecoveryKey": "Utilizza un codice di recupero",
  "recreatePasswordBody": "Il dispositivo attuale non è abbastanza potente per verificare la tua password, ma la possiamo rigenerare in un modo che funzioni su tutti i dispositivi.\n\nEffettua il login utilizzando la tua chiave di recupero e rigenera la tua password (puoi utilizzare nuovamente la stessa se vuoi).",
  "verifyPassword": "Verifica password",
  "recoveryKey": "Chiave di recupero",
  "recoveryKeyOnForgotPassword": "Se dimentichi la password, questa chiave è l'unico modo per recuperare i tuoi dati.",
  "recoveryKeySaveDescription": "Noi non memorizziamo questa chiave, per favore salva queste 24 parole in un posto sicuro.",
  "doThisLater": "In seguito",
  "saveKey": "Salva chiave",
  "recoveryKeyCopiedToClipboard": "Chiave di recupero copiata negli appunti",
  "recoverAccount": "Recupera account",
  "recover": "Recupera",
  "dropSupportEmail": "Per favore invia un'email a {supportEmail} dall'indirizzo email con cui ti sei registrato",
  "@dropSupportEmail": {
    "placeholders": {
      "supportEmail": {
        "description": "The support email address",
        "type": "String",
        "example": "support@ente.io"
      }
    }
  },
  "twofactorSetup": "Configura autenticazione a due fattori",
  "enterCode": "Inserisci codice",
  "scanCode": "Scansiona codice",
  "codeCopiedToClipboard": "Codice copiato negli appunti",
  "copypasteThisCodentoYourAuthenticatorApp": "Copia-incolla questo codice\nnella tua app di autenticazione",
  "tapToCopy": "tocca per copiare",
  "scanThisBarcodeWithnyourAuthenticatorApp": "Scansione questo codice QR\ncon la tua app di autenticazione",
  "enterThe6digitCodeFromnyourAuthenticatorApp": "Inserisci il codice di 6 cifre\ndalla tua app di autenticazione",
  "confirm": "Conferma",
  "setupComplete": "Configurazione completata",
  "saveYourRecoveryKeyIfYouHaventAlready": "Salva la tua chiave di recupero se non l'hai ancora fatto",
  "thisCanBeUsedToRecoverYourAccountIfYou": "Può essere utilizzata per recuperare il tuo account in caso tu non possa usare l'autenticazione a due fattori",
  "twofactorAuthenticationPageTitle": "Autenticazione a due fattori",
  "lostDevice": "Dispositivo perso?",
  "verifyingRecoveryKey": "Verifica della chiave di recupero...",
  "recoveryKeyVerified": "Chiave di recupero verificata",
  "recoveryKeySuccessBody": "Ottimo! La tua chiave di recupero è valida. Grazie per averla verificata.\n\nRicordati di salvare la tua chiave di recupero in un posto sicuro.",
  "invalidRecoveryKey": "La chiave di recupero che hai inserito non è valida. Assicurati che contenga 24 parole e controlla l'ortografia di ciascuna parola.\n\nSe hai inserito un vecchio codice di recupero, assicurati che sia lungo 64 caratteri e controlla ciascuno di essi.",
  "invalidKey": "Chiave non valida",
  "tryAgain": "Riprova",
  "viewRecoveryKey": "Visualizza chiave di recupero",
  "confirmRecoveryKey": "Conferma chiave di recupero",
  "recoveryKeyVerifyReason": "Se hai dimenticato la password, la tua chiave di ripristino è l'unico modo per recuperare le tue foto. La puoi trovare in Impostazioni > Account.\n\nInserisci la tua chiave di recupero per verificare di averla salvata correttamente.",
  "confirmYourRecoveryKey": "Conferma la tua chiave di recupero",
  "addViewer": "Aggiungi in sola lettura",
  "addCollaborator": "Aggiungi collaboratore",
  "addANewEmail": "Aggiungi una nuova email",
  "orPickAnExistingOne": "Oppure scegline una esistente",
  "collaboratorsCanAddPhotosAndVideosToTheSharedAlbum": "I collaboratori possono aggiungere foto e video all'album condiviso.",
  "enterEmail": "Inserisci email",
  "albumOwner": "Proprietario",
  "@albumOwner": {
    "description": "Role of the album owner"
  },
  "you": "Tu",
  "collaborator": "Collaboratore",
  "addMore": "Aggiungi altri",
  "@addMore": {
    "description": "Button text to add more collaborators/viewers"
  },
  "viewer": "Sola lettura",
  "remove": "Rimuovi",
  "removeParticipant": "Rimuovi partecipante",
  "@removeParticipant": {
    "description": "menuSectionTitle for removing a participant"
  },
  "manage": "Gestisci",
  "addedAs": "Aggiunto come",
  "changePermissions": "Cambio i permessi?",
  "yesConvertToViewer": "Sì, converti in sola lettura",
  "cannotAddMorePhotosAfterBecomingViewer": "{user} non sarà più in grado di aggiungere altre foto a questo album\n\nSarà ancora in grado di rimuovere le foto esistenti aggiunte da lui o lei",
  "allowAddingPhotos": "Consenti l'aggiunta di foto",
  "@allowAddingPhotos": {
    "description": "Switch button to enable uploading photos to a public link"
  },
  "allowAddPhotosDescription": "Permetti anche alle persone con il link di aggiungere foto all'album condiviso.",
  "passwordLock": "Blocco con password",
  "canNotOpenTitle": "Impossibile aprire questo album",
  "canNotOpenBody": "Spiacente, questo album non può essere aperto nell'app.",
  "disableDownloadWarningTitle": "Nota bene",
  "disableDownloadWarningBody": "I visualizzatori possono scattare screenshot o salvare una copia delle foto utilizzando strumenti esterni",
  "allowDownloads": "Consenti download",
  "linkDeviceLimit": "Limite dei dispositivi",
  "noDeviceLimit": "Nessuno",
  "@noDeviceLimit": {
    "description": "Text to indicate that there is limit on number of devices"
  },
  "linkExpiry": "Scadenza del link",
  "linkExpired": "Scaduto",
  "linkEnabled": "Attivato",
  "linkNeverExpires": "Mai",
  "expiredLinkInfo": "Questo link è scaduto. Si prega di selezionare un nuovo orario di scadenza o disabilitare la scadenza del link.",
  "setAPassword": "Imposta una password",
  "lockButtonLabel": "Blocca",
  "enterPassword": "Inserisci password",
  "removeLink": "Elimina link",
  "manageLink": "Gestisci link",
  "linkExpiresOn": "Il link scadrà il {expiryTime}",
  "albumUpdated": "Album aggiornato",
  "never": "Mai",
  "custom": "Personalizza",
  "@custom": {
    "description": "Label for setting custom value for link expiry"
  },
  "after1Hour": "Dopo un’ora ",
  "after1Day": "Dopo un giorno",
  "after1Week": "Dopo una settimana",
  "after1Month": "Dopo un mese",
  "after1Year": "Dopo un anno",
  "manageParticipants": "Gestisci",
  "albumParticipantsCount": "{count, plural, =0 {Nessun partecipante} =1 {1 Partecipante} other {{count} Partecipanti}}",
  "@albumParticipantsCount": {
    "placeholders": {
      "count": {
        "type": "int",
        "example": "5"
      }
    },
    "description": "Number of participants in an album, including the album owner."
  },
  "collabLinkSectionDescription": "Crea un link per consentire alle persone di aggiungere e visualizzare foto nel tuo album condiviso senza bisogno di un'applicazione o di un account Ente. Ottimo per raccogliere foto di un evento.",
  "collectPhotos": "Raccogli le foto",
  "collaborativeLink": "Link collaborativo",
  "shareWithNonenteUsers": "Condividi con utenti che non hanno un account Ente",
  "createPublicLink": "Crea link pubblico",
  "sendLink": "Invia link",
  "copyLink": "Copia link",
  "linkHasExpired": "Il link è scaduto",
  "publicLinkEnabled": "Link pubblico abilitato",
  "shareALink": "Condividi un link",
  "sharedAlbumSectionDescription": "Crea album condivisi e collaborativi con altri utenti di Ente, inclusi gli utenti con piani gratuiti.",
  "shareWithPeopleSectionTitle": "{numberOfPeople, plural, =0 {Condividi con persone specifiche} =1 {Condividi con una persona} other {Condividi con {numberOfPeople} persone}}",
  "@shareWithPeopleSectionTitle": {
    "placeholders": {
      "numberOfPeople": {
        "type": "int",
        "example": "2"
      }
    }
  },
  "thisIsYourVerificationId": "Questo è il tuo ID di verifica",
  "someoneSharingAlbumsWithYouShouldSeeTheSameId": "Chi condivide gli album con te deve vedere lo stesso ID sul proprio dispositivo.",
  "howToViewShareeVerificationID": "Chiedi di premere a lungo il loro indirizzo email nella schermata delle impostazioni e verificare che gli ID su entrambi i dispositivi corrispondano.",
  "thisIsPersonVerificationId": "Questo è l'ID di verifica di {email}",
  "@thisIsPersonVerificationId": {
    "placeholders": {
      "email": {
        "type": "String",
        "example": "someone@ente.io"
      }
    }
  },
  "verificationId": "ID di verifica",
  "verifyEmailID": "Verifica {email}",
  "emailNoEnteAccount": "{email} non ha un account Ente.\n\nInvia un invito per condividere foto.",
  "shareMyVerificationID": "Ecco il mio ID di verifica: {verificationID} per ente.io.",
  "shareTextConfirmOthersVerificationID": "Hey, puoi confermare che questo è il tuo ID di verifica: {verificationID} su ente.io",
  "somethingWentWrong": "Qualcosa è andato storto",
  "sendInvite": "Invita",
  "shareTextRecommendUsingEnte": "Scarica Ente in modo da poter facilmente condividere foto e video in qualità originale\n\nhttps://ente.io",
  "done": "Completato",
  "applyCodeTitle": "Applica codice",
  "enterCodeDescription": "Inserisci il codice fornito dal tuo amico per richiedere spazio gratuito per entrambi",
  "apply": "Applica",
  "failedToApplyCode": "Impossibile applicare il codice",
  "enterReferralCode": "Inserisci il codice di invito",
  "codeAppliedPageTitle": "Codice applicato",
  "changeYourReferralCode": "Cambia il tuo codice invito",
  "change": "Cambia",
  "unavailableReferralCode": "Siamo spiacenti, questo codice non è disponibile.",
  "codeChangeLimitReached": "Siamo spiacenti, hai raggiunto il limite di modifiche del codice.",
  "onlyFamilyAdminCanChangeCode": "Per favore contatta {familyAdminEmail} per cambiare il tuo codice.",
  "storageInGB": "{storageAmountInGB} GB",
  "claimed": "Riscattato",
  "@claimed": {
    "description": "Used to indicate storage claimed, like 10GB Claimed"
  },
  "details": "Dettagli",
  "claimMore": "Richiedine di più!",
  "theyAlsoGetXGb": "Anche loro riceveranno {storageAmountInGB} GB",
  "freeStorageOnReferralSuccess": "{storageAmountInGB} GB ogni volta che qualcuno si iscrive a un piano a pagamento e applica il tuo codice",
  "shareTextReferralCode": "Codice invito Ente: {referralCode} \n\nInseriscilo in Impostazioni → Generali → Inviti per ottenere {referralStorageInGB} GB gratis dopo la sottoscrizione a un piano a pagamento\n\nhttps://ente.io",
  "claimFreeStorage": "Richiedi spazio gratuito",
  "inviteYourFriends": "Invita i tuoi amici",
  "failedToFetchReferralDetails": "Impossibile recuperare i dettagli. Per favore, riprova più tardi.",
  "referralStep1": "1. Condividi questo codice con i tuoi amici",
  "referralStep2": "2. Si iscrivono per un piano a pagamento",
  "referralStep3": "3. Ottenete entrambi {storageInGB} GB* gratis",
  "referralsAreCurrentlyPaused": "I referral code sono attualmente in pausa",
  "youCanAtMaxDoubleYourStorage": "* Puoi al massimo raddoppiare il tuo spazio",
  "claimedStorageSoFar": "{isFamilyMember, select, true {Il tuo piano famiglia ha già richiesto {storageAmountInGb} GB finora} false {Hai già richiesto {storageAmountInGb} GB finora} other {Hai già richiesto {storageAmountInGb} GB finora!}}",
  "@claimedStorageSoFar": {
    "placeholders": {
      "isFamilyMember": {
        "type": "String",
        "example": "true"
      },
      "storageAmountInGb": {
        "type": "int",
        "example": "10"
      }
    }
  },
  "faq": "FAQ",
  "help": "Aiuto",
  "oopsSomethingWentWrong": "Oops! Qualcosa è andato storto",
  "peopleUsingYourCode": "Persone che hanno usato il tuo codice",
  "eligible": "idoneo",
  "total": "totale",
  "codeUsedByYou": "Codice utilizzato da te",
  "freeStorageClaimed": "Spazio gratuito richiesto",
  "freeStorageUsable": "Spazio libero utilizzabile",
  "usableReferralStorageInfo": "Lo spazio disponibile è limitato dal tuo piano corrente. L'archiviazione in eccesso diventerà automaticamente utilizzabile quando aggiornerai il tuo piano.",
  "removeFromAlbumTitle": "Rimuovi dall'album?",
  "removeFromAlbum": "Rimuovi dall'album",
  "itemsWillBeRemovedFromAlbum": "Gli elementi selezionati saranno rimossi da questo album",
  "removeShareItemsWarning": "Alcuni degli elementi che stai rimuovendo sono stati aggiunti da altre persone e ne perderai l'accesso",
  "addingToFavorites": "Aggiunto ai preferiti...",
  "removingFromFavorites": "Rimosso dai preferiti...",
  "sorryCouldNotAddToFavorites": "Spiacenti, non è stato possibile aggiungere ai preferiti!",
  "sorryCouldNotRemoveFromFavorites": "Siamo spiacenti, non è stato possibile rimuovere dai preferiti!",
  "subscribeToEnableSharing": "È necessario un abbonamento a pagamento attivo per abilitare la condivisione.",
  "subscribe": "Iscriviti",
  "canOnlyRemoveFilesOwnedByYou": "Puoi rimuovere solo i file di tua proprietà",
  "deleteSharedAlbum": "Eliminare l'album condiviso?",
  "deleteAlbum": "Elimina album",
  "deleteAlbumDialog": "Eliminare anche le foto (e i video) presenti in questo album da <bold>tutti</bold> gli altri album di cui fanno parte?",
  "deleteSharedAlbumDialogBody": "L'album verrà eliminato per tutti\n\nPerderai l'accesso alle foto condivise in questo album che sono di proprietà di altri",
  "yesRemove": "Sì, rimuovi",
  "creatingLink": "Creazione link...",
  "removeWithQuestionMark": "Rimuovi?",
  "removeParticipantBody": "{userEmail} verrà rimosso da questo album condiviso\n\nQualsiasi foto aggiunta dall'utente verrà rimossa dall'album",
  "keepPhotos": "Mantieni foto",
  "deletePhotos": "Elimina foto",
  "inviteToEnte": "Invita su Ente",
  "removePublicLink": "Rimuovi link pubblico",
  "disableLinkMessage": "Questo rimuoverà il link pubblico per accedere a \"{albumName}\".",
  "sharing": "Condivisione in corso...",
  "youCannotShareWithYourself": "Non puoi condividere con te stesso",
  "archive": "Archivio",
  "createAlbumActionHint": "Premi a lungo per selezionare le foto e fai clic su + per creare un album",
  "importing": "Importazione in corso....",
  "failedToLoadAlbums": "Impossibile caricare gli album",
  "hidden": "Nascosti",
  "authToViewYourHiddenFiles": "Autenticati per visualizzare i file nascosti",
  "authToViewTrashedFiles": "Autenticati per visualizzare i file cancellati",
  "trash": "Cestino",
  "uncategorized": "Senza categoria",
  "videoSmallCase": "video",
  "photoSmallCase": "foto",
  "singleFileDeleteHighlight": "Verrà eliminato da tutti gli album.",
  "singleFileInBothLocalAndRemote": "Questo {fileType} è sia su Ente che sul tuo dispositivo.",
  "singleFileInRemoteOnly": "Questo {fileType} verrà eliminato da Ente.",
  "singleFileDeleteFromDevice": "Questo {fileType} verrà eliminato dal tuo dispositivo.",
  "deleteFromEnte": "Elimina da Ente",
  "yesDelete": "Sì, elimina",
  "movedToTrash": "Spostato nel cestino",
  "deleteFromDevice": "Elimina dal dispositivo",
  "deleteFromBoth": "Elimina da entrambi",
  "newAlbum": "Nuovo album",
  "albums": "Album",
  "memoryCount": "{count, plural, =0{nessun ricordo} one{{formattedCount} ricordo} other{{formattedCount} ricordi}}",
  "@memoryCount": {
    "description": "The text to display the number of memories",
    "type": "text",
    "placeholders": {
      "count": {
        "example": "1",
        "type": "int"
      },
      "formattedCount": {
        "type": "String",
        "example": "11.513, 11,511"
      }
    }
  },
  "selectedPhotos": "{count} selezionati",
  "@selectedPhotos": {
    "description": "Display the number of selected photos",
    "type": "text",
    "placeholders": {
      "count": {
        "example": "5",
        "type": "int"
      }
    }
  },
  "selectedPhotosWithYours": "{count} selezionato ({yourCount} tuoi)",
  "@selectedPhotosWithYours": {
    "description": "Display the number of selected photos, including the number of selected photos owned by the user",
    "type": "text",
    "placeholders": {
      "count": {
        "example": "12",
        "type": "int"
      },
      "yourCount": {
        "example": "2",
        "type": "int"
      }
    }
  },
  "advancedSettings": "Avanzate",
  "@advancedSettings": {
    "description": "The text to display in the advanced settings section"
  },
  "photoGridSize": "Dimensione griglia foto",
  "manageDeviceStorage": "Gestisci cache dispositivo",
  "manageDeviceStorageDesc": "Verifica e svuota la memoria cache locale.",
  "machineLearning": "Apprendimento automatico (ML)",
  "mlConsent": "Abilita l'apprendimento automatico",
  "mlConsentTitle": "Abilita l'apprendimento automatico?",
  "mlConsentDescription": "Se abiliti il Machine Learning, Ente estrarrà informazioni come la geometria del volto dai file, inclusi quelli condivisi con te.\n\nQuesto accadrà sul tuo dispositivo, e qualsiasi informazione biometrica generata sarà crittografata end-to-end.",
  "mlConsentPrivacy": "Clicca qui per maggiori dettagli su questa funzione nella nostra informativa sulla privacy",
  "mlConsentConfirmation": "Comprendo e desidero abilitare l'apprendimento automatico",
  "magicSearch": "Ricerca magica",
  "discover": "Scopri",
  "@discover": {
    "description": "The text to display for the discover section under which we show receipts, screenshots, sunsets, greenery, etc."
  },
  "discover_identity": "Identità",
  "discover_screenshots": "Schermate",
  "discover_receipts": "Ricette",
  "discover_notes": "Note",
  "discover_memes": "Meme",
  "discover_visiting_cards": "Biglietti da Visita",
  "discover_babies": "Neonati",
  "discover_pets": "Animali domestici",
  "discover_selfies": "Selfie",
  "discover_wallpapers": "Sfondi",
  "discover_food": "Cibo",
  "discover_celebrations": "Festeggiamenti",
  "discover_sunset": "Tramonto",
  "discover_hills": "Colline",
  "discover_greenery": "Vegetazione",
  "mlIndexingDescription": "Si prega di notare che l'attivazione dell'apprendimento automatico si tradurrà in un maggior utilizzo della connessione e della batteria fino a quando tutti gli elementi non saranno indicizzati. Valuta di utilizzare l'applicazione desktop per un'indicizzazione più veloce, tutti i risultati verranno sincronizzati automaticamente.",
  "loadingModel": "Scaricamento modelli...",
  "waitingForWifi": "In attesa del WiFi...",
  "status": "Stato",
  "indexedItems": "Elementi indicizzati",
  "pendingItems": "Elementi in sospeso",
  "clearIndexes": "Cancella indici",
  "selectFoldersForBackup": "Seleziona cartelle per il backup",
  "selectedFoldersWillBeEncryptedAndBackedUp": "Le cartelle selezionate verranno crittografate e salvate su ente",
  "unselectAll": "Deseleziona tutto",
  "selectAll": "Seleziona tutto",
  "skip": "Salta",
  "updatingFolderSelection": "Aggiornamento della selezione delle cartelle...",
  "itemCount": "{count, plural, one{{count} elemento} other{{count} elementi}}",
  "deleteItemCount": "{count, plural, =1 {Elimina {count} elemento} other {Elimina {count} elementi}}",
  "duplicateItemsGroup": "{count} file, {formattedSize} l'uno",
  "@duplicateItemsGroup": {
    "description": "Display the number of duplicate files and their size",
    "type": "text",
    "placeholders": {
      "count": {
        "example": "12",
        "type": "int"
      },
      "formattedSize": {
        "example": "2.3 MB",
        "type": "String"
      }
    }
  },
  "showMemories": "Mostra ricordi",
  "yearsAgo": "{count, plural, one{{count} anno fa} other{{count} anni fa}}",
  "backupSettings": "Impostazioni backup",
  "backupStatus": "Stato backup",
  "backupStatusDescription": "Gli elementi che sono stati sottoposti a backup verranno mostrati qui",
  "backupOverMobileData": "Backup su dati mobili",
  "backupVideos": "Backup dei video",
  "disableAutoLock": "Disabilita blocco automatico",
  "deviceLockExplanation": "Disabilita il blocco schermo del dispositivo quando Ente è in primo piano e c'è un backup in corso. Questo normalmente non è necessario ma può aiutare a completare più velocemente grossi caricamenti e l'importazione iniziale di grandi librerie.",
  "about": "Info",
  "weAreOpenSource": "Siamo open source!",
  "privacy": "Privacy",
  "terms": "Termini d'uso",
  "checkForUpdates": "Controlla aggiornamenti",
  "checkStatus": "Verifica stato",
  "checking": "Controllo in corso...",
  "youAreOnTheLatestVersion": "Stai utilizzando l'ultima versione",
  "account": "Account",
  "manageSubscription": "Gestisci abbonamento",
  "authToChangeYourEmail": "Autenticati per cambiare la tua email",
  "changePassword": "Cambia password",
  "authToChangeYourPassword": "Autenticati per cambiare la tua password",
  "emailVerificationToggle": "Verifica Email",
  "authToChangeEmailVerificationSetting": "Autenticati per modificare la verifica email",
  "exportYourData": "Esporta dati",
  "logout": "Disconnetti",
  "authToInitiateAccountDeletion": "Autenticati per avviare l'eliminazione dell'account",
  "areYouSureYouWantToLogout": "Sei sicuro di volerti disconnettere?",
  "yesLogout": "Sì, disconnetti",
  "aNewVersionOfEnteIsAvailable": "Una nuova versione di Ente è disponibile.",
  "update": "Aggiorna",
  "installManually": "Installa manualmente",
  "criticalUpdateAvailable": "Un aggiornamento importante è disponibile",
  "updateAvailable": "Aggiornamento disponibile",
  "ignoreUpdate": "Ignora",
  "downloading": "Scaricamento in corso...",
  "cannotDeleteSharedFiles": "Impossibile eliminare i file condivisi",
  "theDownloadCouldNotBeCompleted": "Il download non può essere completato",
  "retry": "Riprova",
  "backedUpFolders": "Cartelle salvate",
  "backup": "Backup",
  "freeUpDeviceSpace": "Libera spazio",
  "freeUpDeviceSpaceDesc": "Risparmia spazio sul tuo dispositivo cancellando i file che sono già stati salvati online.",
  "allClear": "✨ Tutto pulito",
  "noDeviceThatCanBeDeleted": "Non hai file su questo dispositivo che possono essere eliminati",
  "removeDuplicates": "Rimuovi i doppioni",
  "removeDuplicatesDesc": "Verifica e rimuovi i file che sono esattamente duplicati.",
  "viewLargeFiles": "File di grandi dimensioni",
  "viewLargeFilesDesc": "Visualizza i file che stanno occupando la maggior parte dello spazio di archiviazione.",
  "noDuplicates": "✨ Nessun doppione",
  "youveNoDuplicateFilesThatCanBeCleared": "Non ci sono file duplicati che possono essere eliminati",
  "success": "Operazione riuscita",
  "rateUs": "Lascia una recensione",
  "remindToEmptyDeviceTrash": "Vuota anche \"Cancellati di recente\" da \"Impostazioni\" -> \"Storage\" per avere più spazio libero",
  "youHaveSuccessfullyFreedUp": "Hai liberato con successo {storageSaved}!",
  "@youHaveSuccessfullyFreedUp": {
    "description": "The text to display when the user has successfully freed up storage",
    "type": "text",
    "placeholders": {
      "storageSaved": {
        "example": "1.2 GB",
        "type": "String"
      }
    }
  },
  "remindToEmptyEnteTrash": "Svuota anche il tuo \"Cestino\" per avere più spazio libero",
  "sparkleSuccess": "✨ Operazione riuscita",
  "duplicateFileCountWithStorageSaved": "Hai ripulito {count, plural, one{{count} doppione} other{{count} doppioni}}, salvando ({storageSaved}!)",
  "@duplicateFileCountWithStorageSaved": {
    "description": "The text to display when the user has successfully cleaned up duplicate files",
    "type": "text",
    "placeholders": {
      "count": {
        "example": "1",
        "type": "int"
      },
      "storageSaved": {
        "example": "1.2 GB",
        "type": "String"
      }
    }
  },
  "familyPlans": "Piano famiglia",
  "referrals": "Invita un Amico",
  "notifications": "Notifiche",
  "sharedPhotoNotifications": "Nuove foto condivise",
  "sharedPhotoNotificationsExplanation": "Ricevi notifiche quando qualcuno aggiunge una foto a un album condiviso, di cui fai parte",
  "advanced": "Avanzate",
  "general": "Generali",
  "security": "Sicurezza",
  "authToViewYourRecoveryKey": "Autenticati per visualizzare la tua chiave di recupero",
  "twofactor": "Due fattori",
  "authToConfigureTwofactorAuthentication": "Autenticati per configurare l'autenticazione a due fattori",
  "lockscreen": "Schermata di blocco",
  "authToChangeLockscreenSetting": "Autenticati per modificare le impostazioni della schermata di blocco",
  "viewActiveSessions": "Visualizza sessioni attive",
  "authToViewYourActiveSessions": "Autenticati per visualizzare le sessioni attive",
  "disableTwofactor": "Disabilita autenticazione a due fattori",
  "confirm2FADisable": "Sei sicuro di voler disattivare l'autenticazione a due fattori?",
  "no": "No",
  "yes": "Si",
  "social": "Social",
  "rateUsOnStore": "Valutaci su {storeName}",
  "blog": "Blog",
  "merchandise": "Merchandise",
  "twitter": "Twitter",
  "mastodon": "Mastodon",
  "matrix": "Matrix",
  "discord": "Discord",
  "reddit": "Reddit",
  "yourStorageDetailsCouldNotBeFetched": "Impossibile recuperare i dettagli di archiviazione",
  "reportABug": "Segnala un bug",
  "reportBug": "Segnala un bug",
  "suggestFeatures": "Suggerisci una funzionalità",
  "support": "Assistenza",
  "theme": "Tema",
  "lightTheme": "Chiaro",
  "darkTheme": "Scuro",
  "systemTheme": "Sistema",
  "freeTrial": "Prova gratuita",
  "selectYourPlan": "Seleziona un piano",
  "enteSubscriptionPitch": "Ente conserva i tuoi ricordi in modo che siano sempre a disposizione, anche se perdi il tuo dispositivo.",
  "enteSubscriptionShareWithFamily": "Aggiungi la tua famiglia al tuo piano.",
  "currentUsageIs": "Spazio attualmente utilizzato ",
  "@currentUsageIs": {
    "description": "This text is followed by storage usage",
    "examples": {
      "0": "Current usage is 1.2 GB"
    },
    "type": "text"
  },
  "faqs": "FAQ",
  "renewsOn": "Si rinnova il {endDate}",
  "freeTrialValidTill": "La prova gratuita termina il {endDate}",
  "validTill": "Valido fino al {endDate}",
  "addOnValidTill": "Il tuo spazio aggiuntivo di {storageAmount} è valido fino al {endDate}",
  "playStoreFreeTrialValidTill": "Prova gratuita valida fino al {endDate}.\nIn seguito potrai scegliere un piano a pagamento.",
  "subWillBeCancelledOn": "L'abbonamento verrà cancellato il {endDate}",
  "subscription": "Abbonamento",
  "paymentDetails": "Dettagli di Pagamento",
  "manageFamily": "Gestisci Piano famiglia",
  "contactToManageSubscription": "Scrivi all'indirizzo support@ente.io per gestire il tuo abbonamento {provider}.",
  "renewSubscription": "Rinnova abbonamento",
  "cancelSubscription": "Annulla abbonamento",
  "areYouSureYouWantToRenew": "Sei sicuro di volere rinnovare?",
  "yesRenew": "Sì, Rinnova",
  "areYouSureYouWantToCancel": "Sicuro di volerlo cancellare?",
  "yesCancel": "Sì, cancella",
  "failedToRenew": "Rinnovo fallito",
  "failedToCancel": "Impossibile annullare",
  "twoMonthsFreeOnYearlyPlans": "2 mesi gratis sui piani annuali",
  "monthly": "Mensile",
  "@monthly": {
    "description": "The text to display for monthly plans",
    "type": "text"
  },
  "yearly": "Annuale",
  "@yearly": {
    "description": "The text to display for yearly plans",
    "type": "text"
  },
  "confirmPlanChange": "Conferma le modifiche al piano",
  "areYouSureYouWantToChangeYourPlan": "Sei sicuro di voler cambiare il piano?",
  "youCannotDowngradeToThisPlan": "Non puoi effettuare il downgrade su questo piano",
  "cancelOtherSubscription": "Annulla prima il tuo abbonamento esistente da {paymentProvider}",
  "@cancelOtherSubscription": {
    "description": "The text to display when the user has an existing subscription from a different payment provider",
    "type": "text",
    "placeholders": {
      "paymentProvider": {
        "example": "Apple",
        "type": "String"
      }
    }
  },
  "optionalAsShortAsYouLike": "Facoltativo, breve quanto vuoi...",
  "send": "Invia",
  "askCancelReason": "Il tuo abbonamento è stato annullato. Vuoi condividere il motivo?",
  "thankYouForSubscribing": "Grazie per esserti iscritto!",
  "yourPurchaseWasSuccessful": "Acquisto andato a buon fine",
  "yourPlanWasSuccessfullyUpgraded": "Il tuo piano è stato aggiornato con successo",
  "yourPlanWasSuccessfullyDowngraded": "Il tuo piano è stato aggiornato con successo",
  "yourSubscriptionWasUpdatedSuccessfully": "Il tuo abbonamento è stato modificato correttamente",
  "googlePlayId": "Google Play ID",
  "appleId": "Apple ID",
  "playstoreSubscription": "Abbonamento su PlayStore",
  "appstoreSubscription": "abbonamento AppStore",
  "subAlreadyLinkedErrMessage": "Il tuo {id} è già collegato a un altro account Ente.\nSe desideri utilizzare il tuo {id} con questo account, per favore contatta il nostro supporto''",
  "visitWebToManage": "Visita web.ente.io per gestire il tuo abbonamento",
  "couldNotUpdateSubscription": "Impossibile aggiornare l'abbonamento",
  "pleaseContactSupportAndWeWillBeHappyToHelp": "Contatta support@ente.io e saremo felici di aiutarti!",
  "paymentFailed": "Pagamento non riuscito",
  "paymentFailedTalkToProvider": "Si prega di parlare con il supporto di {providerName} se ti è stato addebitato qualcosa",
  "@paymentFailedTalkToProvider": {
    "description": "The text to display when the payment failed",
    "type": "text",
    "placeholders": {
      "providerName": {
        "example": "AppStore|PlayStore",
        "type": "String"
      }
    }
  },
  "continueOnFreeTrial": "Continua la prova gratuita",
  "areYouSureYouWantToExit": "Sei sicuro di voler uscire?",
  "thankYou": "Grazie",
  "failedToVerifyPaymentStatus": "Impossibile verificare lo stato del pagamento",
  "pleaseWaitForSometimeBeforeRetrying": "Riprova tra qualche minuto",
  "paymentFailedMessage": "Purtroppo il tuo pagamento non è riuscito. Contatta l'assistenza e ti aiuteremo!",
  "youAreOnAFamilyPlan": "Sei un utente con piano famiglia!",
  "contactFamilyAdmin": "Contatta <green>{familyAdminEmail}</green> per gestire il tuo abbonamento",
  "leaveFamily": "Abbandona il piano famiglia",
  "areYouSureThatYouWantToLeaveTheFamily": "Sei sicuro di voler uscire dal piano famiglia?",
  "leave": "Lascia",
  "rateTheApp": "Valuta l'app",
  "startBackup": "Avvia backup",
  "noPhotosAreBeingBackedUpRightNow": "Il backup delle foto attualmente non viene eseguito",
  "preserveMore": "Salva più foto",
  "grantFullAccessPrompt": "Consenti l'accesso a tutte le foto nelle Impostazioni",
  "allowPermTitle": "Consenti l'accesso alle foto",
  "allowPermBody": "Permetti l'accesso alle tue foto da Impostazioni in modo che Ente possa visualizzare e fare il backup della tua libreria.",
  "openSettings": "Apri Impostazioni",
  "selectMorePhotos": "Seleziona più foto",
  "existingUser": "Accedi",
  "privateBackups": "Backup privato",
  "forYourMemories": "per i tuoi ricordi",
  "endtoendEncryptedByDefault": "Crittografia end-to-end",
  "safelyStored": "Salvati in sicurezza",
  "atAFalloutShelter": "in un rifugio antiatomico",
  "designedToOutlive": "Progettato per sopravvivere",
  "available": "Disponibile",
  "everywhere": "ovunque",
  "androidIosWebDesktop": "Android, iOS, Web, Desktop",
  "mobileWebDesktop": "Mobile, Web, Desktop",
  "newToEnte": "Prima volta con Ente",
  "pleaseLoginAgain": "Effettua nuovamente l'accesso",
  "autoLogoutMessage": "A causa di problemi tecnici, sei stato disconnesso. Ci scusiamo per l'inconveniente.",
  "yourSubscriptionHasExpired": "Il tuo abbonamento è scaduto",
  "storageLimitExceeded": "Limite d'archiviazione superato",
  "upgrade": "Acquista altro spazio",
  "raiseTicket": "Invia ticket",
  "@raiseTicket": {
    "description": "Button text for raising a support tickets in case of unhandled errors during backup",
    "type": "text"
  },
  "backupFailed": "Backup fallito",
  "sorryBackupFailedDesc": "Purtroppo non è stato possibile eseguire il backup del file in questo momento, riproveremo più tardi.",
  "couldNotBackUpTryLater": "Impossibile eseguire il backup dei tuoi dati.\nRiproveremo più tardi.",
  "enteCanEncryptAndPreserveFilesOnlyIfYouGrant": "Ente può criptare e conservare i file solo se gliene concedi l'accesso",
  "pleaseGrantPermissions": "Concedi i permessi",
  "grantPermission": "Concedi il permesso",
  "privateSharing": "Condivisioni private",
  "shareOnlyWithThePeopleYouWant": "Condividi solo con le persone che vuoi",
  "usePublicLinksForPeopleNotOnEnte": "Usa link pubblici per persone non registrate su Ente",
  "allowPeopleToAddPhotos": "Permetti alle persone di aggiungere foto",
  "shareAnAlbumNow": "Condividi un album",
  "collectEventPhotos": "Raccogli le foto di un evento",
  "sessionExpired": "Sessione scaduta",
  "loggingOut": "Disconnessione...",
  "@onDevice": {
    "description": "The text displayed above folders/albums stored on device",
    "type": "text"
  },
  "onDevice": "Sul dispositivo",
  "@onEnte": {
    "description": "The text displayed above albums backed up to Ente",
    "type": "text"
  },
  "onEnte": "Su <branding>ente</branding>",
  "name": "Nome",
  "newest": "Più recenti",
  "lastUpdated": "Ultimo aggiornamento",
  "deleteEmptyAlbums": "Elimina gli album vuoti",
  "deleteEmptyAlbumsWithQuestionMark": "Eliminare gli album vuoti?",
  "deleteAlbumsDialogBody": "Questo eliminerà tutti gli album vuoti. È utile quando si desidera ridurre l'ingombro nella lista degli album.",
  "deleteProgress": "Eliminazione di {currentlyDeleting} / {totalCount}",
  "genericProgress": "Elaborazione {currentlyProcessing} / {totalCount}",
  "@genericProgress": {
    "description": "Generic progress text to display when processing multiple items",
    "type": "text",
    "placeholders": {
      "currentlyProcessing": {
        "example": "1",
        "type": "int"
      },
      "totalCount": {
        "example": "10",
        "type": "int"
      }
    }
  },
  "permanentlyDelete": "Elimina definitivamente",
  "canOnlyCreateLinkForFilesOwnedByYou": "Puoi creare solo link per i file di tua proprietà",
  "publicLinkCreated": "Link pubblico creato",
  "youCanManageYourLinksInTheShareTab": "Puoi gestire i tuoi link nella scheda condivisione.",
  "linkCopiedToClipboard": "Link copiato negli appunti",
  "restore": "Ripristina",
  "@restore": {
    "description": "Display text for an action which triggers a restore of item from trash",
    "type": "text"
  },
  "moveToAlbum": "Sposta nell'album",
  "unhide": "Mostra",
  "unarchive": "Rimuovi dall'archivio",
  "favorite": "Preferito",
  "removeFromFavorite": "Rimuovi dai preferiti",
  "shareLink": "Condividi link",
  "createCollage": "Crea un collage",
  "saveCollage": "Salva il collage",
  "collageSaved": "Collage salvato nella galleria",
  "collageLayout": "Disposizione",
  "addToEnte": "Aggiungi a Ente",
  "addToAlbum": "Aggiungi all'album",
  "delete": "Cancella",
  "hide": "Nascondi",
  "share": "Condividi",
  "unhideToAlbum": "Non nascondere l'album",
  "restoreToAlbum": "Ripristina l'album",
  "moveItem": "{count, plural, =1 {Sposta elemento} other {Sposta elementi}}",
  "@moveItem": {
    "description": "Page title while moving one or more items to an album"
  },
  "addItem": "{count, plural, =1 {Aggiungi elemento} other {Aggiungi elementi}}",
  "@addItem": {
    "description": "Page title while adding one or more items to album"
  },
  "createOrSelectAlbum": "Crea o seleziona album",
  "selectAlbum": "Seleziona album",
  "searchByAlbumNameHint": "Nome album",
  "albumTitle": "Titolo album",
  "enterAlbumName": "Inserisci il nome dell'album",
  "restoringFiles": "Ripristinando file...",
  "movingFilesToAlbum": "Spostamento dei file nell'album...",
  "unhidingFilesToAlbum": "Mostra i file nell'album",
  "canNotUploadToAlbumsOwnedByOthers": "Impossibile caricare su album di proprietà altrui",
  "uploadingFilesToAlbum": "Caricamento dei file nell'album...",
  "addedSuccessfullyTo": "Aggiunto con successo su {albumName}",
  "movedSuccessfullyTo": "Spostato con successo su {albumName}",
  "thisAlbumAlreadyHDACollaborativeLink": "Questo album ha già un link collaborativo",
  "collaborativeLinkCreatedFor": "Link collaborativo creato per {albumName}",
  "askYourLovedOnesToShare": "Invita amici, amiche e parenti su ente",
  "invite": "Invita",
  "shareYourFirstAlbum": "Condividi il tuo primo album",
  "sharedWith": "Condiviso con {emailIDs}",
  "sharedWithMe": "Condivisi con me",
  "sharedByMe": "Condiviso da me",
  "doubleYourStorage": "Raddoppia il tuo spazio",
  "referFriendsAnd2xYourPlan": "Invita un amico e raddoppia il tuo spazio",
  "shareAlbumHint": "Apri un album e tocca il pulsante di condivisione in alto a destra per condividerlo.",
  "itemsShowTheNumberOfDaysRemainingBeforePermanentDeletion": "Gli elementi mostrano il numero di giorni rimanenti prima della cancellazione permanente",
  "trashDaysLeft": "{count, plural, =0 {Presto} =1 {1 giorno} other {{count} giorni}}",
  "@trashDaysLeft": {
    "description": "Text to indicate number of days remaining before permanent deletion",
    "placeholders": {
      "count": {
        "example": "1|2|3",
        "type": "int"
      }
    }
  },
  "deleteAll": "Elimina tutto",
  "renameAlbum": "Rinomina album",
  "convertToAlbum": "Converti in album",
  "setCover": "Imposta copertina",
  "@setCover": {
    "description": "Text to set cover photo for an album"
  },
  "sortAlbumsBy": "Ordina per",
  "sortNewestFirst": "Prima le più nuove",
  "sortOldestFirst": "Prima le più vecchie",
  "rename": "Rinomina",
  "leaveSharedAlbum": "Abbandonare l'album condiviso?",
  "leaveAlbum": "Abbandona l'album",
  "photosAddedByYouWillBeRemovedFromTheAlbum": "Le foto aggiunte da te verranno rimosse dall'album",
  "youveNoFilesInThisAlbumThatCanBeDeleted": "Non hai file in questo album che possono essere eliminati",
  "youDontHaveAnyArchivedItems": "Non hai nulla di archiviato.",
  "ignoredFolderUploadReason": "Alcuni file in questo album vengono ignorati dal caricamento perché erano stati precedentemente eliminati da Ente.",
  "resetIgnoredFiles": "Ripristina i file ignorati",
  "deviceFilesAutoUploading": "I file aggiunti a questo album del dispositivo verranno automaticamente caricati su Ente.",
  "turnOnBackupForAutoUpload": "Attiva il backup per caricare automaticamente i file aggiunti a questa cartella del dispositivo su Ente.",
  "noHiddenPhotosOrVideos": "Nessuna foto o video nascosti",
  "toHideAPhotoOrVideo": "Per nascondere una foto o un video",
  "openTheItem": "• Apri la foto o il video",
  "clickOnTheOverflowMenu": "• Fai clic sul menu",
  "click": "• Clic",
  "nothingToSeeHere": "Nulla da vedere qui! 👀",
  "unarchiveAlbum": "Rimuovi album dall'archivio",
  "archiveAlbum": "Archivia album",
  "calculating": "Calcolando...",
  "pleaseWaitDeletingAlbum": "Attendere, sto eliminando l'album",
  "searchByExamples": "• Nomi degli album (es. \"Camera\")\n• Tipi di file (es. \"Video\", \".gif\")\n• Anni e mesi (e.. \"2022\", \"gennaio\")\n• Vacanze (ad es. \"Natale\")\n• Descrizioni delle foto (ad es. “#mare”)",
  "youCanTrySearchingForADifferentQuery": "Prova con una ricerca differente.",
  "noResultsFound": "Nessun risultato trovato",
  "addedBy": "Aggiunto da {emailOrName}",
  "loadingExifData": "Caricamento dati EXIF...",
  "viewAllExifData": "Mostra tutti i dati EXIF",
  "noExifData": "Nessun dato EXIF",
  "thisImageHasNoExifData": "Questa immagine non ha dati EXIF",
  "exif": "EXIF",
  "noResults": "Nessun risultato",
  "weDontSupportEditingPhotosAndAlbumsThatYouDont": "Non puoi modificare foto e album che non possiedi",
  "failedToFetchOriginalForEdit": "Impossibile recuperare l'originale per la modifica",
  "close": "Chiudi",
  "setAs": "Imposta come",
  "fileSavedToGallery": "File salvato nella galleria",
  "filesSavedToGallery": "File salvati nella galleria",
  "fileFailedToSaveToGallery": "Impossibile salvare il file nella galleria",
  "download": "Scarica",
  "pressAndHoldToPlayVideo": "Tieni premuto per riprodurre il video",
  "pressAndHoldToPlayVideoDetailed": "Tieni premuto sull'immagine per riprodurre il video",
  "downloadFailed": "Scaricamento fallito",
  "deduplicateFiles": "File Duplicati",
  "deselectAll": "Deseleziona tutti",
  "reviewDeduplicateItems": "Controlla ed elimina gli elementi che credi siano dei doppioni.",
  "clubByCaptureTime": "Club per tempo di cattura",
  "clubByFileName": "Unisci per nome file",
  "count": "Conteggio",
  "totalSize": "Dimensioni totali",
  "longpressOnAnItemToViewInFullscreen": "Premi a lungo su un elemento per visualizzarlo a schermo intero",
  "decryptingVideo": "Decifratura video...",
  "authToViewYourMemories": "Autenticati per visualizzare le tue foto",
  "unlock": "Sblocca",
  "freeUpSpace": "Libera spazio",
  "freeUpSpaceSaving": "{count, plural, =1 {Può essere cancellato per liberare {formattedSize}} other {Possono essere cancellati per liberare {formattedSize}}}",
  "filesBackedUpInAlbum": "{count, plural, one {1 file} other {{formattedNumber} file}} di quest'album sono stati salvati in modo sicuro",
  "@filesBackedUpInAlbum": {
    "description": "Text to tell user how many files have been backed up in the album",
    "placeholders": {
      "count": {
        "example": "1",
        "type": "int"
      },
      "formattedNumber": {
        "content": "{formattedNumber}",
        "example": "1,000",
        "type": "String"
      }
    }
  },
  "filesBackedUpFromDevice": "{count, plural, one {1 file} other {{formattedNumber} file}} di quest'album sono stati salvati in modo sicuro",
  "@filesBackedUpFromDevice": {
    "description": "Text to tell user how many files have been backed up from this device",
    "placeholders": {
      "count": {
        "example": "1",
        "type": "int"
      },
      "formattedNumber": {
        "content": "{formattedNumber}",
        "example": "1,000",
        "type": "String"
      }
    }
  },
  "@freeUpSpaceSaving": {
    "description": "Text to tell user how much space they can free up by deleting items from the device"
  },
  "freeUpAmount": "Libera {sizeInMBorGB}",
  "thisEmailIsAlreadyInUse": "Questo indirizzo email è già registrato",
  "incorrectCode": "Codice sbagliato",
  "authenticationFailedPleaseTryAgain": "Autenticazione non riuscita, prova di nuovo",
  "verificationFailedPleaseTryAgain": "Verifica fallita, per favore prova di nuovo",
  "authenticating": "Autenticazione...",
  "authenticationSuccessful": "Autenticazione riuscita!",
  "incorrectRecoveryKey": "Chiave di recupero errata",
  "theRecoveryKeyYouEnteredIsIncorrect": "La chiave di recupero inserita non è corretta",
  "twofactorAuthenticationSuccessfullyReset": "Autenticazione a due fattori resettata con successo",
  "pleaseVerifyTheCodeYouHaveEntered": "Verifica il codice che hai inserito",
  "pleaseContactSupportIfTheProblemPersists": "Riprova. Se il problema persiste, ti invitiamo a contattare l'assistenza",
  "twofactorAuthenticationHasBeenDisabled": "L'autenticazione a due fattori è stata disabilitata",
  "sorryTheCodeYouveEnteredIsIncorrect": "Il codice immesso non è corretto",
  "yourVerificationCodeHasExpired": "Il tuo codice di verifica è scaduto",
  "emailChangedTo": "Email cambiata in {newEmail}",
  "verifying": "Verifica in corso...",
  "disablingTwofactorAuthentication": "Disattivazione autenticazione a due fattori...",
  "allMemoriesPreserved": "Tutti i ricordi conservati",
  "loadingGallery": "Caricamento galleria...",
  "syncing": "Sincronizzazione in corso...",
  "encryptingBackup": "Crittografando il backup...",
  "syncStopped": "Sincronizzazione interrotta",
  "syncProgress": "{completed}/{total} ricordi conservati",
  "uploadingMultipleMemories": "Conservando {count} ricordi...",
  "@uploadingMultipleMemories": {
    "description": "Text to tell user how many memories are being preserved",
    "placeholders": {
      "count": {
        "type": "String"
      }
    }
  },
  "uploadingSingleMemory": "Conservando 1 ricordo...",
  "@syncProgress": {
    "description": "Text to tell user how many memories have been preserved",
    "placeholders": {
      "completed": {
        "type": "String"
      },
      "total": {
        "type": "String"
      }
    }
  },
  "archiving": "Archiviazione...",
  "unarchiving": "Togliendo dall'archivio...",
  "successfullyArchived": "Archiviato correttamente",
  "successfullyUnarchived": "Rimosso dall'archivio correttamente",
  "renameFile": "Rinomina file",
  "enterFileName": "Inserisci un nome per il file",
  "filesDeleted": "File eliminati",
  "selectedFilesAreNotOnEnte": "I file selezionati non sono su Ente",
  "thisActionCannotBeUndone": "Questa azione non può essere annullata",
  "emptyTrash": "Vuoi svuotare il cestino?",
  "permDeleteWarning": "Tutti gli elementi nel cestino verranno eliminati definitivamente\n\nQuesta azione non può essere annullata",
  "empty": "Svuota",
  "couldNotFreeUpSpace": "Impossibile liberare lo spazio",
  "permanentlyDeleteFromDevice": "Eliminare definitivamente dal dispositivo?",
  "someOfTheFilesYouAreTryingToDeleteAre": "Alcuni dei file che si sta tentando di eliminare sono disponibili solo sul dispositivo e non possono essere recuperati se cancellati",
  "theyWillBeDeletedFromAllAlbums": "Verranno eliminati da tutti gli album.",
  "someItemsAreInBothEnteAndYourDevice": "Alcuni elementi sono sia su Ente che sul tuo dispositivo.",
  "selectedItemsWillBeDeletedFromAllAlbumsAndMoved": "Gli elementi selezionati verranno eliminati da tutti gli album e spostati nel cestino.",
  "theseItemsWillBeDeletedFromYourDevice": "Questi file verranno eliminati dal tuo dispositivo.",
  "itLooksLikeSomethingWentWrongPleaseRetryAfterSome": "Sembra che qualcosa sia andato storto. Riprova tra un po'. Se l'errore persiste, contatta il nostro team di supporto.",
  "error": "Errore",
  "tempErrorContactSupportIfPersists": "Sembra che qualcosa sia andato storto. Riprova tra un po'. Se l'errore persiste, contatta il nostro team di supporto.",
  "networkHostLookUpErr": "Impossibile connettersi a Ente, controlla le impostazioni di rete e contatta l'assistenza se l'errore persiste.",
  "networkConnectionRefusedErr": "Impossibile connettersi a Ente, riprova tra un po' di tempo. Se l'errore persiste, contatta l'assistenza.",
  "cachedData": "Dati nella cache",
  "clearCaches": "Svuota cache",
  "remoteImages": "Immagini remote",
  "remoteVideos": "Video remoti",
  "remoteThumbnails": "Miniature remote",
  "pendingSync": "Sincronizzazione in sospeso",
  "localGallery": "Galleria locale",
  "todaysLogs": "Log di oggi",
  "viewLogs": "Visualizza i log",
  "logsDialogBody": "Invia i log per aiutarci a risolvere il tuo problema. Si prega di notare che i nomi dei file saranno inclusi per aiutare a tenere traccia di problemi con file specifici.",
  "preparingLogs": "Preparando i log...",
  "emailYourLogs": "Invia una mail con i tuoi log",
  "pleaseSendTheLogsTo": "Invia i log a \n{toEmail}",
  "copyEmailAddress": "Copia indirizzo email",
  "exportLogs": "Esporta log",
  "pleaseEmailUsAt": "Per favore invia un'email a {toEmail}",
  "dismiss": "Ignora",
  "didYouKnow": "Lo sapevi che?",
  "loadingMessage": "Caricando le tue foto...",
  "loadMessage1": "Puoi condividere il tuo abbonamento con la tua famiglia",
  "loadMessage2": "Finora abbiamo conservato oltre 200 milioni di ricordi",
  "loadMessage3": "Teniamo 3 copie dei tuoi dati, uno in un rifugio sotterraneo antiatomico",
  "loadMessage4": "Tutte le nostre app sono open source",
  "loadMessage5": "Il nostro codice sorgente e la crittografia hanno ricevuto audit esterni",
  "loadMessage6": "Puoi condividere i link ai tuoi album con i tuoi cari",
  "loadMessage7": "Le nostre app per smartphone vengono eseguite in background per crittografare e eseguire il backup di qualsiasi nuova foto o video",
  "loadMessage8": "web.ente.io ha un uploader intuitivo",
  "loadMessage9": "Usiamo Xchacha20Poly1305 per crittografare in modo sicuro i tuoi dati",
  "photoDescriptions": "Descrizioni delle foto",
  "fileTypesAndNames": "Tipi e nomi di file",
  "location": "Luogo",
  "moments": "Momenti",
  "searchFaceEmptySection": "Le persone saranno mostrate qui una volta completata l'indicizzazione",
  "searchDatesEmptySection": "Ricerca per data, mese o anno",
  "searchLocationEmptySection": "Raggruppa foto scattate entro un certo raggio da una foto",
  "searchPeopleEmptySection": "Invita persone e vedrai qui tutte le foto condivise da loro",
  "searchAlbumsEmptySection": "Album",
  "searchFileTypesAndNamesEmptySection": "Tipi e nomi di file",
  "searchCaptionEmptySection": "Aggiungi descrizioni come \"#viaggio\" nelle informazioni delle foto per trovarle rapidamente qui",
  "language": "Lingua",
  "selectLanguage": "Seleziona una lingua",
  "locationName": "Nome della località",
  "addLocation": "Aggiungi luogo",
  "groupNearbyPhotos": "Raggruppa foto nelle vicinanze",
  "kiloMeterUnit": "km",
  "addLocationButton": "Aggiungi",
  "radius": "Raggio",
  "locationTagFeatureDescription": "Un tag di localizzazione raggruppa tutte le foto scattate entro il raggio di una foto",
  "galleryMemoryLimitInfo": "Fino a 1000 ricordi mostrati nella galleria",
  "save": "Salva",
  "centerPoint": "Punto centrale",
  "pickCenterPoint": "Selezionare il punto centrale",
  "useSelectedPhoto": "Usa la foto selezionata",
  "resetToDefault": "Ripristina predefinita",
  "@resetToDefault": {
    "description": "Button text to reset cover photo to default"
  },
  "edit": "Modifica",
  "deleteLocation": "Elimina posizione",
  "rotateLeft": "Ruota a sinistra",
  "flip": "Capovolgi",
  "rotateRight": "Ruota a destra",
  "saveCopy": "Salva una copia",
  "light": "Chiaro",
  "color": "Colore",
  "yesDiscardChanges": "Sì, ignora le mie modifiche",
  "doYouWantToDiscardTheEditsYouHaveMade": "Vuoi scartare le modifiche che hai fatto?",
  "saving": "Salvataggio...",
  "editsSaved": "Modifiche salvate",
  "oopsCouldNotSaveEdits": "Ops, impossibile salvare le modifiche",
  "distanceInKMUnit": "km",
  "@distanceInKMUnit": {
    "description": "Unit for distance in km"
  },
  "dayToday": "Oggi",
  "dayYesterday": "Ieri",
  "storage": "Spazio di archiviazione",
  "usedSpace": "Spazio utilizzato",
  "storageBreakupFamily": "Famiglia",
  "storageBreakupYou": "Tu",
  "@storageBreakupYou": {
    "description": "Label to indicate how much storage you are using when you are part of a family plan"
  },
  "storageUsageInfo": "{usedAmount} {usedStorageUnit} di {totalAmount} {totalStorageUnit} utilizzati",
  "@storageUsageInfo": {
    "description": "Example: 1.2 GB of 2 GB used or 100 GB or 2TB used"
  },
  "availableStorageSpace": "{freeAmount} {storageUnit} liberi",
  "appVersion": "Versione: {versionValue}",
  "verifyIDLabel": "Verifica",
  "fileInfoAddDescHint": "Aggiungi descrizione...",
  "editLocationTagTitle": "Modifica luogo",
  "setLabel": "Imposta",
  "@setLabel": {
    "description": "Label of confirm button to add a new custom radius to the radius selector of a location tag"
  },
  "setRadius": "Imposta raggio",
  "familyPlanPortalTitle": "Famiglia",
  "familyPlanOverview": "Aggiungi 5 membri della famiglia al tuo piano esistente senza pagare extra.\n\nOgni membro ottiene il proprio spazio privato e non può vedere i file dell'altro a meno che non siano condivisi.\n\nI piani familiari sono disponibili per i clienti che hanno un abbonamento Ente a pagamento.\n\nIscriviti ora per iniziare!",
  "androidBiometricHint": "Verifica l'identità",
  "@androidBiometricHint": {
    "description": "Hint message advising the user how to authenticate with biometrics. It is used on Android side. Maximum 60 characters."
  },
  "androidBiometricNotRecognized": "Non riconosciuto. Riprova.",
  "@androidBiometricNotRecognized": {
    "description": "Message to let the user know that authentication was failed. It is used on Android side. Maximum 60 characters."
  },
  "androidBiometricSuccess": "Operazione riuscita",
  "@androidBiometricSuccess": {
    "description": "Message to let the user know that authentication was successful. It is used on Android side. Maximum 60 characters."
  },
  "androidCancelButton": "Annulla",
  "@androidCancelButton": {
    "description": "Message showed on a button that the user can click to leave the current dialog. It is used on Android side. Maximum 30 characters."
  },
  "androidSignInTitle": "Autenticazione necessaria",
  "@androidSignInTitle": {
    "description": "Message showed as a title in a dialog which indicates the user that they need to scan biometric to continue. It is used on Android side. Maximum 60 characters."
  },
  "androidBiometricRequiredTitle": "Autenticazione biometrica",
  "@androidBiometricRequiredTitle": {
    "description": "Message showed as a title in a dialog which indicates the user has not set up biometric authentication on their device. It is used on Android side. Maximum 60 characters."
  },
  "androidDeviceCredentialsRequiredTitle": "Inserisci le credenziali del dispositivo",
  "@androidDeviceCredentialsRequiredTitle": {
    "description": "Message showed as a title in a dialog which indicates the user has not set up credentials authentication on their device. It is used on Android side. Maximum 60 characters."
  },
  "androidDeviceCredentialsSetupDescription": "Inserisci le credenziali del dispositivo",
  "@androidDeviceCredentialsSetupDescription": {
    "description": "Message advising the user to go to the settings and configure device credentials on their device. It shows in a dialog on Android side."
  },
  "goToSettings": "Vai alle impostazioni",
  "@goToSettings": {
    "description": "Message showed on a button that the user can click to go to settings pages from the current dialog. It is used on both Android and iOS side. Maximum 30 characters."
  },
  "androidGoToSettingsDescription": "L'autenticazione biometrica non è impostata sul tuo dispositivo. Vai a 'Impostazioni > Sicurezza' per impostarla.",
  "@androidGoToSettingsDescription": {
    "description": "Message advising the user to go to the settings and configure biometric on their device. It shows in a dialog on Android side."
  },
  "iOSLockOut": "L'autenticazione biometrica è disabilitata. Blocca e sblocca lo schermo per abilitarla.",
  "@iOSLockOut": {
    "description": "Message advising the user to re-enable biometrics on their device. It shows in a dialog on iOS side."
  },
  "iOSGoToSettingsDescription": "L'autenticazione biometrica non è impostata sul tuo dispositivo. Abilita Touch ID o Face ID sul tuo telefono.",
  "@iOSGoToSettingsDescription": {
    "description": "Message advising the user to go to the settings and configure Biometrics for their device. It shows in a dialog on iOS side."
  },
  "iOSOkButton": "OK",
  "@iOSOkButton": {
    "description": "Message showed on a button that the user can click to leave the current dialog. It is used on iOS side. Maximum 30 characters."
  },
  "openstreetmapContributors": "Collaboratori di OpenStreetMap",
  "hostedAtOsmFrance": "Ospitato presso OSM France",
  "map": "Mappa",
  "@map": {
    "description": "Label for the map view"
  },
  "maps": "Mappe",
  "enableMaps": "Abilita le Mappe",
  "enableMapsDesc": "Questo mostrerà le tue foto su una mappa del mondo.\n\nQuesta mappa è ospitata da Open Street Map e le posizioni esatte delle tue foto non sono mai condivise.\n\nPuoi disabilitare questa funzionalità in qualsiasi momento, dalle Impostazioni.",
  "quickLinks": "Collegamenti rapidi",
  "selectItemsToAdd": "Seleziona gli elementi da aggiungere",
  "addSelected": "Aggiungi selezionate",
  "addFromDevice": "Aggiungi dal dispositivo",
  "addPhotos": "Aggiungi foto",
  "noPhotosFoundHere": "Nessuna foto trovata",
  "zoomOutToSeePhotos": "Zoom indietro per visualizzare le foto",
  "noImagesWithLocation": "Nessuna immagine con posizione",
  "unpinAlbum": "Non fissare album",
  "pinAlbum": "Fissa l'album",
  "create": "Crea",
  "viewAll": "Visualizza tutte",
  "nothingSharedWithYouYet": "Ancora nulla di condiviso con te",
  "noAlbumsSharedByYouYet": "Ancora nessun album condiviso da te",
  "sharedWithYou": "Condivise con te",
  "sharedByYou": "Condivise da te",
  "inviteYourFriendsToEnte": "Invita i tuoi amici a Ente",
  "failedToDownloadVideo": "Download del video non riuscito",
  "hiding": "Nascondendo...",
  "unhiding": "Rivelando...",
  "successfullyHid": "Nascosta con successo",
  "successfullyUnhid": "Rimossa dal nascondiglio con successo",
  "crashReporting": "Segnalazione di crash",
  "resumableUploads": "Caricamenti riattivabili",
  "addToHiddenAlbum": "Aggiungi ad album nascosto",
  "moveToHiddenAlbum": "Sposta in album nascosto",
  "fileTypes": "Tipi di file",
  "deleteConfirmDialogBody": "Questo account è collegato ad altre app di Ente, se ne utilizzi. I tuoi dati caricati, su tutte le app di Ente, saranno pianificati per la cancellazione e il tuo account verrà eliminato definitivamente.",
  "hearUsWhereTitle": "Come hai sentito parlare di Ente? (opzionale)",
  "hearUsExplanation": "Non teniamo traccia del numero di installazioni dell'app. Sarebbe utile se ci dicesse dove ci ha trovato!",
  "viewAddOnButton": "Visualizza componenti aggiuntivi",
  "addOns": "Componenti aggiuntivi",
  "addOnPageSubtitle": "Dettagli dei componenti aggiuntivi",
  "yourMap": "La tua mappa",
  "modifyYourQueryOrTrySearchingFor": "Modifica la tua ricerca o prova con",
  "blackFridaySale": "Offerta del Black Friday",
  "upto50OffUntil4thDec": "Sconto del 50%, fino al 4 dicembre.",
  "photos": "Foto",
  "videos": "Video",
  "livePhotos": "Live Photo",
  "searchHint1": "Ricerca rapida sul dispositivo",
  "searchHint2": "Date delle foto, descrizioni",
  "searchHint3": "Album, nomi di file e tipi",
  "searchHint4": "Luogo",
  "searchHint5": "In arrivo: Facce & ricerca magica ✨",
  "addYourPhotosNow": "Aggiungi le tue foto ora",
  "searchResultCount": "{count, plural, one{{count} risultato trovato} other{{count} risultati trovati}}",
  "@searchResultCount": {
    "description": "Text to tell user how many results were found for their search query",
    "placeholders": {
      "count": {
        "example": "1|2|3",
        "type": "int"
      }
    }
  },
  "faces": "Volti",
  "people": "Persone",
  "contents": "Contenuti",
  "addNew": "Aggiungi nuovo",
  "@addNew": {
    "description": "Text to add a new item (location tag, album, caption etc)"
  },
  "contacts": "Contatti",
  "noInternetConnection": "Nessuna connessione internet",
  "pleaseCheckYourInternetConnectionAndTryAgain": "Si prega di verificare la propria connessione Internet e riprovare.",
  "signOutFromOtherDevices": "Esci dagli altri dispositivi",
  "signOutOtherBody": "Se pensi che qualcuno possa conoscere la tua password, puoi forzare tutti gli altri dispositivi che usano il tuo account ad uscire.",
  "signOutOtherDevices": "Esci dagli altri dispositivi",
  "doNotSignOut": "Non uscire",
  "editLocation": "Modifica luogo",
  "selectALocation": "Seleziona un luogo",
  "selectALocationFirst": "Scegli prima una posizione",
  "changeLocationOfSelectedItems": "Cambiare la posizione degli elementi selezionati?",
  "editsToLocationWillOnlyBeSeenWithinEnte": "Le modifiche alla posizione saranno visibili solo all'interno di Ente",
  "cleanUncategorized": "Pulisci Senza Categoria",
  "cleanUncategorizedDescription": "Rimuovi tutti i file da Senza Categoria che sono presenti in altri album",
  "waitingForVerification": "In attesa di verifica...",
  "passkey": "Passkey",
  "passkeyAuthTitle": "Verifica della passkey",
  "loginWithTOTP": "Login con TOTP",
  "passKeyPendingVerification": "La verifica è ancora in corso",
  "loginSessionExpired": "Sessione scaduta",
  "loginSessionExpiredDetails": "La sessione è scaduta. Si prega di accedere nuovamente.",
  "verifyPasskey": "Verifica passkey",
  "playOnTv": "Riproduci album sulla TV",
  "pair": "Abbina",
  "deviceNotFound": "Dispositivo non trovato",
  "castInstruction": "Visita cast.ente.io sul dispositivo che vuoi abbinare.\n\nInserisci il codice qui sotto per riprodurre l'album sulla tua TV.",
  "deviceCodeHint": "Inserisci il codice",
  "joinDiscord": "Unisciti a Discord",
  "locations": "Luoghi",
  "addAName": "Aggiungi un nome",
  "findThemQuickly": "Trovali rapidamente",
  "@findThemQuickly": {
    "description": "Subtitle to indicate that the user can find people quickly by name"
  },
  "findPeopleByName": "Trova rapidamente le persone per nome",
  "addViewers": "{count, plural, =0 {Aggiungi visualizzatore} =1 {Add viewer} other {Aggiungi visualizzatori}}",
  "addCollaborators": "{count, plural, =0 {Aggiungi collaboratore} =1 {Aggiungi collaboratore} other {Aggiungi collaboratori}}",
  "longPressAnEmailToVerifyEndToEndEncryption": "Premi a lungo un'email per verificare la crittografia end to end.",
  "developerSettingsWarning": "Sei sicuro di voler modificare le Impostazioni sviluppatore?",
  "developerSettings": "Impostazioni sviluppatore",
  "serverEndpoint": "Endpoint del server",
  "invalidEndpoint": "Endpoint invalido",
  "invalidEndpointMessage": "Spiacenti, l'endpoint inserito non è valido. Inserisci un endpoint valido e riprova.",
  "endpointUpdatedMessage": "Endpoint aggiornato con successo",
  "customEndpoint": "Connesso a {endpoint}",
  "createCollaborativeLink": "Crea link collaborativo",
  "search": "Cerca",
  "enterPersonName": "Inserisci il nome della persona",
  "editEmailAlreadyLinked": "Questa email è già collegata a {name}.",
  "viewPersonToUnlink": "Visualizza {name} per scollegare",
  "enterName": "Aggiungi nome",
  "savePerson": "Salva persona",
  "editPerson": "Modifica persona",
  "mergedPhotos": "Fotografie unite",
  "orMergeWithExistingPerson": "O unisci con esistente",
  "enterDateOfBirth": "Compleanno (Opzionale)",
  "birthday": "Compleanno",
  "removePersonLabel": "Rimuovi etichetta persona",
  "autoPairDesc": "L'associazione automatica funziona solo con i dispositivi che supportano Chromecast.",
  "manualPairDesc": "L'associazione con PIN funziona con qualsiasi schermo dove desideri visualizzare il tuo album.",
  "connectToDevice": "Connetti al dispositivo",
  "autoCastDialogBody": "Qui vedrai i dispositivi disponibili per la trasmissione.",
  "autoCastiOSPermission": "Assicurarsi che le autorizzazioni della rete locale siano attivate per l'app Ente Photos nelle Impostazioni.",
  "noDeviceFound": "Nessun dispositivo trovato",
  "stopCastingTitle": "Interrompi la trasmissione",
  "stopCastingBody": "Vuoi interrompere la trasmissione?",
  "castIPMismatchTitle": "Errore nel trasmettere l'album",
  "castIPMismatchBody": "Assicurati di essere sulla stessa rete della TV.",
  "pairingComplete": "Associazione completata",
  "savingEdits": "Salvataggio modifiche...",
  "autoPair": "Associazione automatica",
  "pairWithPin": "Associa con PIN",
  "faceRecognition": "Riconoscimento facciale",
  "foundFaces": "Volti trovati",
  "clusteringProgress": "Progresso del raggruppamento",
  "indexingIsPaused": "L'indicizzazione è in pausa. Riprenderà automaticamente quando il dispositivo è pronto.",
  "trim": "Taglia",
  "crop": "Ritaglia",
  "rotate": "Ruota",
  "left": "Sinistra",
  "right": "Destra",
  "whatsNew": "Novità",
  "reviewSuggestions": "Esamina i suggerimenti",
  "review": "Revisiona",
  "useAsCover": "Usa come copertina",
  "notPersonLabel": "Non è {name}?",
  "@notPersonLabel": {
    "description": "Label to indicate that the person in the photo is not the person whose name is mentioned",
    "placeholders": {
      "name": {
        "content": "{name}",
        "type": "String"
      }
    }
  },
  "enable": "Abilita",
  "enabled": "Abilitato",
  "moreDetails": "Più dettagli",
  "enableMLIndexingDesc": "Ente supporta l'apprendimento automatico eseguito sul dispositivo per il riconoscimento dei volti, la ricerca magica e altre funzioni di ricerca avanzata",
  "magicSearchHint": "La ricerca magica ti permette di cercare le foto in base al loro contenuto, ad esempio 'fiore', 'auto rossa', 'documenti d'identità'",
  "panorama": "Panorama",
  "reenterPassword": "Reinserisci la password",
  "reenterPin": "Reinserisci il PIN",
  "deviceLock": "Blocco del dispositivo",
  "pinLock": "Blocco con PIN",
  "next": "Successivo",
  "setNewPassword": "Imposta una nuova password",
  "enterPin": "Inserisci PIN",
  "setNewPin": "Imposta un nuovo PIN",
  "appLock": "Blocco app",
  "noSystemLockFound": "Nessun blocco di sistema trovato",
  "tapToUnlock": "Tocca per sbloccare",
  "tooManyIncorrectAttempts": "Troppi tentativi errati",
  "videoInfo": "Informazioni video",
  "autoLock": "Blocco automatico",
  "immediately": "Immediatamente",
  "autoLockFeatureDescription": "Tempo dopo il quale l'applicazione si blocca dopo essere stata messa in background",
  "hideContent": "Nascondi il contenuto",
  "hideContentDescriptionAndroid": "Nasconde il contenuto nel selettore delle app e disabilita gli screenshot",
  "hideContentDescriptionIos": "Nasconde il contenuto nel selettore delle app",
  "passwordStrengthInfo": "La sicurezza della password viene calcolata considerando la lunghezza della password, i caratteri usati e se la password appare o meno nelle prime 10.000 password più usate",
  "noQuickLinksSelected": "Nessun link rapido selezionato",
  "pleaseSelectQuickLinksToRemove": "Si prega di selezionare i link rapidi da rimuovere",
  "removePublicLinks": "Rimuovi i link pubblici",
  "thisWillRemovePublicLinksOfAllSelectedQuickLinks": "Questo rimuoverà i link pubblici di tutti i link rapidi selezionati.",
  "guestView": "Vista ospite",
  "guestViewEnablePreSteps": "Per abilitare la vista ospite, configura il codice di accesso del dispositivo o il blocco schermo nelle impostazioni di sistema.",
  "nameTheAlbum": "Dai un nome all'album",
  "collectPhotosDescription": "Crea un link dove i tuoi amici possono caricare le foto in qualità originale.",
  "collect": "Raccogli",
  "appLockDescriptions": "Scegli tra la schermata di blocco predefinita del dispositivo e una schermata di blocco personalizzata con PIN o password.",
  "toEnableAppLockPleaseSetupDevicePasscodeOrScreen": "Per abilitare il blocco dell'app, configura il codice di accesso del dispositivo o il blocco schermo nelle impostazioni di sistema.",
  "authToViewPasskey": "Autenticati per visualizzare le tue passkey",
  "loopVideoOn": "Loop video attivo",
  "loopVideoOff": "Loop video disattivo",
  "localSyncErrorMessage": "Sembra che qualcosa sia andato storto dal momento che la sincronizzazione delle foto locali richiede più tempo del previsto. Si prega di contattare il nostro team di supporto",
  "showPerson": "Mostra persona",
  "sort": "Ordina",
  "mostRecent": "Più recenti",
  "mostRelevant": "Più rilevanti",
  "loadingYourPhotos": "Caricando le tue foto...",
  "processingImport": "Elaborando {folderName}...",
  "personName": "Nome della persona",
  "addNewPerson": "Aggiungi nuova persona",
  "addNameOrMerge": "Aggiungi nome o unisci",
  "mergeWithExisting": "Unisci con esistente",
  "newPerson": "Nuova persona",
  "addName": "Aggiungi nome",
  "add": "Aggiungi",
  "extraPhotosFoundFor": "Trovate foto aggiuntive per {text}",
  "@extraPhotosFoundFor": {
    "placeholders": {
      "text": {
        "type": "String"
      }
    }
  },
  "extraPhotosFound": "Trovate foto aggiuntive",
  "configuration": "Configurazione",
  "localIndexing": "Indicizzazione locale",
  "processed": "Processato",
  "resetPerson": "Rimuovi",
  "areYouSureYouWantToResetThisPerson": "Sei sicuro di voler resettare questa persona?",
  "allPersonGroupingWillReset": "Tutti i raggruppamenti per questa persona saranno resettati e perderai tutti i suggerimenti fatti per questa persona",
  "yesResetPerson": "Sì, resetta persona",
  "onlyThem": "Solo loro",
  "checkingModels": "Verifica dei modelli...",
  "enableMachineLearningBanner": "Abilita l'apprendimento automatico per la ricerca magica e il riconoscimento facciale",
  "searchDiscoverEmptySection": "Le immagini saranno mostrate qui una volta che l'elaborazione e la sincronizzazione saranno completate",
  "searchPersonsEmptySection": "Le persone saranno mostrate qui una volta che l'elaborazione e la sincronizzazione saranno completate",
  "viewersSuccessfullyAdded": "{count, plural, =0 {Added 0 visualizzatori} =1 {Added 1 visualizzatore} other {Added {count} visualizzatori}}",
  "@viewersSuccessfullyAdded": {
    "placeholders": {
      "count": {
        "type": "int",
        "example": "2"
      }
    },
    "description": "Number of viewers that were successfully added to an album."
  },
  "collaboratorsSuccessfullyAdded": "{count, plural, =0 {Aggiunti 0 collaboratori} =1 {Aggiunto 1 collaboratore} other {Aggiunti {count} collaboratori}}",
  "@collaboratorsSuccessfullyAdded": {
    "placeholders": {
      "count": {
        "type": "int",
        "example": "2"
      }
    },
    "description": "Number of collaborators that were successfully added to an album."
  },
  "accountIsAlreadyConfigured": "L'account è già configurato.",
  "sessionIdMismatch": "ID sessione non corrispondente",
  "@sessionIdMismatch": {
    "description": "In passkey page, deeplink is ignored because of session ID mismatch."
  },
  "failedToFetchActiveSessions": "Recupero delle sessioni attive non riuscito",
  "@failedToFetchActiveSessions": {
    "description": "In session page, warn user (in toast) that active sessions could not be fetched."
  },
  "failedToRefreshStripeSubscription": "Impossibile aggiornare l'abbonamento",
  "failedToPlayVideo": "Impossibile riprodurre il video",
  "uploadIsIgnoredDueToIgnorereason": "Il caricamento è ignorato a causa di {ignoreReason}",
  "@uploadIsIgnoredDueToIgnorereason": {
    "placeholders": {
      "ignoreReason": {
        "type": "String",
        "example": "no network"
      }
    }
  },
  "typeOfGallerGallerytypeIsNotSupportedForRename": "Il tipo di galleria {galleryType} non è supportato per la rinomina",
  "@typeOfGallerGallerytypeIsNotSupportedForRename": {
    "placeholders": {
      "galleryType": {
        "type": "String",
        "example": "no network"
      }
    }
  },
  "tapToUploadIsIgnoredDue": "Tocca per caricare, il caricamento è attualmente ignorato a causa di {ignoreReason}",
  "@tapToUploadIsIgnoredDue": {
    "description": "Shown in upload icon widet, inside a tooltip.",
    "placeholders": {
      "ignoreReason": {
        "type": "String",
        "example": "no network"
      }
    }
  },
  "tapToUpload": "Premi per caricare",
  "@tapToUpload": {
    "description": "Shown in upload icon widet, inside a tooltip."
  },
  "info": "Info",
  "addFiles": "Aggiungi File",
  "castAlbum": "Trasmetti album",
  "imageNotAnalyzed": "Immagine non analizzata",
  "noFacesFound": "Nessun volto trovato",
  "fileNotUploadedYet": "File non ancora caricato",
  "noSuggestionsForPerson": "Nessun suggerimento per {personName}",
  "@noSuggestionsForPerson": {
    "placeholders": {
      "personName": {
        "type": "String",
        "example": "Alice"
      }
    }
  },
  "month": "mese",
  "yearShort": "anno",
  "@yearShort": {
    "description": "Appears in pricing page (/yr)"
  },
  "currentlyRunning": "attualmente in esecuzione",
  "ignored": "ignorato",
  "photosCount": "{count, plural, =0 {0 foto} =1 {1 foto} other {{count} foto}}",
  "@photosCount": {
    "placeholders": {
      "count": {
        "type": "int",
        "example": "2"
      }
    }
  },
  "file": "File",
  "searchSectionsLengthMismatch": "Lunghezza sezioni non corrisponde: {snapshotLength} != {searchLength}",
  "@searchSectionsLengthMismatch": {
    "description": "Appears in search tab page",
    "placeholders": {
      "snapshotLength": {
        "type": "int",
        "example": "1"
      },
      "searchLength": {
        "type": "int",
        "example": "2"
      }
    }
  },
  "selectMailApp": "Seleziona app email",
  "selectAllShort": "Tutte",
  "@selectAllShort": {
    "description": "Text that appears in bottom right when you start to select multiple photos. When clicked, it selects all photos."
  },
  "selectCoverPhoto": "Seleziona foto di copertina",
  "newLocation": "Nuova posizione",
  "faceNotClusteredYet": "Faccia non ancora raggruppata, per favore torna più tardi",
  "theLinkYouAreTryingToAccessHasExpired": "Il link a cui stai cercando di accedere è scaduto.",
  "openFile": "Apri file",
  "backupFile": "File di backup",
  "openAlbumInBrowser": "Apri album nel browser",
  "openAlbumInBrowserTitle": "Utilizza l'app web per aggiungere foto a questo album",
  "allow": "Consenti",
  "allowAppToOpenSharedAlbumLinks": "Consenti all'app di aprire link all'album condiviso",
  "seePublicAlbumLinksInApp": "Vedi link album pubblici nell'app",
  "emergencyContacts": "Contatti di emergenza",
  "acceptTrustInvite": "Accetta l'invito",
  "declineTrustInvite": "Rifiuta l'invito",
  "removeYourselfAsTrustedContact": "Rimuovi te stesso come contatto fidato",
  "legacy": "Legacy",
  "legacyPageDesc": "Legacy consente ai contatti fidati di accedere al tuo account in tua assenza.",
  "legacyPageDesc2": "I contatti fidati possono avviare il recupero dell'account e, se non sono bloccati entro 30 giorni, reimpostare la password e accedere al tuo account.",
  "legacyAccounts": "Account Legacy",
  "trustedContacts": "Contatti fidati",
  "addTrustedContact": "Aggiungi contatto fidato",
  "removeInvite": "Rimuovi invito",
  "recoveryWarning": "Un contatto fidato sta tentando di accedere al tuo account",
  "rejectRecovery": "Rifiuta il recupero",
  "recoveryInitiated": "Recupero avviato",
  "recoveryInitiatedDesc": "Puoi accedere all'account dopo {days} giorni. Una notifica verrà inviata a {email}.",
  "@recoveryInitiatedDesc": {
    "placeholders": {
      "days": {
        "type": "int",
        "example": "30"
      },
      "email": {
        "type": "String",
        "example": "me@example.com"
      }
    }
  },
  "cancelAccountRecovery": "Annulla il recupero",
  "recoveryAccount": "Recupera l'account",
  "cancelAccountRecoveryBody": "Sei sicuro di voler annullare il recupero?",
  "startAccountRecoveryTitle": "Avvia il recupero",
  "whyAddTrustContact": "Un contatto fidato può aiutare a recuperare i tuoi dati.",
  "recoveryReady": "Ora puoi recuperare l'account di {email} impostando una nuova password.",
  "@recoveryReady": {
    "placeholders": {
      "email": {
        "type": "String",
        "example": "me@example.com"
      }
    }
  },
  "recoveryWarningBody": "{email} sta cercando di recuperare il tuo account.",
  "trustedInviteBody": "Sei stato invitato a essere un contatto Legacy da {email}.",
  "warning": "Attenzione",
  "proceed": "Prosegui",
  "confirmAddingTrustedContact": "Stai per aggiungere {email} come contatto fidato. Potranno recuperare il tuo account se sei assente per {numOfDays} giorni.",
  "@confirmAddingTrustedContact": {
    "placeholders": {
      "email": {
        "type": "String",
        "example": "me@example.com"
      },
      "numOfDays": {
        "type": "int",
        "example": "30"
      }
    }
  },
  "legacyInvite": "{email} ti ha invitato a essere un contatto fidato",
  "authToManageLegacy": "Autenticati per gestire i tuoi contatti fidati",
  "useDifferentPlayerInfo": "Hai problemi a riprodurre questo video? Premi a lungo qui per provare un altro lettore.",
  "hideSharedItemsFromHomeGallery": "Nascondi gli elementi condivisi dalla galleria principale",
  "gallery": "Galleria",
  "joinAlbum": "Unisciti all'album",
  "joinAlbumSubtext": "per visualizzare e aggiungere le tue foto",
  "joinAlbumSubtextViewer": "per aggiungerla agli album condivisi",
  "join": "Unisciti",
  "linkEmail": "Link Email",
  "link": "Link",
  "noEnteAccountExclamation": "Nessun account Ente!",
  "orPickFromYourContacts": "o scegli tra i tuoi contatti",
  "emailDoesNotHaveEnteAccount": "{email} non ha un account Ente.",
  "@emailDoesNotHaveEnteAccount": {
    "description": "Shown when email doesn't have an Ente account",
    "placeholders": {
      "email": {
        "type": "String"
      }
    }
  },
  "accountOwnerPersonAppbarTitle": "{title} (Io)",
  "@accountOwnerPersonAppbarTitle": {
    "description": "Title of appbar for account owner person",
    "placeholders": {
      "title": {
        "type": "String"
      }
    }
  },
  "reassignMe": "Riassegna \"Io\"",
  "me": "Io",
  "linkEmailToContactBannerCaption": "per una condivisione più veloce",
  "@linkEmailToContactBannerCaption": {
    "description": "Caption for the 'Link email' title. It should be a continuation of the 'Link email' title. Just like how 'Link email' + 'for faster sharing' forms a proper sentence in English, the combination of these two strings should also be a proper sentence in other languages."
  },
  "selectPersonToLink": "Seleziona persona da collegare",
  "linkPersonToEmail": "Collega persona a {email}",
  "@linkPersonToEmail": {
    "placeholders": {
      "email": {
        "type": "String"
      }
    }
  },
  "linkPersonToEmailConfirmation": "Questo collegherà {personName} a {email}",
  "@linkPersonToEmailConfirmation": {
    "description": "Confirmation message when linking a person to an email",
    "placeholders": {
      "personName": {
        "type": "String"
      },
      "email": {
        "type": "String"
      }
    }
  },
  "selectYourFace": "Seleziona il tuo volto",
  "reassigningLoading": "Riassegnando...",
  "reassignedToName": "Riassegnato a {name}",
  "@reassignedToName": {
    "placeholders": {
      "name": {
        "type": "String"
      }
    }
  },
  "saveChangesBeforeLeavingQuestion": "Salvare le modifiche prima di uscire?",
  "dontSave": "Non salvare",
  "thisIsMeExclamation": "Questo sono io!",
  "linkPerson": "Collega persona",
  "linkPersonCaption": "per una migliore esperienza di condivisione",
  "@linkPersonCaption": {
    "description": "Caption for the 'Link person' title. It should be a continuation of the 'Link person' title. Just like how 'Link person' + 'for better sharing experience' forms a proper sentence in English, the combination of these two strings should also be a proper sentence in other languages."
  },
  "videoStreaming": "Video in streaming",
  "processingVideos": "Elaborando video",
  "streamDetails": "Dettagli dello streaming",
  "processing": "In elaborazione",
  "queued": "In coda",
  "ineligible": "Non idoneo",
  "failed": "Non riuscito",
  "playStream": "Riproduci lo streaming",
  "playOriginal": "Riproduci originale",
  "joinAlbumConfirmationDialogBody": "Unirsi a un album renderà visibile la tua email ai suoi partecipanti.",
  "pleaseWaitThisWillTakeAWhile": "Attendere, potrebbe volerci un po' di tempo.",
  "editTime": "Modifica orario",
  "selectTime": "Imposta ora",
  "selectDate": "Imposta data",
  "previous": "Precedente",
  "selectOneDateAndTimeForAll": "Seleziona una data e un'ora per tutti",
  "selectStartOfRange": "Seleziona inizio dell'intervallo",
  "thisWillMakeTheDateAndTimeOfAllSelected": "In questo modo la data e l'ora di tutte le foto selezionate saranno uguali.",
  "allWillShiftRangeBasedOnFirst": "Questo è il primo nel gruppo. Altre foto selezionate si sposteranno automaticamente in base a questa nuova data",
  "newRange": "Nuovo intervallo",
  "selectOneDateAndTime": "Seleziona data e orario",
  "moveSelectedPhotosToOneDate": "Sposta foto selezionate in una data specifica",
  "shiftDatesAndTime": "Sposta date e orari",
  "photosKeepRelativeTimeDifference": "Le foto mantengono una differenza di tempo relativa",
  "photocountPhotos": "{count, plural, =0 {Nessuna foto} =1 {1 foto} other {{count} foto}}",
  "@photocountPhotos": {
    "placeholders": {
      "count": {
        "type": "int",
        "example": "2"
      }
    }
  },
  "appIcon": "Icona dell'app",
  "notThisPerson": "Non è questa persona?",
  "selectedItemsWillBeRemovedFromThisPerson": "Gli elementi selezionati verranno rimossi da questa persona, ma non eliminati dalla tua libreria.",
  "throughTheYears": "{dateFormat} negli anni",
  "thisWeekThroughTheYears": "Questa settimana negli anni",
  "thisWeekXYearsAgo": "{count, plural, =1 {Questa settimana, {count} anno fa} other {Questa settimana, {count} anni fa}}",
  "youAndThem": "Tu e {name}",
  "admiringThem": "Ammirando {name}",
  "embracingThem": "Abbracciando {name}",
  "partyWithThem": "Festa con {name}",
  "hikingWithThem": "Escursioni con {name}",
  "feastingWithThem": "Festeggiando con {name}",
  "selfiesWithThem": "Selfie con {name}",
  "posingWithThem": "In posa con {name}",
  "backgroundWithThem": "Bellissimi panorami con {name}",
  "sportsWithThem": "Sport con {name}",
  "roadtripWithThem": "Viaggio con {name}",
  "spotlightOnYourself": "Tu in primo piano",
  "spotlightOnThem": "Riflettori su {name}",
  "personIsAge": "{name} ha {age}!",
  "personTurningAge": "{name} sta per compiere {age} anni",
  "lastTimeWithThem": "Ultima volta con {name}",
  "tripToLocation": "Viaggio a {location}",
  "tripInYear": "Viaggio nel {year}",
  "lastYearsTrip": "Viaggio dello scorso anno",
  "sunrise": "All'orizzonte",
  "mountains": "Oltre le colline",
  "greenery": "In mezzo al verde",
  "beach": "Sabbia e mare",
  "city": "In città",
  "moon": "Al chiaro di luna",
  "onTheRoad": "Un altro viaggio su strada",
  "food": "Delizia culinaria",
  "pets": "Compagni pelosetti",
  "curatedMemories": "Ricordi importanti",
  "widgets": "Widget",
  "memories": "Ricordi",
  "peopleWidgetDesc": "Seleziona le persone che desideri vedere nella schermata principale.",
  "albumsWidgetDesc": "Seleziona gli album che desideri vedere nella schermata principale.",
  "memoriesWidgetDesc": "Seleziona il tipo di ricordi che desideri vedere nella schermata principale.",
  "smartMemories": "Ricordi intelligenti",
  "pastYearsMemories": "Ricordi degli ultimi anni",
  "deleteMultipleAlbumDialog": "Eliminare anche le foto (e i video) presenti su {count} album da <bold>tutti</bold> gli altri album di cui fanno parte?",
  "addParticipants": "Aggiungi Partecipanti",
  "selectedAlbums": "{count} selezionati",
  "actionNotSupportedOnFavouritesAlbum": "Questa azione non è supportata nei Preferiti",
  "onThisDayMemories": "Ricordi di questo giorno",
  "onThisDay": "In questo giorno",
  "lookBackOnYourMemories": "Rivivi i tuoi ricordi 🌄",
  "newPhotosEmoji": " nuova 📸",
  "sorryWeHadToPauseYourBackups": "Spiacenti, abbiamo dovuto mettere in pausa i backup",
  "clickToInstallOurBestVersionYet": "Clicca per installare l'ultima versione dell'app",
  "onThisDayNotificationExplanation": "Ricevi promemoria sui ricordi da questo giorno negli anni precedenti.",
  "addMemoriesWidgetPrompt": "Aggiungi un widget dei ricordi nella schermata iniziale e torna qui per personalizzarlo.",
  "addAlbumWidgetPrompt": "Aggiungi un widget per gli album nella schermata iniziale e torna qui per personalizzarlo.",
  "addPeopleWidgetPrompt": "Aggiungi un widget delle persone nella schermata iniziale e torna qui per personalizzarlo.",
  "birthdayNotifications": "Notifiche dei compleanni",
  "receiveRemindersOnBirthdays": "Ricevi promemoria quando è il compleanno di qualcuno. Toccare la notifica ti porterà alle foto della persona che compie gli anni.",
  "happyBirthday": "Buon compleanno! 🥳",
  "happyBirthdayToPerson": "Buon compleanno a {name}! 🎉",
  "birthdays": "Compleanni",
<<<<<<< HEAD
  "wishThemAHappyBirthday": "Wish ${name} a happy birthday! 🎉"
=======
  "wishThemAHappyBirthday": "Wish ${name} a happy birthday! 🎉",
  "cLTitle1": "Caricamento di file video di grandi dimensioni",
  "cLDesc1": "Dopo la versione beta dello streaming video e il lavoro sui caricamenti e download ripresi, abbiamo ora aumentato il limite di caricamento file a 10GB. Questo è ora disponibile sia nelle app desktop che mobili.",
  "cLTitle2": "Caricamento in background",
  "cLDesc2": "I caricamenti in background sono ora supportati anche su iOS, oltre ai dispositivi Android. Non è necessario aprire l'app per eseguire il backup delle tue foto e video più recenti.",
  "cLTitle3": "Riproduzione automatica dei ricordi",
  "cLDesc3": "Abbiamo apportato miglioramenti significativi alla nostra esperienza dei ricordi, inclusa la riproduzione automatica, scorrimento al ricordo successivo e molto altro.",
  "cLTitle4": "Riconoscimento facciale migliorato",
  "cLDesc4": "Insieme a un sacco di miglioramenti interni, ora è molto più facile vedere tutti i volti rilevati, fornire feedback sui volti simili e aggiungere/rimuovere volti da una singola foto.",
  "cLTitle5": "Notifiche di compleanno",
  "cLDesc5": "Ora riceverai una notifica opzionale per tutti i compleanni che hai salvato su Ente, insieme a una raccolta delle loro migliori foto.",
  "cLTitle6": "Caricamenti e download ripresi",
  "cLDesc6": "Non più attese per il completamento di caricamenti/download prima di poter chiudere l'app. Tutti i caricamenti e download ora hanno la capacità di essere messi in pausa a metà e ripresi da dove hai lasciato."
>>>>>>> fb03c88a
}<|MERGE_RESOLUTION|>--- conflicted
+++ resolved
@@ -1748,9 +1748,6 @@
   "happyBirthday": "Buon compleanno! 🥳",
   "happyBirthdayToPerson": "Buon compleanno a {name}! 🎉",
   "birthdays": "Compleanni",
-<<<<<<< HEAD
-  "wishThemAHappyBirthday": "Wish ${name} a happy birthday! 🎉"
-=======
   "wishThemAHappyBirthday": "Wish ${name} a happy birthday! 🎉",
   "cLTitle1": "Caricamento di file video di grandi dimensioni",
   "cLDesc1": "Dopo la versione beta dello streaming video e il lavoro sui caricamenti e download ripresi, abbiamo ora aumentato il limite di caricamento file a 10GB. Questo è ora disponibile sia nelle app desktop che mobili.",
@@ -1764,5 +1761,4 @@
   "cLDesc5": "Ora riceverai una notifica opzionale per tutti i compleanni che hai salvato su Ente, insieme a una raccolta delle loro migliori foto.",
   "cLTitle6": "Caricamenti e download ripresi",
   "cLDesc6": "Non più attese per il completamento di caricamenti/download prima di poter chiudere l'app. Tutti i caricamenti e download ora hanno la capacità di essere messi in pausa a metà e ripresi da dove hai lasciato."
->>>>>>> fb03c88a
 }