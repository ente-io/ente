--- conflicted
+++ resolved
@@ -1725,10 +1725,6 @@
   "food": "Кулинарное наслаждение",
   "pets": "Пушистые спутники",
   "curatedMemories": "Отобранные воспоминания",
-<<<<<<< HEAD
-  "wishThemAHappyBirthday": "Wish ${name} a happy birthday! 🎉"
-
-=======
   "wishThemAHappyBirthday": "Wish ${name} a happy birthday! 🎉",
   "cLTitle1": "Загрузка больших видеофайлов",
   "cLDesc1": "Вслед за бета-версией потокового видео и работой над возобновляемыми загрузками и скачиваниями, мы увеличили лимит загрузки файлов до 10ГБ. Это теперь доступно как в настольных, так и в мобильных приложениях.",
@@ -1742,5 +1738,4 @@
   "cLDesc5": "Теперь вы будете получать опциональные уведомления обо всех днях рождения, которые вы сохранили в Ente, вместе с коллекцией их лучших фотографий.",
   "cLTitle6": "Возобновляемые загрузки и скачивания",
   "cLDesc6": "Больше не нужно ждать завершения загрузок/скачиваний перед закрытием приложения. Все загрузки и скачивания теперь могут быть приостановлены на полпути и возобновлены с того места, где вы остановились."
->>>>>>> fb03c88a
 }