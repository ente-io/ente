{
  "@@locale ": "en",
  "enterYourEmailAddress": "Insira seu endereço de e-mail",
  "enterYourNewEmailAddress": "Insira seu novo e-mail",
  "accountWelcomeBack": "Bem-vindo(a) de volta!",
  "emailAlreadyRegistered": "E-mail já registrado.",
  "emailNotRegistered": "E-mail não registrado.",
  "email": "E-mail",
  "cancel": "Cancelar",
  "verify": "Verificar",
  "invalidEmailAddress": "Endereço de e-mail inválido",
  "enterValidEmail": "Insira um endereço de e-mail válido.",
  "deleteAccount": "Excluir conta",
  "askDeleteReason": "Por que você quer excluir sua conta?",
  "deleteAccountFeedbackPrompt": "Lamentamos você ir. Compartilhe seu feedback para ajudar-nos a melhorar.",
  "feedback": "Feedback",
  "kindlyHelpUsWithThisInformation": "Ajude-nos com esta informação",
  "confirmDeletePrompt": "Sim, eu quero permanentemente excluir esta conta e os dados em todos os aplicativos.",
  "confirmAccountDeletion": "Confirmar exclusão da conta",
  "deleteAccountPermanentlyButton": "Excluir conta permanentemente",
  "yourAccountHasBeenDeleted": "Sua conta foi excluída",
  "selectReason": "Diga o motivo",
  "deleteReason1": "Está faltando um recurso-chave que eu preciso",
  "deleteReason2": "O aplicativo ou um certo recurso não funciona da maneira que eu acredito que deveria funcionar",
  "deleteReason3": "Encontrei outro serviço que considero melhor",
  "deleteReason4": "Meu motivo não está listado",
  "sendEmail": "Enviar e-mail",
  "deleteRequestSLAText": "Sua solicitação será revisada em até 72 horas.",
  "deleteEmailRequest": "Por favor, envie um e-mail a <warning>account-deletion@ente.io</warning> do seu endereço de e-mail registrado.",
  "entePhotosPerm": "Ente <i>precisa de permissão para</i> preservar suas fotos",
  "ok": "OK",
  "createAccount": "Criar conta",
  "createNewAccount": "Criar nova conta",
  "password": "Senha",
  "confirmPassword": "Confirmar senha",
  "activeSessions": "Sessões ativas",
  "oops": "Ops",
  "somethingWentWrongPleaseTryAgain": "Algo deu errado. Tente outra vez",
  "thisWillLogYouOutOfThisDevice": "Isso fará você sair deste dispositivo!",
  "thisWillLogYouOutOfTheFollowingDevice": "Isso fará você sair do dispositivo a seguir:",
  "terminateSession": "Sair?",
  "terminate": "Encerrar",
  "thisDevice": "Este dispositivo",
  "recoverButton": "Recuperar",
  "recoverySuccessful": "Recuperação com sucesso!",
  "decrypting": "Descriptografando...",
  "incorrectRecoveryKeyTitle": "Chave de recuperação incorreta",
  "incorrectRecoveryKeyBody": "A chave de recuperação inserida está incorreta",
  "forgotPassword": "Esqueci a senha",
  "enterYourRecoveryKey": "Insira sua chave de recuperação",
  "noRecoveryKey": "Sem chave de recuperação?",
  "sorry": "Desculpe",
  "noRecoveryKeyNoDecryption": "Devido à natureza do nosso protocolo de criptografia de ponta a ponta, seus dados não podem ser descriptografados sem sua senha ou chave de recuperação",
  "verifyEmail": "Verificar e-mail",
  "toResetVerifyEmail": "Para redefinir sua senha, verifique seu e-mail primeiramente.",
  "checkInboxAndSpamFolder": "Verifique sua caixa de entrada (e spam) para concluir a verificação",
  "tapToEnterCode": "Toque para inserir código",
  "resendEmail": "Reenviar e-mail",
  "weHaveSendEmailTo": "Enviamos um e-mail à <green>{email}</green>",
  "@weHaveSendEmailTo": {
    "description": "Text to indicate that we have sent a mail to the user",
    "placeholders": {
      "email": {
        "description": "The email address of the user",
        "type": "String",
        "example": "example@ente.io"
      }
    }
  },
  "setPasswordTitle": "Definir senha",
  "changePasswordTitle": "Alterar senha",
  "resetPasswordTitle": "Redefinir senha",
  "encryptionKeys": "Chaves de criptografia",
  "passwordWarning": "Nós não armazenamos esta senha, se você esquecer, <underline>nós não poderemos descriptografar seus dados</underline>",
  "enterPasswordToEncrypt": "Insira uma senha que podemos usar para criptografar seus dados",
  "enterNewPasswordToEncrypt": "Insira uma senha nova para criptografar seus dados",
  "weakStrength": "Fraca",
  "strongStrength": "Forte",
  "moderateStrength": "Moderado",
  "passwordStrength": "Força da senha: {passwordStrengthValue}",
  "@passwordStrength": {
    "description": "Text to indicate the password strength",
    "placeholders": {
      "passwordStrengthValue": {
        "description": "The strength of the password as a string",
        "type": "String",
        "example": "Weak or Moderate or Strong"
      }
    },
    "message": "Password Strength: {passwordStrengthText}"
  },
  "passwordChangedSuccessfully": "Senha alterada com sucesso",
  "generatingEncryptionKeys": "Gerando chaves de criptografia...",
  "pleaseWait": "Aguarde...",
  "continueLabel": "Continuar",
  "insecureDevice": "Dispositivo inseguro",
  "sorryWeCouldNotGenerateSecureKeysOnThisDevicennplease": "Desculpe, não foi possível gerar chaves seguras neste dispositivo.\n\ninicie sessão com um dispositivo diferente.",
  "howItWorks": "Como funciona",
  "encryption": "Criptografia",
  "ackPasswordLostWarning": "Eu entendo que se eu perder minha senha, posso perder meus dados, já que meus dados são <underline>criptografados de ponta a ponta</underline>.",
  "privacyPolicyTitle": "Política de Privacidade",
  "termsOfServicesTitle": "Termos",
  "signUpTerms": "Eu concordo com os <u-terms>termos de serviço</u-terms> e a <u-policy>política de privacidade</u-policy>",
  "logInLabel": "Entrar",
  "loginTerms": "Ao clicar em entrar, eu concordo com os <u-terms>termos de serviço</u-terms> e a <u-policy>política de privacidade</u-policy>",
  "changeEmail": "Alterar e-mail",
  "enterYourPassword": "Insira sua senha",
  "welcomeBack": "Bem-vindo(a) de volta!",
  "contactSupport": "Contatar suporte",
  "incorrectPasswordTitle": "Senha incorreta",
  "pleaseTryAgain": "Tente novamente",
  "recreatePasswordTitle": "Redefinir senha",
  "useRecoveryKey": "Usar chave de recuperação",
  "recreatePasswordBody": "O dispositivo atual não é poderoso o suficiente para verificar sua senha, no entanto, nós podemos regenerar numa maneira que funciona em todos os dispositivos.\n\nEntre usando a chave de recuperação e regenere sua senha (você pode usar a mesma novamente se desejar).",
  "verifyPassword": "Verificar senha",
  "recoveryKey": "Chave de recuperação",
  "recoveryKeyOnForgotPassword": "Caso você esqueça sua senha, a única maneira de recuperar seus dados é com esta chave.",
  "recoveryKeySaveDescription": "Não armazenamos esta chave, salve esta chave de 24 palavras em um lugar seguro.",
  "doThisLater": "Fazer isso depois",
  "saveKey": "Salvar chave",
  "recoveryKeyCopiedToClipboard": "Chave de recuperação copiada para a área de transferência",
  "recoverAccount": "Recuperar conta",
  "recover": "Recuperar",
  "dropSupportEmail": "Envie um e-mail para {supportEmail} a partir do seu endereço de e-mail registrado",
  "@dropSupportEmail": {
    "placeholders": {
      "supportEmail": {
        "description": "The support email address",
        "type": "String",
        "example": "support@ente.io"
      }
    }
  },
  "twofactorSetup": "Configuração de dois fatores",
  "enterCode": "Insira o código",
  "scanCode": "Escanear código",
  "codeCopiedToClipboard": "Código copiado para a área de transferência",
  "copypasteThisCodentoYourAuthenticatorApp": "Copie e cole este código\npara o aplicativo autenticador",
  "tapToCopy": "toque para copiar",
  "scanThisBarcodeWithnyourAuthenticatorApp": "Escaneie este código de barras com\no aplicativo autenticador",
  "enterThe6digitCodeFromnyourAuthenticatorApp": "Digite o código de 6 dígitos do\naplicativo de autenticador",
  "confirm": "Confirmar",
  "setupComplete": "Configuração concluída",
  "saveYourRecoveryKeyIfYouHaventAlready": "Salve sua chave de recuperação, se você ainda não fez",
  "thisCanBeUsedToRecoverYourAccountIfYou": "Isso pode ser usado para recuperar sua conta se você perder seu segundo fator",
  "twofactorAuthenticationPageTitle": "Autenticação de dois fatores",
  "lostDevice": "Perdeu o dispositivo?",
  "verifyingRecoveryKey": "Verificando chave de recuperação...",
  "recoveryKeyVerified": "Chave de recuperação verificada",
  "recoveryKeySuccessBody": "Ótimo! Sua chave de recuperação é válida. Obrigada por verificar.\n\nLembre-se de manter sua chave de recuperação copiada com segurança.",
  "invalidRecoveryKey": "A chave de recuperação que você inseriu não é válida. Certifique-se de conter 24 caracteres, e verifique a ortografia de cada um deles.\n\nSe você inseriu um código de recuperação mais antigo, verifique se ele tem 64 caracteres e verifique cada um deles.",
  "invalidKey": "Chave inválida",
  "tryAgain": "Tente novamente",
  "viewRecoveryKey": "Ver chave de recuperação",
  "confirmRecoveryKey": "Confirmar chave de recuperação",
  "recoveryKeyVerifyReason": "Sua chave de recuperação é a única maneira de recuperar suas fotos se você esqueceu sua senha. Você pode encontrar sua chave de recuperação em Opções > Conta.\n\nInsira sua chave de recuperação aqui para verificar se você a salvou corretamente.",
  "confirmYourRecoveryKey": "Confirme sua chave de recuperação",
  "addViewer": "Adicionar visualizador",
  "addCollaborator": "Adicionar colaborador",
  "addANewEmail": "Adicionar um novo e-mail",
  "orPickAnExistingOne": "Ou escolha um existente",
  "collaboratorsCanAddPhotosAndVideosToTheSharedAlbum": "Colaboradores podem adicionar fotos e vídeos ao álbum compartilhado.",
  "enterEmail": "Inserir e-mail",
  "albumOwner": "Proprietário",
  "@albumOwner": {
    "description": "Role of the album owner"
  },
  "you": "Você",
  "collaborator": "Colaborador",
  "addMore": "Adicionar mais",
  "@addMore": {
    "description": "Button text to add more collaborators/viewers"
  },
  "viewer": "Visualizador",
  "remove": "Remover",
  "removeParticipant": "Remover participante",
  "@removeParticipant": {
    "description": "menuSectionTitle for removing a participant"
  },
  "manage": "Gerenciar",
  "addedAs": "Adicionado como",
  "changePermissions": "Alterar permissões?",
  "yesConvertToViewer": "Sim, converter para visualizador",
  "cannotAddMorePhotosAfterBecomingViewer": "{user} Não poderá adicionar mais fotos a este álbum\n\nEles ainda conseguirão remover fotos existentes adicionadas por eles",
  "allowAddingPhotos": "Permitir adicionar fotos",
  "@allowAddingPhotos": {
    "description": "Switch button to enable uploading photos to a public link"
  },
  "allowAddPhotosDescription": "Permitir que as pessoas com link também adicionem fotos ao álbum compartilhado.",
  "passwordLock": "Bloqueio por senha",
  "canNotOpenTitle": "Não pôde abrir este álbum",
  "canNotOpenBody": "Desculpe, este álbum não pode ser aberto no aplicativo.",
  "disableDownloadWarningTitle": "Por favor, saiba que",
  "disableDownloadWarningBody": "Os visualizadores podem fazer capturas de tela ou salvar uma cópia de suas fotos usando ferramentas externas",
  "allowDownloads": "Permitir downloads",
  "linkDeviceLimit": "Limite do dispositivo",
  "noDeviceLimit": "Nenhum",
  "@noDeviceLimit": {
    "description": "Text to indicate that there is limit on number of devices"
  },
  "linkExpiry": "Expiração do link",
  "linkExpired": "Expirado",
  "linkEnabled": "Ativado",
  "linkNeverExpires": "Nunca",
  "expiredLinkInfo": "O link expirou. Selecione um novo tempo de expiração ou desative a expiração do link.",
  "setAPassword": "Definir senha",
  "lockButtonLabel": "Bloquear",
  "enterPassword": "Inserir senha",
  "removeLink": "Remover link",
  "manageLink": "Gerenciar link",
  "linkExpiresOn": "O link expirará em {expiryTime}",
  "albumUpdated": "Álbum atualizado",
  "never": "Nunca",
  "custom": "Personalizado",
  "@custom": {
    "description": "Label for setting custom value for link expiry"
  },
  "after1Hour": "Após 1 hora",
  "after1Day": "Após 1 dia",
  "after1Week": "Após 1 semana",
  "after1Month": "Após 1 mês",
  "after1Year": "Após 1 ano",
  "manageParticipants": "Gerenciar",
  "albumParticipantsCount": "{count, plural, =0 {Nenhum participante} =1 {1 participante} other {{count} participantes}}",
  "@albumParticipantsCount": {
    "placeholders": {
      "count": {
        "type": "int",
        "example": "5"
      }
    },
    "description": "Number of participants in an album, including the album owner."
  },
  "collabLinkSectionDescription": "Crie um link para permitir que as pessoas adicionem e vejam fotos no seu álbum compartilhado sem a necessidade do aplicativo ou uma conta Ente. Ótimo para colecionar fotos de eventos.",
  "collectPhotos": "Coletar fotos",
  "collaborativeLink": "Link colaborativo",
  "shareWithNonenteUsers": "Compartilhar com usuários não ente",
  "createPublicLink": "Criar link público",
  "sendLink": "Enviar link",
  "copyLink": "Copiar link",
  "linkHasExpired": "O link expirou",
  "publicLinkEnabled": "Link público ativo",
  "shareALink": "Compartilhar link",
  "sharedAlbumSectionDescription": "Criar álbuns compartilhados e colaborativos com outros usuários Ente, incluindo usuários em planos gratuitos.",
  "shareWithPeopleSectionTitle": "{numberOfPeople, plural, =0 {Compartilhe com pessoas específicas} =1 {Compartilhado com 1 pessoa} other {Compartilhado com {numberOfPeople} pessoas}}",
  "@shareWithPeopleSectionTitle": {
    "placeholders": {
      "numberOfPeople": {
        "type": "int",
        "example": "2"
      }
    }
  },
  "thisIsYourVerificationId": "Este é o seu ID de verificação",
  "someoneSharingAlbumsWithYouShouldSeeTheSameId": "Alguém compartilhando álbuns com você deve ver o mesmo ID no dispositivo.",
  "howToViewShareeVerificationID": "Peça-os para manterem pressionado no endereço de e-mail na tela de opções, e verifique-se os IDs de ambos os dispositivos correspondem.",
  "thisIsPersonVerificationId": "Este é o ID de verificação de {email}",
  "@thisIsPersonVerificationId": {
    "placeholders": {
      "email": {
        "type": "String",
        "example": "someone@ente.io"
      }
    }
  },
  "verificationId": "ID de verificação",
  "verifyEmailID": "Verificar {email}",
  "emailNoEnteAccount": "{email} não tem uma conta Ente.\n\nEnvie-os um convite para compartilhar fotos.",
  "shareMyVerificationID": "Aqui está meu ID de verificação para o ente.io: {verificationID}",
  "shareTextConfirmOthersVerificationID": "Ei, você pode confirmar se este ID de verificação do ente.io é seu?: {verificationID}",
  "somethingWentWrong": "Algo deu errado",
  "sendInvite": "Enviar convite",
  "shareTextRecommendUsingEnte": "Baixe o Ente para que nós possamos compartilhar com facilidade fotos e vídeos de qualidade original\n\nhttps://ente.io",
  "done": "Concluído",
  "applyCodeTitle": "Aplicar código",
  "enterCodeDescription": "Insira o código fornecido pelo seu amigo para reivindicar o armazenamento grátis para os dois",
  "apply": "Aplicar",
  "failedToApplyCode": "Falhou ao aplicar código",
  "enterReferralCode": "Inserir código de referência",
  "codeAppliedPageTitle": "Código aplicado",
  "changeYourReferralCode": "Alterar código de referência",
  "change": "Alterar",
  "unavailableReferralCode": "Desculpe, este código está indisponível.",
  "codeChangeLimitReached": "Desculpe, você atingiu o limite de mudanças de código.",
  "onlyFamilyAdminCanChangeCode": "Entre em contato com {familyAdminEmail} para alterar o seu código.",
  "storageInGB": "{storageAmountInGB} GB",
  "claimed": "Reivindicado",
  "@claimed": {
    "description": "Used to indicate storage claimed, like 10GB Claimed"
  },
  "details": "Detalhes",
  "claimMore": "Reivindique mais!",
  "theyAlsoGetXGb": "Eles também recebem {storageAmountInGB} GB",
  "freeStorageOnReferralSuccess": "{storageAmountInGB} GB cada vez que alguém se inscrever a um plano pago e aplicar seu código",
  "shareTextReferralCode": "Código de referência do Ente: {referralCode} \n\nAplique-o em Configurações → Geral → Referências para obter {referralStorageInGB} GB grátis após a sua inscrição num plano pago\n\nhttps://ente.io",
  "claimFreeStorage": "Reivindique armaz. grátis",
  "inviteYourFriends": "Convide seus amigos",
  "failedToFetchReferralDetails": "Não foi possível buscar os detalhes de referência. Tente novamente mais tarde.",
  "referralStep1": "1. Envie este código aos seus amigos",
  "referralStep2": "2. Eles então se inscrevem num plano pago",
  "referralStep3": "3. Ambos os dois ganham {storageInGB} GB* grátis",
  "referralsAreCurrentlyPaused": "As referências estão atualmente pausadas",
  "youCanAtMaxDoubleYourStorage": "* Você pode duplicar seu armazenamento ao máximo",
  "claimedStorageSoFar": "{isFamilyMember, select,true {Sua família reinvidicou {storageAmountInGb} GB até então}false {Você reinvindicou {storageAmountInGb} GB até então}other {Você reinvindicou {storageAmountInGb} GB até então!}}",
  "@claimedStorageSoFar": {
    "placeholders": {
      "isFamilyMember": {
        "type": "String",
        "example": "true"
      },
      "storageAmountInGb": {
        "type": "int",
        "example": "10"
      }
    }
  },
  "faq": "Perguntas frequentes",
  "help": "Ajuda",
  "oopsSomethingWentWrong": "Ops, algo deu errado",
  "peopleUsingYourCode": "Pessoas que usam seu código",
  "eligible": "elegível",
  "total": "total",
  "codeUsedByYou": "Código usado por você",
  "freeStorageClaimed": "Armaz. grátis reivindicado",
  "freeStorageUsable": "Armazenamento disponível",
  "usableReferralStorageInfo": "O armazenamento disponível é limitado pelo seu plano atual. O excesso de armazenamento reivindicado tornará automaticamente útil quando você atualizar seu plano.",
  "removeFromAlbumTitle": "Remover do álbum?",
  "removeFromAlbum": "Remover do álbum",
  "itemsWillBeRemovedFromAlbum": "Os itens selecionados serão removidos deste álbum",
  "removeShareItemsWarning": "Alguns dos itens que você está removendo foram adicionados por outras pessoas, e você perderá o acesso a eles",
  "addingToFavorites": "Adicionando aos favoritos...",
  "removingFromFavorites": "Removendo dos favoritos...",
  "sorryCouldNotAddToFavorites": "Desculpe, não foi possível adicionar aos favoritos!",
  "sorryCouldNotRemoveFromFavorites": "Desculpe, não foi possível remover dos favoritos!",
  "subscribeToEnableSharing": "Você precisa de uma inscrição paga ativa para ativar o compartilhamento.",
  "subscribe": "Inscrever-se",
  "canOnlyRemoveFilesOwnedByYou": "Só pode remover arquivos de sua propriedade",
  "deleteSharedAlbum": "Excluir álbum compartilhado?",
  "deleteAlbum": "Excluir álbum",
  "deleteAlbumDialog": "Também excluir as fotos (e vídeos) presentes neste álbum de <bold>todos</bold> os outros álbuns que eles fazem parte?",
  "deleteSharedAlbumDialogBody": "O álbum será apagado para todos\n\nVocê perderá o acesso a fotos compartilhadas neste álbum que pertencem aos outros",
  "yesRemove": "Sim, excluir",
  "creatingLink": "Criando link...",
  "removeWithQuestionMark": "Remover?",
  "removeParticipantBody": "{userEmail} será removido do álbum compartilhado\n\nQualquer foto adicionada por ele será removida.",
  "keepPhotos": "Manter fotos",
  "deletePhotos": "Excluir fotos",
  "inviteToEnte": "Convidar ao Ente",
  "removePublicLink": "Remover link público",
  "disableLinkMessage": "Isso removerá o link público para acessar \"{albumName}\".",
  "sharing": "Compartilhando...",
  "youCannotShareWithYourself": "Não é possível compartilhar consigo mesmo",
  "archive": "Arquive",
  "createAlbumActionHint": "Pressione para selecionar fotos e clique em + para criar um álbum",
  "importing": "Importando....",
  "failedToLoadAlbums": "Falhou ao carregar álbuns",
  "hidden": "Oculto",
  "authToViewYourHiddenFiles": "Autentique-se para visualizar seus arquivos ocultos",
  "authToViewTrashedFiles": "Autentique-se para ver seus arquivos excluídos",
  "trash": "Lixeira",
  "uncategorized": "Sem categoria",
  "videoSmallCase": "vídeo",
  "photoSmallCase": "foto",
  "singleFileDeleteHighlight": "Ele será excluído de todos os álbuns.",
  "singleFileInBothLocalAndRemote": "Este {fileType} está no Ente e em seu dispositivo.",
  "singleFileInRemoteOnly": "Este {fileType} será excluído do Ente.",
  "singleFileDeleteFromDevice": "Este {fileType} será excluído do dispositivo.",
  "deleteFromEnte": "Excluir do Ente",
  "yesDelete": "Sim, excluir",
  "movedToTrash": "Movido para a lixeira",
  "deleteFromDevice": "Excluir do dispositivo",
  "deleteFromBoth": "Excluir de ambos",
  "newAlbum": "Novo álbum",
  "albums": "Álbuns",
  "memoryCount": "{count, plural, =0{sem memórias} one{{formattedCount} memória} other{{formattedCount} memórias}}",
  "@memoryCount": {
    "description": "The text to display the number of memories",
    "type": "text",
    "placeholders": {
      "count": {
        "example": "1",
        "type": "int"
      },
      "formattedCount": {
        "type": "String",
        "example": "11.513, 11,511"
      }
    }
  },
  "selectedPhotos": "{count} selecionado(s)",
  "@selectedPhotos": {
    "description": "Display the number of selected photos",
    "type": "text",
    "placeholders": {
      "count": {
        "example": "5",
        "type": "int"
      }
    }
  },
  "selectedPhotosWithYours": "{count} selecionado(s) ({yourCount} seus)",
  "@selectedPhotosWithYours": {
    "description": "Display the number of selected photos, including the number of selected photos owned by the user",
    "type": "text",
    "placeholders": {
      "count": {
        "example": "12",
        "type": "int"
      },
      "yourCount": {
        "example": "2",
        "type": "int"
      }
    }
  },
  "advancedSettings": "Avançado",
  "@advancedSettings": {
    "description": "The text to display in the advanced settings section"
  },
  "photoGridSize": "Tamanho da grade de fotos",
  "manageDeviceStorage": "Gerenciar cache do dispositivo",
  "manageDeviceStorageDesc": "Reveja e limpe o armazenamento de cache local.",
  "machineLearning": "Aprendizado automático",
  "mlConsent": "Ativar o aprendizado automático",
  "mlConsentTitle": "Ativar aprendizado automático?",
  "mlConsentDescription": "Se ativar o aprendizado automático, Ente extrairá informações de geometria facial dos arquivos, incluindo aqueles compartilhados consigo.\n\nIsso acontecerá em seu dispositivo, e qualquer informação biométrica gerada será criptografada de ponta a ponta.",
  "mlConsentPrivacy": "Clique aqui para mais detalhes sobre este recurso na política de privacidade",
  "mlConsentConfirmation": "Concordo e desejo ativá-lo",
  "magicSearch": "Busca mágica",
  "discover": "Explorar",
  "@discover": {
    "description": "The text to display for the discover section under which we show receipts, screenshots, sunsets, greenery, etc."
  },
  "discover_identity": "Identidade",
  "discover_screenshots": "Capturas de tela",
  "discover_receipts": "Recibos",
  "discover_notes": "Notas",
  "discover_memes": "Memes",
  "discover_visiting_cards": "Cartões de visita",
  "discover_babies": "Bebês",
  "discover_pets": "Animais de estimação",
  "discover_selfies": "Selfies",
  "discover_wallpapers": "Papéis de parede",
  "discover_food": "Comida",
  "discover_celebrations": "Comemorações",
  "discover_sunset": "Pôr do sol",
  "discover_hills": "Colinas",
  "discover_greenery": "Vegetação",
  "mlIndexingDescription": "Saiba que o aprendizado automático afetará a bateria do dispositivo negativamente até todos os itens serem indexados. Utilize a versão para computadores para melhor indexação, todos os resultados se auto-sincronizaram.",
  "loadingModel": "Baixando modelos...",
  "waitingForWifi": "Aguardando Wi-Fi...",
  "status": "Estado",
  "indexedItems": "Itens indexados",
  "pendingItems": "Itens pendentes",
  "clearIndexes": "Limpar índices",
  "selectFoldersForBackup": "Selecionar pastas para copiar com segurança",
  "selectedFoldersWillBeEncryptedAndBackedUp": "As pastas selecionadas serão criptografadas e armazenadas em copiadas com segurança",
  "unselectAll": "Desmarcar tudo",
  "selectAll": "Selecionar tudo",
  "skip": "Pular",
  "updatingFolderSelection": "Atualizando seleção de pasta...",
  "itemCount": "{count, plural, one{{count} item} other{{count} itens}}",
  "deleteItemCount": "{count, plural, =1 {Excluir {count} item} other {Excluir {count} itens}}",
  "duplicateItemsGroup": "{count} arquivos, {formattedSize} cada",
  "@duplicateItemsGroup": {
    "description": "Display the number of duplicate files and their size",
    "type": "text",
    "placeholders": {
      "count": {
        "example": "12",
        "type": "int"
      },
      "formattedSize": {
        "example": "2.3 MB",
        "type": "String"
      }
    }
  },
  "showMemories": "Mostrar memórias",
  "yearsAgo": "{count, plural, one{{count} ano atrás} other{{count} anos atrás}}",
  "backupSettings": "Opções de cópia de segurança",
  "backupStatus": "Status da cópia de segurança",
  "backupStatusDescription": "Os itens que foram salvos com segurança aparecerão aqui",
  "backupOverMobileData": "Salvamento com segurança usando dados móveis",
  "backupVideos": "Cópia de segurança de vídeos",
  "disableAutoLock": "Desativar bloqueio automático",
  "deviceLockExplanation": "Desativa o bloqueio de tela quando o Ente está de fundo e têm uma cópia de segurança sendo feita. Isso normalmente não é necessário, no entanto, ajuda a envios grandes e importações iniciais de bibliotecas maiores concluírem mais rápido.",
  "about": "Sobre",
  "weAreOpenSource": "Nós somos de código aberto!",
  "privacy": "Privacidade",
  "terms": "Termos",
  "checkForUpdates": "Buscar atualizações",
  "checkStatus": "Verificar estado",
  "checking": "Verificando...",
  "youAreOnTheLatestVersion": "Você está na versão mais recente",
  "account": "Conta",
  "manageSubscription": "Gerenciar assinatura",
  "authToChangeYourEmail": "Por favor, autentique-se para alterar o seu e-mail",
  "changePassword": "Alterar senha",
  "authToChangeYourPassword": "Autentique para alterar sua senha",
  "emailVerificationToggle": "Verificação por e-mail",
  "authToChangeEmailVerificationSetting": "Autentique-se para alterar o e-mail de verificação",
  "exportYourData": "Exportar dados",
  "logout": "Encerrar sessão",
  "authToInitiateAccountDeletion": "Autentique para iniciar a exclusão de conta",
  "areYouSureYouWantToLogout": "Você tem certeza que quer encerrar sessão?",
  "yesLogout": "Sim, encerrar sessão",
  "aNewVersionOfEnteIsAvailable": "Uma nova versão do Ente está disponível.",
  "update": "Atualizar",
  "installManually": "Instalar manualmente",
  "criticalUpdateAvailable": "Atualização crítica disponível",
  "updateAvailable": "Atualização disponível",
  "ignoreUpdate": "Ignorar",
  "downloading": "Baixando...",
  "cannotDeleteSharedFiles": "Não é possível excluir arquivos compartilhados",
  "theDownloadCouldNotBeCompleted": "A instalação não pôde ser concluída",
  "retry": "Tentar novamente",
  "backedUpFolders": "Pastas copiadas com segurança",
  "backup": "Cópia de segurança",
  "freeUpDeviceSpace": "Liberar espaço no dispositivo",
  "freeUpDeviceSpaceDesc": "Economize espaço em seu dispositivo por limpar arquivos já salvos com segurança.",
  "allClear": "✨ Tudo limpo",
  "noDeviceThatCanBeDeleted": "Você não tem arquivos neste dispositivo que possam ser excluídos",
  "removeDuplicates": "Excluir duplicatas",
  "removeDuplicatesDesc": "Revise e remova arquivos que são duplicatas exatas.",
  "viewLargeFiles": "Arquivos grandes",
  "viewLargeFilesDesc": "Ver arquivos que consumem a maior parte do armazenamento.",
  "noDuplicates": "✨ Sem duplicatas",
  "youveNoDuplicateFilesThatCanBeCleared": "Você não possui nenhum arquivo duplicado que possa ser excluído",
  "success": "Sucesso",
  "rateUs": "Avaliar",
  "remindToEmptyDeviceTrash": "Também vazio \"Excluído recentemente\" de \"Opções\" -> \"Armazenamento\" para reivindicar espaço liberado",
  "youHaveSuccessfullyFreedUp": "Você liberou {storageSaved} com sucesso!",
  "@youHaveSuccessfullyFreedUp": {
    "description": "The text to display when the user has successfully freed up storage",
    "type": "text",
    "placeholders": {
      "storageSaved": {
        "example": "1.2 GB",
        "type": "String"
      }
    }
  },
  "remindToEmptyEnteTrash": "Também esvazie sua \"Lixeira\" para reivindicar o espaço liberado",
  "sparkleSuccess": "✨ Sucesso",
  "duplicateFileCountWithStorageSaved": "Você limpou {count, plural, one{{count} arquivo duplicado} other{{count} arquivos duplicados}}, salvando ({storageSaved}!)",
  "@duplicateFileCountWithStorageSaved": {
    "description": "The text to display when the user has successfully cleaned up duplicate files",
    "type": "text",
    "placeholders": {
      "count": {
        "example": "1",
        "type": "int"
      },
      "storageSaved": {
        "example": "1.2 GB",
        "type": "String"
      }
    }
  },
  "familyPlans": "Planos familiares",
  "referrals": "Referências",
  "notifications": "Notificações",
  "sharedPhotoNotifications": "Novas fotos compartilhadas",
  "sharedPhotoNotificationsExplanation": "Receber notificações quando alguém adicionar uma foto a um álbum compartilhado que você faz parte",
  "advanced": "Avançado",
  "general": "Geral",
  "security": "Segurança",
  "authToViewYourRecoveryKey": "Autentique para ver sua chave de recuperação",
  "twofactor": "Dois fatores",
  "authToConfigureTwofactorAuthentication": "Autentique para configurar a autenticação de dois fatores",
  "lockscreen": "Tela de bloqueio",
  "authToChangeLockscreenSetting": "Autentique para alterar a configuração da tela de bloqueio",
  "viewActiveSessions": "Ver sessões ativas",
  "authToViewYourActiveSessions": "Autentique para ver as sessões ativas",
  "disableTwofactor": "Desativar autenticação de dois fatores",
  "confirm2FADisable": "Você tem certeza que queira desativar a autenticação de dois fatores?",
  "no": "Não",
  "yes": "Sim",
  "social": "Redes sociais",
  "rateUsOnStore": "Avalie-nos no {storeName}",
  "blog": "Blog",
  "merchandise": "Produtos",
  "twitter": "Twitter/X",
  "mastodon": "Mastodon",
  "matrix": "Matrix",
  "discord": "Discord",
  "reddit": "Reddit",
  "yourStorageDetailsCouldNotBeFetched": "Seus detalhes de armazenamento não puderam ser obtidos",
  "reportABug": "Informar um erro",
  "reportBug": "Informar erro",
  "suggestFeatures": "Sugerir recurso",
  "support": "Suporte",
  "theme": "Tema",
  "lightTheme": "Claro",
  "darkTheme": "Escuro",
  "systemTheme": "Sistema",
  "freeTrial": "Avaliação grátis",
  "selectYourPlan": "Selecione seu plano",
  "enteSubscriptionPitch": "O Ente preserva suas memórias, então eles sempre estão disponíveis para você, mesmo se você perder o dispositivo.",
  "enteSubscriptionShareWithFamily": "Sua família também poderá ser adicionada ao seu plano.",
  "currentUsageIs": "O uso atual é ",
  "@currentUsageIs": {
    "description": "This text is followed by storage usage",
    "examples": {
      "0": "Current usage is 1.2 GB"
    },
    "type": "text"
  },
  "faqs": "Perguntas frequentes",
  "renewsOn": "Renovação de assinatura em {endDate}",
  "freeTrialValidTill": "A avaliação grátis acaba em {endDate}",
  "validTill": "Válido até {endDate}",
  "addOnValidTill": "Seu complemento {storageAmount} é válido até {endDate}",
  "playStoreFreeTrialValidTill": "Avaliação grátis válida até {endDate}.\nVocê pode alterar para um plano pago depois.",
  "subWillBeCancelledOn": "Sua assinatura será cancelada em {endDate}",
  "subscription": "Assinatura",
  "paymentDetails": "Detalhes de pagamento",
  "manageFamily": "Gerenciar família",
  "contactToManageSubscription": "Entre em contato conosco em support@ente.io para gerenciar sua assinatura {provider}.",
  "renewSubscription": "Renovar assinatura",
  "cancelSubscription": "Cancelar assinatura",
  "areYouSureYouWantToRenew": "Deseja renovar?",
  "yesRenew": "Sim",
  "areYouSureYouWantToCancel": "Deseja cancelar?",
  "yesCancel": "Sim",
  "failedToRenew": "Falhou ao renovar",
  "failedToCancel": "Falhou ao cancelar",
  "twoMonthsFreeOnYearlyPlans": "2 meses grátis em planos anuais",
  "monthly": "Mensal",
  "@monthly": {
    "description": "The text to display for monthly plans",
    "type": "text"
  },
  "yearly": "Anual",
  "@yearly": {
    "description": "The text to display for yearly plans",
    "type": "text"
  },
  "confirmPlanChange": "Confirmar mudança de plano",
  "areYouSureYouWantToChangeYourPlan": "Deseja trocar de plano?",
  "youCannotDowngradeToThisPlan": "Você não pode rebaixar para este plano",
  "cancelOtherSubscription": "Primeiramente cancele sua assinatura existente do {paymentProvider}",
  "@cancelOtherSubscription": {
    "description": "The text to display when the user has an existing subscription from a different payment provider",
    "type": "text",
    "placeholders": {
      "paymentProvider": {
        "example": "Apple",
        "type": "String"
      }
    }
  },
  "optionalAsShortAsYouLike": "Opcional, tão curto como quiser...",
  "send": "Enviar",
  "askCancelReason": "Sua assinatura foi cancelada. Deseja compartilhar o motivo?",
  "thankYouForSubscribing": "Obrigado por assinar!",
  "yourPurchaseWasSuccessful": "Sua compra foi efetuada com sucesso",
  "yourPlanWasSuccessfullyUpgraded": "Seu plano foi atualizado com sucesso",
  "yourPlanWasSuccessfullyDowngraded": "Seu plano foi rebaixado com sucesso",
  "yourSubscriptionWasUpdatedSuccessfully": "Sua assinatura foi atualizada com sucesso",
  "googlePlayId": "ID do Google Play",
  "appleId": "ID da Apple",
  "playstoreSubscription": "Assinatura da PlayStore",
  "appstoreSubscription": "Assinatura da AppStore",
  "subAlreadyLinkedErrMessage": "Seu {id} já está vinculado a outra conta Ente. Se você gostaria de usar seu {id} com esta conta, entre em contato conosco\"",
  "visitWebToManage": "Visite o web.ente.io para gerenciar sua assinatura",
  "couldNotUpdateSubscription": "Não foi possível atualizar a assinatura",
  "pleaseContactSupportAndWeWillBeHappyToHelp": "Entre em contato com support@ente.io e nós ficaremos felizes em ajudar!",
  "paymentFailed": "O pagamento falhou",
  "paymentFailedTalkToProvider": "Fale com o suporte {providerName} se você foi cobrado",
  "@paymentFailedTalkToProvider": {
    "description": "The text to display when the payment failed",
    "type": "text",
    "placeholders": {
      "providerName": {
        "example": "AppStore|PlayStore",
        "type": "String"
      }
    }
  },
  "continueOnFreeTrial": "Continuar com a avaliação grátis",
  "areYouSureYouWantToExit": "Tem certeza de que queira sair?",
  "thankYou": "Obrigado",
  "failedToVerifyPaymentStatus": "Falhou ao verificar estado do pagamento",
  "pleaseWaitForSometimeBeforeRetrying": "Por favor, aguarde mais algum tempo antes de tentar novamente",
  "paymentFailedMessage": "Infelizmente o pagamento falhou. Entre em contato com o suporte e nós ajudaremos você!",
  "youAreOnAFamilyPlan": "Você está em um plano familiar!",
  "contactFamilyAdmin": "Entre em contato com <green>{familyAdminEmail}</green> para gerenciar sua assinatura",
  "leaveFamily": "Sair do plano familiar",
  "areYouSureThatYouWantToLeaveTheFamily": "Você tem certeza que queira sair do plano familiar?",
  "leave": "Sair",
  "rateTheApp": "Avalie o aplicativo",
  "startBackup": "Iniciar cópia de segurança",
  "noPhotosAreBeingBackedUpRightNow": "No momento não há fotos sendo copiadas com segurança",
  "preserveMore": "Preservar mais",
  "grantFullAccessPrompt": "Permita o acesso a todas as fotos nas opções do aplicativo",
  "allowPermTitle": "Permita acesso às Fotos",
  "allowPermBody": "Permita o acesso a suas fotos das Configurações para que Ente possa exibir e copiar com segurança sua biblioteca.",
  "openSettings": "Abrir opções",
  "selectMorePhotos": "Selecionar mais fotos",
  "existingUser": "Usuário existente",
  "privateBackups": "Cópias privadas",
  "forYourMemories": "para suas memórias",
  "endtoendEncryptedByDefault": "Criptografado de ponta a ponta por padrão",
  "safelyStored": "Armazenado com segurança",
  "atAFalloutShelter": "em um abrigo avançado",
  "designedToOutlive": "Feito para ter longevidade",
  "available": "Disponível",
  "everywhere": "em todas as partes",
  "androidIosWebDesktop": "Android, iOS, Web, Computador",
  "mobileWebDesktop": "Celular, Web, Computador",
  "newToEnte": "Novo no Ente",
  "pleaseLoginAgain": "Registre-se novamente",
  "autoLogoutMessage": "Devido ao ocorrido de erros técnicos, você foi desconectado. Pedimos desculpas pela inconveniência.",
  "yourSubscriptionHasExpired": "A sua assinatura expirou",
  "storageLimitExceeded": "Limite de armazenamento excedido",
  "upgrade": "Atualizar",
  "raiseTicket": "Abrir ticket",
  "@raiseTicket": {
    "description": "Button text for raising a support tickets in case of unhandled errors during backup",
    "type": "text"
  },
  "backupFailed": "Falhou ao copiar com segurança",
  "sorryBackupFailedDesc": "Desculpe, não podemos fazer cópia de segurança deste arquivo no momento, nós tentaremos mais tarde.",
  "couldNotBackUpTryLater": "Nós não podemos copiar com segurança seus dados.\nNós tentaremos novamente mais tarde.",
  "enteCanEncryptAndPreserveFilesOnlyIfYouGrant": "Ente pode criptografar e preservar arquivos apenas se você conceder acesso a eles",
  "pleaseGrantPermissions": "Por favor, conceda as permissões",
  "grantPermission": "Conceder permissões",
  "privateSharing": "Compartilha privada",
  "shareOnlyWithThePeopleYouWant": "Compartilhar apenas com as pessoas que você quiser",
  "usePublicLinksForPeopleNotOnEnte": "Usar links públicos para pessoas que não estão no Ente",
  "allowPeopleToAddPhotos": "Permitir que pessoas adicionem fotos",
  "shareAnAlbumNow": "Compartilhar um álbum agora",
  "collectEventPhotos": "Coletar fotos de evento",
  "sessionExpired": "Sessão expirada",
  "loggingOut": "Desconectando...",
  "@onDevice": {
    "description": "The text displayed above folders/albums stored on device",
    "type": "text"
  },
  "onDevice": "No dispositivo",
  "@onEnte": {
    "description": "The text displayed above albums backed up to Ente",
    "type": "text"
  },
  "onEnte": "No <branding>ente</branding>",
  "name": "Nome",
  "newest": "Mais recente",
  "lastUpdated": "Última atualização",
  "deleteEmptyAlbums": "Excluir álbuns vazios",
  "deleteEmptyAlbumsWithQuestionMark": "Excluir álbuns vazios?",
  "deleteAlbumsDialogBody": "Isso excluirá todos os álbuns vazios. Isso é útil quando você quiser reduzir a desordem no seu álbum.",
  "deleteProgress": "Excluindo {currentlyDeleting} / {totalCount}",
  "genericProgress": "Processando {currentlyProcessing} / {totalCount}",
  "@genericProgress": {
    "description": "Generic progress text to display when processing multiple items",
    "type": "text",
    "placeholders": {
      "currentlyProcessing": {
        "example": "1",
        "type": "int"
      },
      "totalCount": {
        "example": "10",
        "type": "int"
      }
    }
  },
  "permanentlyDelete": "Excluir permanentemente",
  "canOnlyCreateLinkForFilesOwnedByYou": "Só é possível criar um link para arquivos pertencentes a você",
  "publicLinkCreated": "Link público criado",
  "youCanManageYourLinksInTheShareTab": "Você pode gerenciar seus links na aba de compartilhamento.",
  "linkCopiedToClipboard": "Link copiado para a área de transferência",
  "restore": "Restaurar",
  "@restore": {
    "description": "Display text for an action which triggers a restore of item from trash",
    "type": "text"
  },
  "moveToAlbum": "Mover para o álbum",
  "unhide": "Desocultar",
  "unarchive": "Desarquivar",
  "favorite": "Favorito",
  "removeFromFavorite": "Desfavoritar",
  "shareLink": "Compartilhar link",
  "createCollage": "Criar colagem",
  "saveCollage": "Salvar colagem",
  "collageSaved": "Colagem salva na galeria",
  "collageLayout": "Layout",
  "addToEnte": "Adicionar ao Ente",
  "addToAlbum": "Adicionar ao álbum",
  "delete": "Excluir",
  "hide": "Ocultar",
  "share": "Compartilhar",
  "unhideToAlbum": "Desocultar para o álbum",
  "restoreToAlbum": "Restaurar para álbum",
  "moveItem": "{count, plural, =1 {Mover item} other {Mover itens}}",
  "@moveItem": {
    "description": "Page title while moving one or more items to an album"
  },
  "addItem": "{count, plural,=1 {Adicionar item} other {Adicionar itens}}",
  "@addItem": {
    "description": "Page title while adding one or more items to album"
  },
  "createOrSelectAlbum": "Criar ou selecionar álbum",
  "selectAlbum": "Selecionar álbum",
  "searchByAlbumNameHint": "Nome do álbum",
  "albumTitle": "Título do álbum",
  "enterAlbumName": "Inserir nome do álbum",
  "restoringFiles": "Restaurando arquivos...",
  "movingFilesToAlbum": "Movendo arquivos para o álbum...",
  "unhidingFilesToAlbum": "Desocultando arquivos para o álbum",
  "canNotUploadToAlbumsOwnedByOthers": "Não é possível enviar para álbuns pertencentes a outros",
  "uploadingFilesToAlbum": "Enviando arquivos para o álbum...",
  "addedSuccessfullyTo": "Adicionado com sucesso a  {albumName}",
  "movedSuccessfullyTo": "Movido com sucesso para {albumName}",
  "thisAlbumAlreadyHDACollaborativeLink": "Este álbum já tem um link colaborativo",
  "collaborativeLinkCreatedFor": "Link colaborativo criado para {albumName}",
  "askYourLovedOnesToShare": "Peça que seus entes queridos compartilhem",
  "invite": "Convidar",
  "shareYourFirstAlbum": "Compartilhar seu primeiro álbum",
  "sharedWith": "Compartilhado com {emailIDs}",
  "sharedWithMe": "Compartilhado comigo",
  "sharedByMe": "Compartilhada por mim",
  "doubleYourStorage": "Duplique seu armazenamento",
  "referFriendsAnd2xYourPlan": "Recomende seus amigos e duplique seu plano",
  "shareAlbumHint": "Abra um álbum e toque no botão compartilhar no canto superior direito para compartilhar.",
  "itemsShowTheNumberOfDaysRemainingBeforePermanentDeletion": "Os itens exibem o número de dias restantes antes da exclusão permanente",
  "trashDaysLeft": "{count, plural, =0 {Em breve} =1 {1 dia} other {{count} dias}}",
  "@trashDaysLeft": {
    "description": "Text to indicate number of days remaining before permanent deletion",
    "placeholders": {
      "count": {
        "example": "1|2|3",
        "type": "int"
      }
    }
  },
  "deleteAll": "Excluir tudo",
  "renameAlbum": "Renomear álbum",
  "convertToAlbum": "Converter para álbum",
  "setCover": "Definir capa",
  "@setCover": {
    "description": "Text to set cover photo for an album"
  },
  "sortAlbumsBy": "Ordenar por",
  "sortNewestFirst": "Recentes primeiro",
  "sortOldestFirst": "Antigos primeiro",
  "rename": "Renomear",
  "leaveSharedAlbum": "Sair do álbum compartilhado?",
  "leaveAlbum": "Sair do álbum",
  "photosAddedByYouWillBeRemovedFromTheAlbum": "Suas fotos adicionadas serão removidas do álbum",
  "youveNoFilesInThisAlbumThatCanBeDeleted": "Você não tem arquivos neste álbum que possam ser excluídos",
  "youDontHaveAnyArchivedItems": "Você não tem nenhum item arquivado.",
  "ignoredFolderUploadReason": "Alguns arquivos neste álbum são ignorados do envio porque eles foram anteriormente excluídos do Ente.",
  "resetIgnoredFiles": "Redefinir arquivos ignorados",
  "deviceFilesAutoUploading": "Arquivos adicionados ao álbum do dispositivo serão automaticamente enviados para o Ente.",
  "turnOnBackupForAutoUpload": "Ative a cópia de segurança para automaticamente enviar arquivos adicionados à pasta do dispositivo para o Ente.",
  "noHiddenPhotosOrVideos": "Sem fotos ou vídeos ocultos",
  "toHideAPhotoOrVideo": "Para ocultar uma foto ou vídeo",
  "openTheItem": "• Abra a foto ou vídeo",
  "clickOnTheOverflowMenu": "• Clique no menu adicional",
  "click": "• Clique",
  "nothingToSeeHere": "Nada para ver aqui! 👀",
  "unarchiveAlbum": "Desarquivar álbum",
  "archiveAlbum": "Arquivar álbum",
  "calculating": "Calculando...",
  "pleaseWaitDeletingAlbum": "Aguarde, excluindo álbum",
  "searchByExamples": "• Nomes de álbuns (ex: \"Câmera\")\n• Tipos de arquivos (ex.: \"Vídeos\", \".gif\")\n• Anos e meses (ex.: \"2022\", \"Janeiro\")\n• Temporadas (ex.: \"Natal\")\n• Tags (ex.: \"#divertido\")",
  "youCanTrySearchingForADifferentQuery": "Você pode tentar buscar por outra consulta.",
  "noResultsFound": "Nenhum resultado encontrado",
  "addedBy": "Adicionado por {emailOrName}",
  "loadingExifData": "Carregando dados EXIF...",
  "viewAllExifData": "Ver todos os dados EXIF",
  "noExifData": "Sem dados EXIF",
  "thisImageHasNoExifData": "Esta imagem não possui dados EXIF",
  "exif": "EXIF",
  "noResults": "Nenhum resultado",
  "weDontSupportEditingPhotosAndAlbumsThatYouDont": "Não suportamos a edição de fotos e álbuns que você ainda não possui",
  "failedToFetchOriginalForEdit": "Falhou ao obter original para edição",
  "close": "Fechar",
  "setAs": "Definir como",
  "fileSavedToGallery": "Arquivo salvo na galeria",
  "filesSavedToGallery": "Arquivos salvos na galeria",
  "fileFailedToSaveToGallery": "Falhou ao salvar arquivo na galeria",
  "download": "Baixar",
  "pressAndHoldToPlayVideo": "Pressione e segure para reproduzir o vídeo",
  "pressAndHoldToPlayVideoDetailed": "Pressione e segure na imagem para reproduzir o vídeo",
  "downloadFailed": "Falhou ao baixar",
  "deduplicateFiles": "Arquivos duplicados",
  "deselectAll": "Deselecionar tudo",
  "reviewDeduplicateItems": "Reveja e exclua os itens que você acredita serem duplicados.",
  "clubByCaptureTime": "Agrupar por tempo de captura",
  "clubByFileName": "Agrupar por nome do arquivo",
  "count": "Contagem",
  "totalSize": "Tamanho total",
  "longpressOnAnItemToViewInFullscreen": "Mantenha pressionado em um item para visualizá-lo em tela cheia",
  "decryptingVideo": "Descriptografando vídeo...",
  "authToViewYourMemories": "Autentique-se para ver suas memórias",
  "unlock": "Desbloquear",
  "freeUpSpace": "Liberar espaço",
  "freeUpSpaceSaving": "{count, plural, =1 {Ele pode excluído para liberar {formattedSize}} other {Eles podem ser excluídos do dispositivo para liberar {formattedSize}}}",
  "filesBackedUpInAlbum": "{count, plural, one {1 arquivo} other {{formattedNumber} arquivos}} deste álbum foi copiado com segurança",
  "@filesBackedUpInAlbum": {
    "description": "Text to tell user how many files have been backed up in the album",
    "placeholders": {
      "count": {
        "example": "1",
        "type": "int"
      },
      "formattedNumber": {
        "content": "{formattedNumber}",
        "example": "1,000",
        "type": "String"
      }
    }
  },
  "filesBackedUpFromDevice": "{count, plural, one {1 arquivo} other {{formattedNumber} arquivos}} deste dispositivo foi copiado com segurança",
  "@filesBackedUpFromDevice": {
    "description": "Text to tell user how many files have been backed up from this device",
    "placeholders": {
      "count": {
        "example": "1",
        "type": "int"
      },
      "formattedNumber": {
        "content": "{formattedNumber}",
        "example": "1,000",
        "type": "String"
      }
    }
  },
  "@freeUpSpaceSaving": {
    "description": "Text to tell user how much space they can free up by deleting items from the device"
  },
  "freeUpAccessPostDelete": "Você ainda pode acessá{count, plural, =1 {-lo} other {-los}} no Ente se você tiver uma assinatura ativa",
  "@freeUpAccessPostDelete": {
    "placeholders": {
      "count": {
        "example": "1",
        "type": "int"
      }
    }
  },
  "freeUpAmount": "Liberar {sizeInMBorGB}",
  "thisEmailIsAlreadyInUse": "Este e-mail já está sendo usado",
  "incorrectCode": "Código incorreto",
  "authenticationFailedPleaseTryAgain": "Falha na autenticação. Tente novamente",
  "verificationFailedPleaseTryAgain": "Falha na verificação. Tente novamente",
  "authenticating": "Autenticando...",
  "authenticationSuccessful": "Autenticado com sucesso!",
  "incorrectRecoveryKey": "Chave de recuperação incorreta",
  "theRecoveryKeyYouEnteredIsIncorrect": "A chave de recuperação inserida está incorreta",
  "twofactorAuthenticationSuccessfullyReset": "Autenticação de dois fatores redefinida com sucesso",
  "pleaseVerifyTheCodeYouHaveEntered": "Verifique o código inserido",
  "pleaseContactSupportIfTheProblemPersists": "Por favor, contate o suporte se o problema persistir",
  "twofactorAuthenticationHasBeenDisabled": "A autenticação de dois fatores foi desativada",
  "sorryTheCodeYouveEnteredIsIncorrect": "O código inserido está incorreto",
  "yourVerificationCodeHasExpired": "O código de verificação expirou",
  "emailChangedTo": "E-mail alterado para {newEmail}",
  "verifying": "Verificando...",
  "disablingTwofactorAuthentication": "Desativando a autenticação de dois fatores...",
  "allMemoriesPreserved": "Todas as memórias preservadas",
  "loadingGallery": "Carregando galeria...",
  "syncing": "Sincronizando...",
  "encryptingBackup": "Criptografando cópia de segurança...",
  "syncStopped": "Sincronização interrompida",
  "syncProgress": "{completed}/{total} memórias preservadas",
  "uploadingMultipleMemories": "Preservando {count} memórias...",
  "@uploadingMultipleMemories": {
    "description": "Text to tell user how many memories are being preserved",
    "placeholders": {
      "count": {
        "type": "String"
      }
    }
  },
  "uploadingSingleMemory": "Preservando 1 memória...",
  "@syncProgress": {
    "description": "Text to tell user how many memories have been preserved",
    "placeholders": {
      "completed": {
        "type": "String"
      },
      "total": {
        "type": "String"
      }
    }
  },
  "archiving": "Arquivando...",
  "unarchiving": "Desarquivando...",
  "successfullyArchived": "Arquivado com sucesso",
  "successfullyUnarchived": "Desarquivado com sucesso",
  "renameFile": "Renomear arquivo",
  "enterFileName": "Inserir nome do arquivo",
  "filesDeleted": "Arquivos excluídos",
  "selectedFilesAreNotOnEnte": "Os arquivos selecionados não estão no Ente",
  "thisActionCannotBeUndone": "Esta ação não pode ser desfeita",
  "emptyTrash": "Esvaziar a lixeira?",
  "permDeleteWarning": "Todos os itens na lixeira serão excluídos permanentemente\n\nEsta ação não pode ser desfeita",
  "empty": "Esvaziar",
  "couldNotFreeUpSpace": "Não foi possível liberar espaço",
  "permanentlyDeleteFromDevice": "Excluir permanentemente do dispositivo?",
  "someOfTheFilesYouAreTryingToDeleteAre": "Alguns dos arquivos que você está tentando excluir só estão disponíveis no seu dispositivo e não podem ser recuperados se forem excluídos",
  "theyWillBeDeletedFromAllAlbums": "Eles serão excluídos de todos os álbuns.",
  "someItemsAreInBothEnteAndYourDevice": "Alguns itens estão em ambos o Ente quanto no seu dispositivo.",
  "selectedItemsWillBeDeletedFromAllAlbumsAndMoved": "Os itens selecionados serão excluídos de todos os álbuns e movidos para a lixeira.",
  "theseItemsWillBeDeletedFromYourDevice": "Estes itens serão excluídos do seu dispositivo.",
  "itLooksLikeSomethingWentWrongPleaseRetryAfterSome": "Parece que algo deu errado. Tente novamente mais tarde. Caso o erro persistir, por favor, entre em contato com nossa equipe.",
  "error": "Erro",
  "tempErrorContactSupportIfPersists": "Parece que algo deu errado. Tente novamente mais tarde. Caso o erro persistir, por favor, entre em contato com nossa equipe.",
  "networkHostLookUpErr": "Não foi possível conectar-se ao Ente, verifique suas configurações de rede e entre em contato com o suporte se o erro persistir.",
  "networkConnectionRefusedErr": "Não foi possível conectar ao Ente, tente novamente mais tarde. Se o erro persistir, entre em contato com o suporte.",
  "cachedData": "Dados armazenados em cache",
  "clearCaches": "Limpar cache",
  "remoteImages": "Imagens remotas",
  "remoteVideos": "Vídeos remotos",
  "remoteThumbnails": "Miniaturas remotas",
  "pendingSync": "Sincronização pendente",
  "localGallery": "Galeria local",
  "todaysLogs": "Registros de hoje",
  "viewLogs": "Ver registros",
  "logsDialogBody": "Isso enviará através dos registros para ajudar-nos a resolver seu problema. Saiba que, nome de arquivos serão incluídos para ajudar a buscar problemas com arquivos específicos.",
  "preparingLogs": "Preparando registros...",
  "emailYourLogs": "Enviar registros por e-mail",
  "pleaseSendTheLogsTo": "Envie os registros para \n{toEmail}",
  "copyEmailAddress": "Copiar endereço de e-mail",
  "exportLogs": "Exportar registros",
  "pleaseEmailUsAt": "Envie-nos um e-mail para {toEmail}",
  "dismiss": "Descartar",
  "didYouKnow": "Você sabia?",
  "loadingMessage": "Carregando suas fotos...",
  "loadMessage1": "Você pode compartilhar sua assinatura com seus familiares",
  "loadMessage2": "Preservamos mais de 200 milhões de memórias até então",
  "loadMessage3": "Mantemos 3 cópias dos seus dados, uma em um abrigo subterrâneo",
  "loadMessage4": "Todos os nossos aplicativos são de código aberto",
  "loadMessage5": "Nosso código-fonte e criptografia foram auditadas externamente",
  "loadMessage6": "Você pode compartilhar links para seus álbuns com seus entes queridos",
  "loadMessage7": "Nossos aplicativos móveis são executados em segundo plano para criptografar e copiar com segurança quaisquer fotos novas que você acessar",
  "loadMessage8": "web.ente.io tem um enviador mais rápido",
  "loadMessage9": "Nós usamos Xchacha20Poly1305 para criptografar seus dados com segurança",
  "photoDescriptions": "Descrições das fotos",
  "fileTypesAndNames": "Tipos de arquivo e nomes",
  "location": "Localização",
  "moments": "Momentos",
  "searchFaceEmptySection": "As pessoas apareceram aqui quando a indexação for concluída",
  "searchDatesEmptySection": "Buscar por data, mês ou ano",
  "searchLocationEmptySection": "Fotos de grupo que estão sendo tiradas em algum raio da foto",
  "searchPeopleEmptySection": "Convide pessoas e você verá todas as fotos compartilhadas por elas aqui",
  "searchAlbumsEmptySection": "Álbuns",
  "searchFileTypesAndNamesEmptySection": "Tipos de arquivo e nomes",
  "searchCaptionEmptySection": "Adicione marcações como \"#viagem\" nas informações das fotos para encontrá-las aqui com facilidade",
  "language": "Idioma",
  "selectLanguage": "Selecionar idioma",
  "locationName": "Nome da localização",
  "addLocation": "Adicionar localização",
  "groupNearbyPhotos": "Agrupar fotos próximas",
  "kiloMeterUnit": "km",
  "addLocationButton": "Adicionar",
  "radius": "Raio",
  "locationTagFeatureDescription": "Uma etiqueta de localização agrupa todas as fotos fotografadas em algum raio de uma foto",
  "galleryMemoryLimitInfo": "Até 1.000 memórias exibidas na galeria",
  "save": "Salvar",
  "centerPoint": "Ponto central",
  "pickCenterPoint": "Escolha o ponto central",
  "useSelectedPhoto": "Usar foto selecionada",
  "resetToDefault": "Redefinir para o padrão",
  "@resetToDefault": {
    "description": "Button text to reset cover photo to default"
  },
  "edit": "Editar",
  "deleteLocation": "Excluir localização",
  "rotateLeft": "Girar para a esquerda",
  "flip": "Inverter",
  "rotateRight": "Girar para a direita",
  "saveCopy": "Salvar cópia",
  "light": "Brilho",
  "color": "Cor",
  "yesDiscardChanges": "Sim, descartar alterações",
  "doYouWantToDiscardTheEditsYouHaveMade": "Você quer descartar as edições que você fez?",
  "saving": "Salvando...",
  "editsSaved": "Edições salvas",
  "oopsCouldNotSaveEdits": "Opa! Não foi possível salvar as edições",
  "distanceInKMUnit": "km",
  "@distanceInKMUnit": {
    "description": "Unit for distance in km"
  },
  "dayToday": "Hoje",
  "dayYesterday": "Ontem",
  "storage": "Armazenamento",
  "usedSpace": "Espaço usado",
  "storageBreakupFamily": "Família",
  "storageBreakupYou": "Você",
  "@storageBreakupYou": {
    "description": "Label to indicate how much storage you are using when you are part of a family plan"
  },
  "storageUsageInfo": "{usedAmount} {usedStorageUnit} de {totalAmount} {totalStorageUnit} usado",
  "@storageUsageInfo": {
    "description": "Example: 1.2 GB of 2 GB used or 100 GB or 2TB used"
  },
  "availableStorageSpace": "{freeAmount} {storageUnit} livre",
  "appVersion": "Versão: {versionValue}",
  "verifyIDLabel": "Verificar",
  "fileInfoAddDescHint": "Adicionar descrição...",
  "editLocationTagTitle": "Editar localização",
  "setLabel": "Definir",
  "@setLabel": {
    "description": "Label of confirm button to add a new custom radius to the radius selector of a location tag"
  },
  "setRadius": "Definir raio",
  "familyPlanPortalTitle": "Família",
  "familyPlanOverview": "Adicione 5 familiares para seu plano existente sem pagar nenhum custo adicional.\n\nCada membro ganha seu espaço privado, significando que eles não podem ver os arquivos dos outros a menos que eles sejam compartilhados.\n\nOs planos familiares estão disponíveis para clientes que já tem uma assinatura paga do Ente.\n\nAssine agora para iniciar!",
  "androidBiometricHint": "Verificar identidade",
  "@androidBiometricHint": {
    "description": "Hint message advising the user how to authenticate with biometrics. It is used on Android side. Maximum 60 characters."
  },
  "androidBiometricNotRecognized": "Não reconhecido. Tente novamente.",
  "@androidBiometricNotRecognized": {
    "description": "Message to let the user know that authentication was failed. It is used on Android side. Maximum 60 characters."
  },
  "androidBiometricSuccess": "Sucesso",
  "@androidBiometricSuccess": {
    "description": "Message to let the user know that authentication was successful. It is used on Android side. Maximum 60 characters."
  },
  "androidCancelButton": "Cancelar",
  "@androidCancelButton": {
    "description": "Message showed on a button that the user can click to leave the current dialog. It is used on Android side. Maximum 30 characters."
  },
  "androidSignInTitle": "Autenticação necessária",
  "@androidSignInTitle": {
    "description": "Message showed as a title in a dialog which indicates the user that they need to scan biometric to continue. It is used on Android side. Maximum 60 characters."
  },
  "androidBiometricRequiredTitle": "Biométrica necessária",
  "@androidBiometricRequiredTitle": {
    "description": "Message showed as a title in a dialog which indicates the user has not set up biometric authentication on their device. It is used on Android side. Maximum 60 characters."
  },
  "androidDeviceCredentialsRequiredTitle": "Credenciais necessários",
  "@androidDeviceCredentialsRequiredTitle": {
    "description": "Message showed as a title in a dialog which indicates the user has not set up credentials authentication on their device. It is used on Android side. Maximum 60 characters."
  },
  "androidDeviceCredentialsSetupDescription": "Credenciais necessários",
  "@androidDeviceCredentialsSetupDescription": {
    "description": "Message advising the user to go to the settings and configure device credentials on their device. It shows in a dialog on Android side."
  },
  "goToSettings": "Ir às opções",
  "@goToSettings": {
    "description": "Message showed on a button that the user can click to go to settings pages from the current dialog. It is used on both Android and iOS side. Maximum 30 characters."
  },
  "androidGoToSettingsDescription": "A autenticação biométrica não está definida no dispositivo. Vá em 'Opções > Segurança' para adicionar a autenticação biométrica.",
  "@androidGoToSettingsDescription": {
    "description": "Message advising the user to go to the settings and configure biometric on their device. It shows in a dialog on Android side."
  },
  "iOSLockOut": "A autenticação biométrica está desativada. Bloqueie e desbloqueie sua tela para ativá-la.",
  "@iOSLockOut": {
    "description": "Message advising the user to re-enable biometrics on their device. It shows in a dialog on iOS side."
  },
  "iOSGoToSettingsDescription": "A autenticação biométrica não está definida no dispositivo. Ative o Touch ID ou Face ID no dispositivo.",
  "@iOSGoToSettingsDescription": {
    "description": "Message advising the user to go to the settings and configure Biometrics for their device. It shows in a dialog on iOS side."
  },
  "iOSOkButton": "OK",
  "@iOSOkButton": {
    "description": "Message showed on a button that the user can click to leave the current dialog. It is used on iOS side. Maximum 30 characters."
  },
  "openstreetmapContributors": "Contribuidores do OpenStreetMap",
  "hostedAtOsmFrance": "Hospedado em OSM France",
  "map": "Mapa",
  "@map": {
    "description": "Label for the map view"
  },
  "maps": "Mapas",
  "enableMaps": "Ativar mapas",
  "enableMapsDesc": "Isso exibirá suas fotos em um mapa mundial.\n\nEste mapa é hospedado por Open Street Map, e as exatas localizações das fotos nunca serão compartilhadas.\n\nVocê pode desativar esta função a qualquer momento em Opções.",
  "quickLinks": "Links rápidos",
  "selectItemsToAdd": "Selecionar itens para adicionar",
  "addSelected": "Adicionar selecionado",
  "addFromDevice": "Adicionar do dispositivo",
  "addPhotos": "Adicionar fotos",
  "noPhotosFoundHere": "Nenhuma foto encontrada aqui",
  "zoomOutToSeePhotos": "Reduzir ampliação para ver as fotos",
  "noImagesWithLocation": "Nenhuma imagem com localização",
  "unpinAlbum": "Desafixar álbum",
  "pinAlbum": "Fixar álbum",
  "create": "Criar",
  "viewAll": "Ver tudo",
  "nothingSharedWithYouYet": "Nada compartilhado com você ainda",
  "noAlbumsSharedByYouYet": "Nenhum álbum compartilhado por você ainda",
  "sharedWithYou": "Compartilhado com você",
  "sharedByYou": "Compartilhado por você",
  "inviteYourFriendsToEnte": "Convide seus amigos ao Ente",
  "failedToDownloadVideo": "Falhou ao baixar vídeo",
  "hiding": "Ocultando...",
  "unhiding": "Reexibindo...",
  "successfullyHid": "Ocultado com sucesso",
  "successfullyUnhid": "Desocultado com sucesso",
  "crashReporting": "Relatório de erros",
  "resumableUploads": "Envios retomáveis",
  "addToHiddenAlbum": "Adicionar ao álbum oculto",
  "moveToHiddenAlbum": "Mover ao álbum oculto",
  "fileTypes": "Tipos de arquivo",
  "deleteConfirmDialogBody": "Esta conta está vinculada aos outros aplicativos do Ente, se você usar algum. Seus dados baixados, entre todos os aplicativos do Ente, serão programados para exclusão, e sua conta será permanentemente excluída.",
  "hearUsWhereTitle": "Como você soube do Ente? (opcional)",
  "hearUsExplanation": "Não rastreamos instalações de aplicativo. Seria útil se você contasse onde nos encontrou!",
  "viewAddOnButton": "Ver complementos",
  "addOns": "Complementos",
  "addOnPageSubtitle": "Detalhes dos complementos",
  "yourMap": "Seu mapa",
  "modifyYourQueryOrTrySearchingFor": "Altere o termo de busca ou tente consultar",
  "blackFridaySale": "Promoção Black Friday",
  "upto50OffUntil4thDec": "Com 50% de desconto, até 4 de dezembro",
  "photos": "Fotos",
  "videos": "Vídeos",
  "livePhotos": "Fotos animadas",
  "searchHint1": "busca rápida no dispositivo",
  "searchHint2": "Descrições e data das fotos",
  "searchHint3": "Álbuns, nomes de arquivos e tipos",
  "searchHint4": "Localização",
  "searchHint5": "Em breve: Busca mágica e rostos ✨",
  "addYourPhotosNow": "Adicione suas fotos agora",
  "searchResultCount": "{count, plural, one{{count} resultado encontrado} other{{count} resultados encontrados}}",
  "@searchResultCount": {
    "description": "Text to tell user how many results were found for their search query",
    "placeholders": {
      "count": {
        "example": "1|2|3",
        "type": "int"
      }
    }
  },
  "faces": "Rostos",
  "people": "Pessoas",
  "contents": "Conteúdos",
  "addNew": "Adicionar novo",
  "@addNew": {
    "description": "Text to add a new item (location tag, album, caption etc)"
  },
  "contacts": "Contatos",
  "noInternetConnection": "Sem conexão à internet",
  "pleaseCheckYourInternetConnectionAndTryAgain": "Verifique sua conexão com a internet e tente novamente.",
  "signOutFromOtherDevices": "Sair da conta em outros dispositivos",
  "signOutOtherBody": "Se você acha que alguém possa saber da sua senha, você pode forçar desconectar sua conta de outros dispositivos.",
  "signOutOtherDevices": "Sair em outros dispositivos",
  "doNotSignOut": "Não sair",
  "editLocation": "Editar localização",
  "selectALocation": "Selecionar localização",
  "selectALocationFirst": "Primeiramente selecione uma localização",
  "changeLocationOfSelectedItems": "Alterar a localização dos itens selecionados?",
  "editsToLocationWillOnlyBeSeenWithinEnte": "Edições à localização serão apenas vistos no Ente",
  "cleanUncategorized": "Limpar não categorizado",
  "cleanUncategorizedDescription": "Remover todos os arquivos não categorizados que estão presentes em outros álbuns",
  "waitingForVerification": "Esperando verificação...",
  "passkey": "Chave de acesso",
  "passkeyAuthTitle": "Verificação de chave de acesso",
  "loginWithTOTP": "Registrar com TOTP",
  "passKeyPendingVerification": "Verificação pendente",
  "loginSessionExpired": "Sessão expirada",
  "loginSessionExpiredDetails": "Sua sessão expirou. Registre-se novamente.",
  "verifyPasskey": "Verificar chave de acesso",
  "playOnTv": "Reproduzir álbum na TV",
  "pair": "Parear",
  "deviceNotFound": "Dispositivo não encontrado",
  "castInstruction": "Acesse cast.ente.io no dispositivo desejado para parear.\n\nInsira o código abaixo para reproduzir o álbum na sua TV.",
  "deviceCodeHint": "Insira o código",
  "joinDiscord": "Junte-se ao Discord",
  "locations": "Localizações",
  "addAName": "Adicione um nome",
  "findThemQuickly": "Busque-os rapidamente",
  "@findThemQuickly": {
    "description": "Subtitle to indicate that the user can find people quickly by name"
  },
  "findPeopleByName": "Busque pessoas facilmente pelo nome",
  "addViewers": "{count, plural, =0 {Adicionar visualizador} =1 {Adicionar visualizador} other {Adicionar vizualizadores}}",
  "addCollaborators": "{count, plural, =0 {Adicionar colaborador} =1 {Adicionar colaborador} other {Adicionar colaboradores}}",
  "longPressAnEmailToVerifyEndToEndEncryption": "Pressione um e-mail para verificar a criptografia ponta a ponta.",
  "developerSettingsWarning": "Deseja modificar as Opções de Desenvolvedor?",
  "developerSettings": "Opções de desenvolvedor",
  "serverEndpoint": "Ponto final do servidor",
  "invalidEndpoint": "Ponto final inválido",
  "invalidEndpointMessage": "Desculpe, o ponto final inserido é inválido. Insira um ponto final válido e tente novamente.",
  "endpointUpdatedMessage": "Ponto final atualizado com sucesso",
  "customEndpoint": "Conectado à {endpoint}",
  "createCollaborativeLink": "Criar link colaborativo",
  "search": "Buscar",
  "enterPersonName": "Inserir nome da pessoa",
  "editEmailAlreadyLinked": "Este e-mail já está vinculado a {name}.",
  "viewPersonToUnlink": "Visualizar {name} para desvincular",
  "enterName": "Inserir nome",
  "savePerson": "Salvar pessoa",
  "editPerson": "Editar pessoa",
  "mergedPhotos": "Fotos mescladas",
  "orMergeWithExistingPerson": "Ou mesclar com existente",
  "enterDateOfBirth": "Aniversário (opcional)",
  "birthday": "Aniversário",
  "removePersonLabel": "Remover etiqueta da pessoa",
  "autoPairDesc": "O pareamento automático só funciona com dispositivos que suportam o Chromecast.",
  "manualPairDesc": "Parear com PIN funciona com qualquer tela que queira visualizar seu álbum.",
  "connectToDevice": "Conectar ao dispositivo",
  "autoCastDialogBody": "Você verá dispositivos de transmissão disponível aqui.",
  "autoCastiOSPermission": "Certifique-se que as permissões da internet local estejam ligadas para o Ente Photos App, em opções.",
  "noDeviceFound": "Nenhum dispositivo encontrado",
  "stopCastingTitle": "Parar transmissão",
  "stopCastingBody": "Deseja parar a transmissão?",
  "castIPMismatchTitle": "Falhou ao transmitir álbum",
  "castIPMismatchBody": "Certifique-se de estar na mesma internet que a TV.",
  "pairingComplete": "Pareamento concluído",
  "savingEdits": "Salvando edições...",
  "autoPair": "Pareamento automático",
  "pairWithPin": "Parear com PIN",
  "faceRecognition": "Reconhecimento facial",
  "foundFaces": "Rostos encontrados",
  "clusteringProgress": "Progresso de agrupamento",
  "indexingIsPaused": "A indexação parou, ela será retomada automaticamente quando o dispositivo estiver pronto.",
  "trim": "Recortar",
  "crop": "Cortar",
  "rotate": "Girar",
  "left": "Esquerda",
  "right": "Direita",
  "whatsNew": "O que há de novo",
  "reviewSuggestions": "Revisar sugestões",
  "review": "Revisar",
  "useAsCover": "Usar como capa",
  "notPersonLabel": "Não é {name}?",
  "@notPersonLabel": {
    "description": "Label to indicate that the person in the photo is not the person whose name is mentioned",
    "placeholders": {
      "name": {
        "content": "{name}",
        "type": "String"
      }
    }
  },
  "enable": "Ativar",
  "enabled": "Ativado",
  "moreDetails": "Mais detalhes",
  "enableMLIndexingDesc": "Ente fornece aprendizado automático no dispositivo para reconhecimento facial, busca mágica e outros recursos de busca avançados.",
  "magicSearchHint": "A busca mágica permite buscar fotos pelo conteúdo, p. e.x. 'flor', 'carro vermelho', 'identidade'",
  "panorama": "Panorama",
  "reenterPassword": "Reinserir senha",
  "reenterPin": "Reinserir PIN",
  "deviceLock": "Bloqueio do dispositivo",
  "pinLock": "Bloqueio por PIN",
  "next": "Próximo",
  "setNewPassword": "Definir nova senha",
  "enterPin": "Inserir PIN",
  "setNewPin": "Definir PIN novo",
  "appLock": "Bloqueio do aplicativo",
  "noSystemLockFound": "Nenhum bloqueio do sistema encontrado",
  "tapToUnlock": "Toque para desbloquear",
  "tooManyIncorrectAttempts": "Muitas tentativas incorretas",
  "videoInfo": "Informações do vídeo",
  "autoLock": "Bloqueio automático",
  "immediately": "Imediatamente",
  "autoLockFeatureDescription": "Tempo após o qual o aplicativo bloqueia após ser colocado em segundo plano",
  "hideContent": "Ocultar conteúdo",
  "hideContentDescriptionAndroid": "Oculta os conteúdos do aplicativo no seletor de aplicativos e desativa capturas de tela",
  "hideContentDescriptionIos": "Oculta o conteúdo no seletor de aplicativos",
  "passwordStrengthInfo": "A força da senha é calculada considerando o comprimento dos dígitos, carácteres usados, e se ou não a senha aparece nas 10.000 senhas usadas.",
  "noQuickLinksSelected": "Nenhum link rápido selecionado",
  "pleaseSelectQuickLinksToRemove": "Selecione links rápidos para remover",
  "removePublicLinks": "Remover link público",
  "thisWillRemovePublicLinksOfAllSelectedQuickLinks": "Isto removerá links públicos de todos os links rápidos selecionados.",
  "guestView": "Vista do convidado",
  "guestViewEnablePreSteps": "Para ativar a vista do convidado, defina uma senha de acesso no dispositivo ou bloqueie sua tela nas opções do sistema.",
  "nameTheAlbum": "Nomear álbum",
  "collectPhotosDescription": "Crie um link onde seus amigos podem enviar fotos na qualidade original.",
  "collect": "Coletar",
  "appLockDescriptions": "Escolha entre a tela de bloqueio padrão do seu dispositivo e uma tela de bloqueio personalizada com PIN ou senha.",
  "toEnableAppLockPleaseSetupDevicePasscodeOrScreen": "Para ativar o bloqueio do aplicativo, defina uma senha de acesso no dispositivo ou bloqueie sua tela nas opções do sistema.",
  "authToViewPasskey": "Autentique-se para ver sua chave de acesso",
  "loopVideoOn": "Repetir vídeo ativado",
  "loopVideoOff": "Repetir vídeo desativado",
  "localSyncErrorMessage": "Ocorreu um erro devido à sincronização de localização das fotos estar levando mais tempo que o esperado. Entre em contato conosco.",
  "showPerson": "Mostrar pessoa",
  "sort": "Ordenar",
  "mostRecent": "Mais recente",
  "mostRelevant": "Mais relevante",
  "loadingYourPhotos": "Carregando suas fotos...",
  "processingImport": "Processando {folderName}...",
  "personName": "Nome da pessoa",
  "addNewPerson": "Adicionar nova pessoa",
  "addNameOrMerge": "Adicionar nome ou juntar",
  "mergeWithExisting": "Juntar com o existente",
  "newPerson": "Nova pessoa",
  "addName": "Adicionar pessoa",
  "add": "Adicionar",
  "extraPhotosFoundFor": "Fotos adicionais encontradas para {text}",
  "@extraPhotosFoundFor": {
    "placeholders": {
      "text": {
        "type": "String"
      }
    }
  },
  "extraPhotosFound": "Fotos adicionais encontradas",
  "configuration": "Configuração",
  "localIndexing": "Indexação local",
  "processed": "Processado",
  "resetPerson": "Remover",
  "areYouSureYouWantToResetThisPerson": "Deseja redefinir esta pessoa?",
  "allPersonGroupingWillReset": "Todos os agrupamentos dessa pessoa serão redefinidos, e você perderá todas as sugestões feitas por essa pessoa.",
  "yesResetPerson": "Sim, redefinir pessoa",
  "onlyThem": "Apenas eles",
  "checkingModels": "Verificando modelos...",
  "enableMachineLearningBanner": "Ativar o aprendizado automático para busca mágica e reconhecimento facial",
  "searchDiscoverEmptySection": "As imagens serão exibidas aqui quando o processamento e sincronização for concluído",
  "searchPersonsEmptySection": "As pessoas serão exibidas aqui quando o processamento e sincronização for concluído",
  "viewersSuccessfullyAdded": "{count, plural, =0 {Adicionado 0 vizualizadores} =1 {Adicionado 1 visualizador} other {Adicionado {count} visualizadores}}",
  "@viewersSuccessfullyAdded": {
    "placeholders": {
      "count": {
        "type": "int",
        "example": "2"
      }
    },
    "description": "Number of viewers that were successfully added to an album."
  },
  "collaboratorsSuccessfullyAdded": "{count, plural, =0 {Adicionado 0 colaboradores} =1 {Adicionado 1 colaborador} other {Adicionado {count} colaboradores}}",
  "@collaboratorsSuccessfullyAdded": {
    "placeholders": {
      "count": {
        "type": "int",
        "example": "2"
      }
    },
    "description": "Number of collaborators that were successfully added to an album."
  },
  "accountIsAlreadyConfigured": "A conta já está configurada.",
  "sessionIdMismatch": "Incompatibilidade de ID de sessão",
  "@sessionIdMismatch": {
    "description": "In passkey page, deeplink is ignored because of session ID mismatch."
  },
  "failedToFetchActiveSessions": "Falhou ao obter sessões ativas",
  "@failedToFetchActiveSessions": {
    "description": "In session page, warn user (in toast) that active sessions could not be fetched."
  },
  "failedToRefreshStripeSubscription": "Falhou ao atualizar assinatura",
  "failedToPlayVideo": "Falhou ao reproduzir vídeo",
  "uploadIsIgnoredDueToIgnorereason": "O envio é ignorado devido a {ignoreReason}",
  "@uploadIsIgnoredDueToIgnorereason": {
    "placeholders": {
      "ignoreReason": {
        "type": "String",
        "example": "no network"
      }
    }
  },
  "typeOfGallerGallerytypeIsNotSupportedForRename": "O tipo de galeria {galleryType} não é suportado para renomear",
  "@typeOfGallerGallerytypeIsNotSupportedForRename": {
    "placeholders": {
      "galleryType": {
        "type": "String",
        "example": "no network"
      }
    }
  },
  "tapToUploadIsIgnoredDue": "Toque para enviar, atualmente o envio é ignorado devido a {ignoreReason}",
  "@tapToUploadIsIgnoredDue": {
    "description": "Shown in upload icon widet, inside a tooltip.",
    "placeholders": {
      "ignoreReason": {
        "type": "String",
        "example": "no network"
      }
    }
  },
  "tapToUpload": "Toque para enviar",
  "@tapToUpload": {
    "description": "Shown in upload icon widet, inside a tooltip."
  },
  "info": "Info",
  "addFiles": "Adicionar arquivos",
  "castAlbum": "Transferir álbum",
  "imageNotAnalyzed": "Imagem não analisada",
  "noFacesFound": "Nenhum rosto encontrado",
  "fileNotUploadedYet": "Arquivo ainda não enviado",
  "noSuggestionsForPerson": "Sem sugestões para {personName}",
  "@noSuggestionsForPerson": {
    "placeholders": {
      "personName": {
        "type": "String",
        "example": "Alice"
      }
    }
  },
  "month": "mês",
  "yearShort": "ano",
  "@yearShort": {
    "description": "Appears in pricing page (/yr)"
  },
  "currentlyRunning": "Atualmente executando",
  "ignored": "ignorado",
  "photosCount": "{count, plural, =0 {0 fotos} =1 {1 foto} other {{count} fotos}}",
  "@photosCount": {
    "placeholders": {
      "count": {
        "type": "int",
        "example": "2"
      }
    }
  },
  "file": "Arquivo",
  "searchSectionsLengthMismatch": "Incompatibilidade de comprimento de seções: {snapshotLength} != {searchLength}",
  "@searchSectionsLengthMismatch": {
    "description": "Appears in search tab page",
    "placeholders": {
      "snapshotLength": {
        "type": "int",
        "example": "1"
      },
      "searchLength": {
        "type": "int",
        "example": "2"
      }
    }
  },
  "selectMailApp": "Selecionar aplicativo de e-mail",
  "selectAllShort": "Tudo",
  "@selectAllShort": {
    "description": "Text that appears in bottom right when you start to select multiple photos. When clicked, it selects all photos."
  },
  "selectCoverPhoto": "Selecionar foto da capa",
  "newLocation": "Nova localização",
  "faceNotClusteredYet": "Rosto não agrupado ainda, volte aqui mais tarde",
  "theLinkYouAreTryingToAccessHasExpired": "O link que você está tentando acessar já expirou.",
  "openFile": "Abrir arquivo",
  "backupFile": "Copiar arquivo com segurança",
  "openAlbumInBrowser": "Abrir álbum no navegador",
  "openAlbumInBrowserTitle": "Use o aplicativo da web para adicionar fotos a este álbum",
  "allow": "Permitir",
  "allowAppToOpenSharedAlbumLinks": "Permitir aplicativo abrir links de álbum compartilhado",
  "seePublicAlbumLinksInApp": "Ver links de álbum compartilhado no aplicativo",
  "emergencyContacts": "Contatos de emergência",
  "acceptTrustInvite": "Aceitar convite",
  "declineTrustInvite": "Recusar convite",
  "removeYourselfAsTrustedContact": "Remover si mesmo dos contatos confiáveis",
  "legacy": "Legado",
  "legacyPageDesc": "O legado permite que contatos confiáveis acessem sua conta em sua ausência.",
  "legacyPageDesc2": "Contatos confiáveis podem iniciar recuperação de conta. Se não cancelado dentro de 30 dias, redefina sua senha e acesse sua conta.",
  "legacyAccounts": "Contas legadas",
  "trustedContacts": "Contatos confiáveis",
  "addTrustedContact": "Adicionar contato confiável",
  "removeInvite": "Remover convite",
  "recoveryWarning": "Um contato confiável está tentando acessar sua conta",
  "rejectRecovery": "Rejeitar recuperação",
  "recoveryInitiated": "A recuperação iniciou",
  "recoveryInitiatedDesc": "Você poderá acessar a conta após {days} dias.  Uma notificação será enviada para {email}.",
  "@recoveryInitiatedDesc": {
    "placeholders": {
      "days": {
        "type": "int",
        "example": "30"
      },
      "email": {
        "type": "String",
        "example": "me@example.com"
      }
    }
  },
  "cancelAccountRecovery": "Cancelar recuperação",
  "recoveryAccount": "Recuperar conta",
  "cancelAccountRecoveryBody": "Deseja mesmo cancelar a recuperação de conta?",
  "startAccountRecoveryTitle": "Iniciar recuperação",
  "whyAddTrustContact": "Um contato confiável pode ajudá-lo em recuperar seus dados.",
  "recoveryReady": "Você pode recuperar a conta com e-mail {email} por definir uma nova senha.",
  "@recoveryReady": {
    "placeholders": {
      "email": {
        "type": "String",
        "example": "me@example.com"
      }
    }
  },
  "recoveryWarningBody": "{email} está tentando recuperar sua conta.",
  "trustedInviteBody": "Você foi convidado para ser um contato legado por {email}.",
  "warning": "Aviso",
  "proceed": "Continuar",
  "confirmAddingTrustedContact": "Você está prestes a adicionar {email} como contato confiável. Eles poderão recuperar sua conta se você estiver ausente por {numOfDays} dias.",
  "@confirmAddingTrustedContact": {
    "placeholders": {
      "email": {
        "type": "String",
        "example": "me@example.com"
      },
      "numOfDays": {
        "type": "int",
        "example": "30"
      }
    }
  },
  "legacyInvite": "{email} convidou você para ser um contato confiável",
  "authToManageLegacy": "Autentique-se para gerenciar seus contatos confiáveis",
  "useDifferentPlayerInfo": "Enfrentando problemas ao reproduzir este vídeo? Mantenha pressionado aqui ou tente outro reprodutor de vídeo",
  "hideSharedItemsFromHomeGallery": "Ocultar itens compartilhados da galeria inicial",
  "gallery": "Galeria",
  "joinAlbum": "Unir-se ao álbum",
  "joinAlbumSubtext": "para visualizar e adicionar suas fotos",
  "joinAlbumSubtextViewer": "para adicionar isso aos álbuns compartilhados",
  "join": "Unir-se",
  "linkEmail": "Vincular e-mail",
  "link": "Vincular",
  "noEnteAccountExclamation": "Nenhuma conta Ente!",
  "orPickFromYourContacts": "ou escolher dos seus contatos",
  "emailDoesNotHaveEnteAccount": "{email} não possui uma conta Ente.",
  "@emailDoesNotHaveEnteAccount": {
    "description": "Shown when email doesn't have an Ente account",
    "placeholders": {
      "email": {
        "type": "String"
      }
    }
  },
  "accountOwnerPersonAppbarTitle": "{title} (Eu)",
  "@accountOwnerPersonAppbarTitle": {
    "description": "Title of appbar for account owner person",
    "placeholders": {
      "title": {
        "type": "String"
      }
    }
  },
  "reassignMe": "Reatribuir \"Eu\"",
  "me": "Eu",
  "linkEmailToContactBannerCaption": "para compartilhar rápido",
  "@linkEmailToContactBannerCaption": {
    "description": "Caption for the 'Link email' title. It should be a continuation of the 'Link email' title. Just like how 'Link email' + 'for faster sharing' forms a proper sentence in English, the combination of these two strings should also be a proper sentence in other languages."
  },
  "selectPersonToLink": "Selecione a pessoa para vincular",
  "linkPersonToEmail": "Vincular pessoa a {email}",
  "@linkPersonToEmail": {
    "placeholders": {
      "email": {
        "type": "String"
      }
    }
  },
  "linkPersonToEmailConfirmation": "Isso vinculará {personName} a {email}",
  "@linkPersonToEmailConfirmation": {
    "description": "Confirmation message when linking a person to an email",
    "placeholders": {
      "personName": {
        "type": "String"
      },
      "email": {
        "type": "String"
      }
    }
  },
  "selectYourFace": "Selecione seu rosto",
  "reassigningLoading": "Reatribuindo...",
  "reassignedToName": "Atribuído a {name}",
  "@reassignedToName": {
    "placeholders": {
      "name": {
        "type": "String"
      }
    }
  },
  "saveChangesBeforeLeavingQuestion": "Salvar mudanças antes de sair?",
  "dontSave": "Não salvar",
  "thisIsMeExclamation": "Este é você!",
  "linkPerson": "Vincular pessoa",
  "linkPersonCaption": "para melhorar o compartilhamento",
  "@linkPersonCaption": {
    "description": "Caption for the 'Link person' title. It should be a continuation of the 'Link person' title. Just like how 'Link person' + 'for better sharing experience' forms a proper sentence in English, the combination of these two strings should also be a proper sentence in other languages."
  },
  "videoStreaming": "Vídeos transmissíveis",
  "processingVideos": "Processando vídeos",
  "streamDetails": "Detalhes da transmissão",
  "processing": "Processando",
  "queued": "Na fila",
  "ineligible": "Inelegível",
  "failed": "Falhou",
  "playStream": "Reproduzir transmissão",
  "playOriginal": "Reproduzir original",
  "joinAlbumConfirmationDialogBody": "Unir-se ao álbum fará que seu e-mail seja visível a todos do álbum.",
  "pleaseWaitThisWillTakeAWhile": "Aguarde um pouco, isso talvez leve um tempo.",
  "editTime": "Editar tempo",
  "selectTime": "Selecionar tempo",
  "selectDate": "Selecionar data",
  "previous": "Anterior",
  "selectOneDateAndTimeForAll": "Selecione uma data e hora para todos",
  "selectStartOfRange": "Selecionar início de intervalo",
  "thisWillMakeTheDateAndTimeOfAllSelected": "Isso fará que a data e hora de todas as fotos selecionadas fiquem iguais.",
  "allWillShiftRangeBasedOnFirst": "Este é o primeiro do grupo. As outras fotos selecionadas serão automaticamente alteradas para esta nova data",
  "newRange": "Novo intervalo",
  "selectOneDateAndTime": "Selecionar data e hora",
  "moveSelectedPhotosToOneDate": "Mover fotos selecionadas para uma data",
  "shiftDatesAndTime": "Alterar as datas e horas",
  "photosKeepRelativeTimeDifference": "As fotos mantêm a diferença de tempo relativo",
  "photocountPhotos": "{count, plural, =0 {Sem fotos} =1 {1 foto} other {{count} fotos}}",
  "@photocountPhotos": {
    "placeholders": {
      "count": {
        "type": "int",
        "example": "2"
      }
    }
  },
  "appIcon": "Ícone do aplicativo",
  "notThisPerson": "Não é esta pessoa?",
  "selectedItemsWillBeRemovedFromThisPerson": "Os itens selecionados serão removidos desta pessoa, entretanto não serão excluídos da sua biblioteca.",
  "throughTheYears": "{dateFormat} com o passar dos anos",
  "thisWeekThroughTheYears": "Esta semana com o passar dos anos",
  "thisWeekXYearsAgo": "{count, plural, =1 {Esta semana, {count} ano atrás} other {Esta semana, {count} anos atrás}}",
  "youAndThem": "Você e {name}",
  "admiringThem": "Admirando {name}",
  "embracingThem": "Abraçando {name}",
  "partyWithThem": "Festejando com {name}",
  "hikingWithThem": "Caminhando com {name}",
  "feastingWithThem": "Tendo banquete com {name}",
  "selfiesWithThem": "Tirando selfies com {name}",
  "posingWithThem": "Fazendo pose com {name}",
  "backgroundWithThem": "Vistas bonitas com {name}",
  "sportsWithThem": "Jogando esportes com {name}",
  "roadtripWithThem": "Viajando de carro com {name}",
  "spotlightOnYourself": "Destacar si mesmo",
  "spotlightOnThem": "Destacar {name}",
  "personIsAge": "{name} tem {age} anos!",
  "personTurningAge": "{name} terá {age} em breve",
  "lastTimeWithThem": "Últimos momentos com {name}",
  "tripToLocation": "Viajem à {location}",
  "tripInYear": "Viajem em {year}",
  "lastYearsTrip": "Viajem do ano passado",
  "sunrise": "No horizonte",
  "mountains": "Sob as montanhas",
  "greenery": "A vegetação verde",
  "beach": "Areia e o mar",
  "city": "Na cidade",
  "moon": "Na luz do luar",
  "onTheRoad": "Na estrada novamente",
  "food": "Amor por culinária",
  "pets": "Companhias peludas",
  "cLIcon": "Novo Ícone",
  "cLIconDesc": "Finalmente, um novo ícone para o ente que acreditamos que represente melhor nosso trabalho. Também, adicionamos um alterador de ícone para que você ainda consiga utilizar o ícone antigo.",
  "cLMemories": "Memórias",
  "cLMemoriesDesc": "Relembre momentos especiais - destaque pessoas favoritas, suas viagens e feriados, melhores fotos, e muito mais. Ative o aprendizado automático, marque-se e nomeie seus amigos para melhorar a experiência.",
  "cLWidgets": "Widgets",
  "cLWidgetsDesc": "Widgets integrados com memórias já estão disponíveis. Eles apareceram com seus melhores momentos sem precisar abrir o ente.",
  "cLFamilyPlan": "Limites de planos familiares",
  "cLFamilyPlanDesc": "Agora você pode definir um limite de quanto armazenamento os seus entes queridos podem usar.",
  "cLBulkEdit": "Editar todas as datas",
  "cLBulkEditDesc": "Agora você pode selecionar várias fotos, editar data e hora de todos com um só clique. Alternar datas também são suportados.",
  "curatedMemories": "Memórias restauradas",
<<<<<<< HEAD
  "onThisDay": "On this day",
  "lookBackOnYourMemories": "Look back on your memories 🌄",
  "newPhotosEmoji": " new 📸",
  "sorryWeHadToPauseYourBackups": "Sorry, we had to pause your backups",
  "clickToInstallOurBestVersionYet": "Click to install our best version yet",
  "onThisDayNotificationExplanation": "Receive reminders about memories from this day in previous years."
=======
  "onThisDay": "Neste dia",
  "deleteMultipleAlbumDialog": "E também excluir todas as fotos (e vídeos) presente dentro desses {count} álbuns e de <bold>todos</bold> os álbuns que eles fazem parte?",
  "addParticipants": "Adicionar participante",
  "selectedAlbums": "{count} selecionado(s)",
  "actionNotSupportedOnFavouritesAlbum": "Ação não suportada em álbum favorito"
>>>>>>> f045dc8e
}<|MERGE_RESOLUTION|>--- conflicted
+++ resolved
@@ -1741,18 +1741,9 @@
   "cLBulkEdit": "Editar todas as datas",
   "cLBulkEditDesc": "Agora você pode selecionar várias fotos, editar data e hora de todos com um só clique. Alternar datas também são suportados.",
   "curatedMemories": "Memórias restauradas",
-<<<<<<< HEAD
-  "onThisDay": "On this day",
-  "lookBackOnYourMemories": "Look back on your memories 🌄",
-  "newPhotosEmoji": " new 📸",
-  "sorryWeHadToPauseYourBackups": "Sorry, we had to pause your backups",
-  "clickToInstallOurBestVersionYet": "Click to install our best version yet",
-  "onThisDayNotificationExplanation": "Receive reminders about memories from this day in previous years."
-=======
   "onThisDay": "Neste dia",
   "deleteMultipleAlbumDialog": "E também excluir todas as fotos (e vídeos) presente dentro desses {count} álbuns e de <bold>todos</bold> os álbuns que eles fazem parte?",
   "addParticipants": "Adicionar participante",
   "selectedAlbums": "{count} selecionado(s)",
   "actionNotSupportedOnFavouritesAlbum": "Ação não suportada em álbum favorito"
->>>>>>> f045dc8e
 }