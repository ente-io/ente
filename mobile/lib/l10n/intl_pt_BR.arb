--- conflicted
+++ resolved
@@ -1744,10 +1744,6 @@
   "selectedAlbums": "{count} selecionado(s)",
   "actionNotSupportedOnFavouritesAlbum": "Ação não suportada em álbum favorito",
   "onThisDayMemories": "Memórias deste dia",
-<<<<<<< HEAD
-=======
-  "onThisDay": "Neste dia",
->>>>>>> fb03c88a
   "lookBackOnYourMemories": "Revise suas memórias 🌄",
   "newPhotosEmoji": " novo 📸",
   "sorryWeHadToPauseYourBackups": "Desculpe, tivemos que pausar os salvamentos em segurança",
@@ -1761,9 +1757,6 @@
   "happyBirthday": "Feliz aniversário! 🥳",
   "happyBirthdayToPerson": "Feliz aniversário a {name}! 🎉",
   "birthdays": "Aniversários",
-<<<<<<< HEAD
-  "wishThemAHappyBirthday": "Wish ${name} a happy birthday! 🎉"
-=======
   "wishThemAHappyBirthday": "Wish ${name} a happy birthday! 🎉",
   "cLTitle1": "Upload de arquivos de vídeo grandes",
   "cLDesc1": "Com a versão beta de streaming de vídeo e o trabalho em uploads e downloads resumíveis, agora aumentamos o limite de upload de arquivos para 10GB. Isso já está disponível nos aplicativos desktop e móvel.",
@@ -1777,5 +1770,4 @@
   "cLDesc5": "Agora você receberá uma notificação opcional para todos os aniversários que salvou no Ente, junto com uma coleção de suas melhores fotos.",
   "cLTitle6": "Uploads e downloads resumíveis",
   "cLDesc6": "Não é mais necessário esperar que uploads/downloads sejam concluídos antes de fechar o aplicativo. Todos os uploads e downloads agora podem ser pausados no meio do caminho e retomados de onde você parou."
->>>>>>> fb03c88a
 }