--- conflicted
+++ resolved
@@ -1383,12 +1383,7 @@
   "enableMachineLearningBanner": "Aktiviere maschinelles Lernen für die magische Suche und Gesichtserkennung",
   "searchDiscoverEmptySection": "Bilder werden hier angezeigt, sobald die Verarbeitung abgeschlossen ist",
   "searchPersonsEmptySection": "Personen werden hier angezeigt, sobald die Verarbeitung abgeschlossen ist",
-<<<<<<< HEAD
-  "faceNotClusteredYet": "Face not clustered yet, please come back later",
-  "viewersSuccessfullyAdded": "{count, plural, one {}=0 {0 Betrachter hinzugefügt} =1 {1 Betrachter hinzugefügt} other {{count} Betrachter hinzugefügt}}",
-=======
   "viewersSuccessfullyAdded": "{count, plural, =0 {0 Betrachter hinzugefügt} one {1 Betrachter hinzugefügt} other {{count} Betrachter hinzugefügt}}",
->>>>>>> afad2c78
   "@viewersSuccessfullyAdded": {
     "placeholders": {
       "count": {
