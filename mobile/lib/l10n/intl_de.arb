{
  "@@locale ": "en",
  "enterYourEmailAddress": "Gib deine E-Mail-Adresse ein",
  "accountWelcomeBack": "Willkommen zurück!",
  "email": "E-Mail",
  "cancel": "Abbrechen",
  "verify": "Überprüfen",
  "invalidEmailAddress": "Ungültige E-Mail-Adresse",
  "enterValidEmail": "Bitte gib eine gültige E-Mail-Adresse ein.",
  "deleteAccount": "Konto löschen",
  "askDeleteReason": "Was ist der Hauptgrund für die Löschung deines Kontos?",
  "deleteAccountFeedbackPrompt": "Wir bedauern sehr, dass du dein Konto löschen möchtest. Du würdest uns sehr helfen, wenn du uns kurz einige Gründe hierfür nennen könntest.",
  "feedback": "Rückmeldung",
  "kindlyHelpUsWithThisInformation": "Bitte gib diese Daten ein",
  "confirmDeletePrompt": "Ja, ich möchte dieses Konto und alle enthaltenen Daten über alle Apps hinweg endgültig löschen.",
  "confirmAccountDeletion": "Kontolöschung bestätigen",
  "deleteAccountPermanentlyButton": "Konto unwiderruflich löschen",
  "yourAccountHasBeenDeleted": "Dein Benutzerkonto wurde gelöscht",
  "selectReason": "Grund auswählen",
  "deleteReason1": "Es fehlt eine zentrale Funktion, die ich benötige",
  "deleteReason2": "Die App oder eine bestimmte Funktion verhält sich nicht so wie gedacht",
  "deleteReason3": "Ich habe einen anderen Dienst gefunden, der mir mehr zusagt",
  "deleteReason4": "Mein Grund ist nicht aufgeführt",
  "sendEmail": "E-Mail senden",
  "deleteRequestSLAText": "Deine Anfrage wird innerhalb von 72 Stunden bearbeitet.",
  "deleteEmailRequest": "Bitte sende eine E-Mail an <warning>account-deletion@ente.io</warning> von Ihrer bei uns hinterlegten E-Mail-Adresse.",
  "entePhotosPerm": "Ente <i> benötigt Berechtigung, um <i> Ihre Fotos zu sichern",
  "ok": "Ok",
  "createAccount": "Konto erstellen",
  "createNewAccount": "Neues Konto erstellen",
  "password": "Passwort",
  "confirmPassword": "Passwort wiederholen",
  "activeSessions": "Aktive Sitzungen",
  "oops": "Hoppla",
  "somethingWentWrongPleaseTryAgain": "Ein Fehler ist aufgetreten, bitte versuche es erneut",
  "thisWillLogYouOutOfThisDevice": "Dadurch wirst du von diesem Gerät abgemeldet!",
  "thisWillLogYouOutOfTheFollowingDevice": "Dadurch wirst du von folgendem Gerät abgemeldet:",
  "terminateSession": "Sitzungen beenden?",
  "terminate": "Beenden",
  "thisDevice": "Dieses Gerät",
  "recoverButton": "Wiederherstellen",
  "recoverySuccessful": "Wiederherstellung erfolgreich!",
  "decrypting": "Wird entschlüsselt...",
  "incorrectRecoveryKeyTitle": "Falscher Wiederherstellungs-Schlüssel",
  "incorrectRecoveryKeyBody": "Der eingegebene Schlüssel ist ungültig",
  "forgotPassword": "Passwort vergessen",
  "enterYourRecoveryKey": "Gib deinen Wiederherstellungs-Schlüssel ein",
  "noRecoveryKey": "Kein Wiederherstellungs-Schlüssel?",
  "sorry": "Entschuldigung",
  "noRecoveryKeyNoDecryption": "Aufgrund unseres Ende-zu-Ende-Verschlüsselungsprotokolls können deine Daten nicht ohne dein Passwort oder deinen Wiederherstellungs-Schlüssel entschlüsselt werden",
  "verifyEmail": "E-Mail-Adresse verifizieren",
  "toResetVerifyEmail": "Um dein Passwort zurückzusetzen, verifiziere bitte zuerst deine E-Mail Adresse.",
  "checkInboxAndSpamFolder": "Bitte überprüfe deinen E-Mail-Posteingang (und Spam), um die Verifizierung abzuschließen",
  "tapToEnterCode": "Antippen, um den Code einzugeben",
  "resendEmail": "E-Mail erneut senden",
  "weHaveSendEmailTo": "Wir haben eine E-Mail an <green>{email}</green> gesendet",
  "@weHaveSendEmailTo": {
    "description": "Text to indicate that we have sent a mail to the user",
    "placeholders": {
      "email": {
        "description": "The email address of the user",
        "type": "String",
        "example": "example@ente.io"
      }
    }
  },
  "setPasswordTitle": "Passwort festlegen",
  "changePasswordTitle": "Passwort ändern",
  "resetPasswordTitle": "Passwort zurücksetzen",
  "encryptionKeys": "Verschlüsselungscode",
  "passwordWarning": "Wir speichern dieses Passwort nicht. Wenn du es vergisst, <underline>können wir deine Daten nicht entschlüsseln</underline>",
  "enterPasswordToEncrypt": "Gib ein Passwort ein, mit dem wir deine Daten verschlüsseln können",
  "enterNewPasswordToEncrypt": "Gib ein neues Passwort ein, mit dem wir deine Daten verschlüsseln können",
  "weakStrength": "Schwach",
  "strongStrength": "Stark",
  "moderateStrength": "Mittel",
  "passwordStrength": "Passwortstärke: {passwordStrengthValue}",
  "@passwordStrength": {
    "description": "Text to indicate the password strength",
    "placeholders": {
      "passwordStrengthValue": {
        "description": "The strength of the password as a string",
        "type": "String",
        "example": "Weak or Moderate or Strong"
      }
    },
    "message": "Password Strength: {passwordStrengthText}"
  },
  "passwordChangedSuccessfully": "Passwort erfolgreich geändert",
  "generatingEncryptionKeys": "Generierung von Verschlüsselungscodes...",
  "pleaseWait": "Bitte warten...",
  "continueLabel": "Weiter",
  "insecureDevice": "Unsicheres Gerät",
  "sorryWeCouldNotGenerateSecureKeysOnThisDevicennplease": "Es tut uns leid, wir konnten keine sicheren Schlüssel auf diesem Gerät generieren.\n\nBitte starte die Registrierung auf einem anderen Gerät.",
  "howItWorks": "So funktioniert's",
  "encryption": "Verschlüsselung",
  "ackPasswordLostWarning": "Ich verstehe, dass ich meine Daten verlieren kann, wenn ich mein Passwort vergesse, da meine Daten <underline>Ende-zu-Ende-verschlüsselt</underline> sind.",
  "privacyPolicyTitle": "Datenschutzerklärung",
  "termsOfServicesTitle": "Nutzungsbedingungen",
  "signUpTerms": "Ich stimme den <u-terms>Nutzungsbedingungen</u-terms> und der <u-policy>Datenschutzerklärung</u-policy> zu",
  "logInLabel": "Anmelden",
  "loginTerms": "Mit dem Klick auf \"Anmelden\" stimme ich den <u-terms>Nutzungsbedingungen</u-terms> und der <u-policy>Datenschutzerklärung</u-policy> zu",
  "changeEmail": "E-Mail-Adresse ändern",
  "enterYourPassword": "Passwort eingeben",
  "welcomeBack": "Willkommen zurück!",
  "contactSupport": "Support kontaktieren",
  "incorrectPasswordTitle": "Falsches Passwort",
  "pleaseTryAgain": "Bitte versuche es erneut",
  "recreatePasswordTitle": "Passwort wiederherstellen",
  "useRecoveryKey": "Wiederherstellungs-Schlüssel verwenden",
  "recreatePasswordBody": "Das aktuelle Gerät ist nicht leistungsfähig genug, um dein Passwort zu verifizieren, aber wir können es neu erstellen, damit es auf allen Geräten funktioniert.\n\nBitte melde dich mit deinem Wiederherstellungs-Schlüssel an und erstelle dein Passwort neu (Wenn du willst, kannst du dasselbe erneut verwenden).",
  "verifyPassword": "Passwort überprüfen",
  "recoveryKey": "Wiederherstellungs-Schlüssel",
  "recoveryKeyOnForgotPassword": "Falls du dein Passwort vergisst, kannst du deine Daten allein mit diesem Schlüssel wiederherstellen.",
  "recoveryKeySaveDescription": "Wir speichern diesen Schlüssel nicht. Bitte speichere diese Schlüssel aus 24 Wörtern an einem sicheren Ort.",
  "doThisLater": "Später erledigen",
  "saveKey": "Schlüssel speichern",
  "recoveryKeyCopiedToClipboard": "Wiederherstellungs-Schlüssel in die Zwischenablage kopiert",
  "recoverAccount": "Konto wiederherstellen",
  "recover": "Wiederherstellen",
  "dropSupportEmail": "Bitte sende eine E-Mail an {supportEmail} von deiner registrierten E-Mail-Adresse",
  "@dropSupportEmail": {
    "placeholders": {
      "supportEmail": {
        "description": "The support email address",
        "type": "String",
        "example": "support@ente.io"
      }
    }
  },
  "twofactorSetup": "Zweiten Faktor (2FA) einrichten",
  "enterCode": "Code eingeben",
  "scanCode": "Code scannen",
  "codeCopiedToClipboard": "Code in Zwischenablage kopiert",
  "copypasteThisCodentoYourAuthenticatorApp": "Kopiere diesen Code\nin deine Authentifizierungs-App",
  "tapToCopy": "zum Kopieren antippen",
  "scanThisBarcodeWithnyourAuthenticatorApp": "Scanne diesen Code mit \ndeiner Authentifizierungs-App",
  "enterThe6digitCodeFromnyourAuthenticatorApp": "Gib den 6-stelligen Code aus\ndeiner Authentifizierungs-App ein",
  "confirm": "Bestätigen",
  "setupComplete": "Einrichtung abgeschlossen",
  "saveYourRecoveryKeyIfYouHaventAlready": "Sichere deinen Wiederherstellungs-Schlüssel, falls noch nicht geschehen",
  "thisCanBeUsedToRecoverYourAccountIfYou": "Dies kann verwendet werden, um dein Konto wiederherzustellen, wenn du deinen zweiten Faktor (2FA) verlierst",
  "twofactorAuthenticationPageTitle": "Zwei-Faktor-Authentifizierung",
  "lostDevice": "Gerät verloren?",
  "verifyingRecoveryKey": "Wiederherstellungs-Schlüssel wird überprüft...",
  "recoveryKeyVerified": "Wiederherstellungs-Schlüssel überprüft",
  "recoveryKeySuccessBody": "Sehr gut! Dein Wiederherstellungsschlüssel ist gültig. Vielen Dank für die Verifizierung.\n\nBitte vergiss nicht eine Kopie des Wiederherstellungsschlüssels sicher aufzubewahren.",
  "invalidRecoveryKey": "Der eingegebene Wiederherstellungsschlüssel ist nicht gültig. Bitte stelle sicher, dass er aus 24 Wörtern zusammengesetzt ist und jedes dieser Worte richtig geschrieben wurde.\n\nSolltest du den Wiederherstellungscode eingegeben haben, stelle bitte sicher, dass dieser 64 Zeichen lang ist und ebenfalls richtig geschrieben wurde.",
  "invalidKey": "Ungültiger Schlüssel",
  "tryAgain": "Erneut versuchen",
  "viewRecoveryKey": "Wiederherstellungsschlüssel anzeigen",
  "confirmRecoveryKey": "Wiederherstellungsschlüssel bestätigen",
  "recoveryKeyVerifyReason": "Dein Wiederherstellungsschlüssel ist die einzige Möglichkeit, auf deine Fotos zuzugreifen, solltest du dein Passwort vergessen. Du findest ihn unter Einstellungen > Konto.\n\nBitte gib deinen Wiederherstellungsschlüssel hier ein, um sicherzugehen, dass du ihn korrekt gesichert hast.",
  "confirmYourRecoveryKey": "Bestätige deinen Wiederherstellungsschlüssel",
  "addViewer": "Album teilen",
  "addCollaborator": "Bearbeiter hinzufügen",
  "addANewEmail": "Neue E-Mail-Adresse hinzufügen",
  "orPickAnExistingOne": "Oder eine vorherige auswählen",
  "collaboratorsCanAddPhotosAndVideosToTheSharedAlbum": "Bearbeiter können Fotos & Videos zu dem geteilten Album hinzufügen.",
  "enterEmail": "E-Mail eingeben",
  "albumOwner": "Besitzer",
  "@albumOwner": {
    "description": "Role of the album owner"
  },
  "you": "Du",
  "collaborator": "Bearbeiter",
  "addMore": "Mehr hinzufügen",
  "@addMore": {
    "description": "Button text to add more collaborators/viewers"
  },
  "viewer": "Zuschauer",
  "remove": "Entfernen",
  "removeParticipant": "Teilnehmer entfernen",
  "@removeParticipant": {
    "description": "menuSectionTitle for removing a participant"
  },
  "manage": "Verwalten",
  "addedAs": "Hinzugefügt als",
  "changePermissions": "Berechtigungen ändern?",
  "yesConvertToViewer": "Ja, zu \"Beobachter\" ändern",
  "cannotAddMorePhotosAfterBecomingViewer": "Der Nutzer \"{user}\" wird keine weiteren Fotos zum Album hinzufügen können.\n\nJedoch kann er weiterhin vorhandene Bilder, welche durch ihn hinzugefügt worden sind, wieder entfernen",
  "allowAddingPhotos": "Hinzufügen von Fotos erlauben",
  "@allowAddingPhotos": {
    "description": "Switch button to enable uploading photos to a public link"
  },
  "allowAddPhotosDescription": "Erlaube Nutzern, mit diesem Link ebenfalls Fotos zu diesem geteilten Album hinzuzufügen.",
  "passwordLock": "Passwort Sperre",
  "disableDownloadWarningTitle": "Bitte beachten Sie:",
  "disableDownloadWarningBody": "Zuschauer können weiterhin Screenshots oder mit anderen externen Programmen Kopien der Bilder machen.",
  "allowDownloads": "Downloads erlauben",
  "linkDeviceLimit": "Geräte-Limit",
  "noDeviceLimit": "Keins",
  "@noDeviceLimit": {
    "description": "Text to indicate that there is limit on number of devices"
  },
  "linkExpiry": "Ablaufdatum des Links",
  "linkExpired": "Abgelaufen",
  "linkEnabled": "Aktiviert",
  "linkNeverExpires": "Niemals",
  "expiredLinkInfo": "Dieser Link ist abgelaufen. Bitte wähle ein neues Ablaufdatum oder deaktiviere das Ablaufdatum des Links.",
  "setAPassword": "Passwort setzen",
  "lockButtonLabel": "Sperren",
  "enterPassword": "Passwort eingeben",
  "removeLink": "Link entfernen",
  "manageLink": "Link verwalten",
  "linkExpiresOn": "Link läuft am {expiryTime} ab",
  "albumUpdated": "Album aktualisiert",
  "never": "Niemals",
  "custom": "Benutzerdefiniert",
  "@custom": {
    "description": "Label for setting custom value for link expiry"
  },
  "after1Hour": "Nach 1 Stunde",
  "after1Day": "Nach einem Tag",
  "after1Week": "Nach 1 Woche",
  "after1Month": "Nach 1 Monat",
  "after1Year": "Nach 1 Jahr",
  "manageParticipants": "Verwalten",
  "albumParticipantsCount": "{count, plural, =0 {Keine Teilnehmer} =1 {1 Teilnehmer} other {{count} Teilnehmer}}",
  "@albumParticipantsCount": {
    "placeholders": {
      "count": {
        "type": "int",
        "example": "5"
      }
    },
    "description": "Number of participants in an album, including the album owner."
  },
  "collabLinkSectionDescription": "Erstelle einen Link, mit dem andere Fotos in dem geteilten Album sehen und selbst welche hinzufügen können - ohne dass sie die ein Ente-Konto oder die App benötigen. Ideal um gemeinsam Fotos von Events zu sammeln.",
  "collectPhotos": "Fotos sammeln",
  "collaborativeLink": "Gemeinschaftlicher Link",
  "shareWithNonenteUsers": "Mit Nicht-Ente-Benutzern teilen",
  "createPublicLink": "Öffentlichen Link erstellen",
  "sendLink": "Link senden",
  "copyLink": "Link kopieren",
  "linkHasExpired": "Link ist abgelaufen",
  "publicLinkEnabled": "Öffentlicher Link aktiviert",
  "shareALink": "Einen Link teilen",
  "sharedAlbumSectionDescription": "Erstelle gemeinsam mit anderen Ente-Nutzern geteilte Alben, inkl. Nutzern ohne Bezahltarif.",
  "shareWithPeopleSectionTitle": "{numberOfPeople, plural, =0 {Teile mit bestimmten Personen} =1 {Teilen mit 1 Person} other {Teilen mit {numberOfPeople} Personen}}",
  "@shareWithPeopleSectionTitle": {
    "placeholders": {
      "numberOfPeople": {
        "type": "int",
        "example": "2"
      }
    }
  },
  "thisIsYourVerificationId": "Dies ist deine Verifizierungs-ID",
  "someoneSharingAlbumsWithYouShouldSeeTheSameId": "Jemand, der Alben mit dir teilt, sollte die gleiche ID auf seinem Gerät sehen.",
  "howToViewShareeVerificationID": "Bitte sie, auf den Einstellungs Bildschirm ihre E-Mail-Adresse lange anzuklicken und zu überprüfen, dass die IDs auf beiden Geräten übereinstimmen.",
  "thisIsPersonVerificationId": "Dies ist {email}s Verifizierungs-ID",
  "@thisIsPersonVerificationId": {
    "placeholders": {
      "email": {
        "type": "String",
        "example": "someone@ente.io"
      }
    }
  },
  "verificationId": "Verifizierungs-ID",
  "verifyEmailID": "Verifiziere {email}",
  "emailNoEnteAccount": "{email} hat kein Ente-Konto.\n\nSende eine Einladung, um Fotos zu teilen.",
  "shareMyVerificationID": "Hier ist meine Verifizierungs-ID: {verificationID} für ente.io.",
  "shareTextConfirmOthersVerificationID": "Hey, kannst du bestätigen, dass dies deine ente.io Verifizierungs-ID ist: {verificationID}",
  "somethingWentWrong": "Irgendetwas ging schief",
  "sendInvite": "Einladung senden",
  "shareTextRecommendUsingEnte": "Hol dir Ente, damit wir ganz einfach Fotos und Videos in Originalqualität teilen können\n\nhttps://ente.io",
  "done": "Fertig",
  "applyCodeTitle": "Code nutzen",
  "enterCodeDescription": "Gib den Code deines Freundes ein, damit sie beide kostenlosen Speicherplatz erhalten",
  "apply": "Anwenden",
  "failedToApplyCode": "Der Code konnte nicht aktiviert werden",
  "enterReferralCode": "Gib den Weiterempfehlungs-Code ein",
  "codeAppliedPageTitle": "Code eingelöst",
  "changeYourReferralCode": "Empfehlungscode ändern",
  "change": "Ändern",
  "unavailableReferralCode": "Entschuldigung, dieser Code ist nicht verfügbar.",
  "codeChangeLimitReached": "Entschuldigung, du hast das Limit der Code-Änderungen erreicht.",
  "onlyFamilyAdminCanChangeCode": "Bitte wende Dich an {familyAdminEmail}, um den Code zu ändern.",
  "storageInGB": "{storageAmountInGB} GB",
  "claimed": "Eingelöst",
  "@claimed": {
    "description": "Used to indicate storage claimed, like 10GB Claimed"
  },
  "details": "Details",
  "claimMore": "Mehr einlösen!",
  "theyAlsoGetXGb": "Diese erhalten auch {storageAmountInGB} GB",
  "freeStorageOnReferralSuccess": "{storageAmountInGB} GB jedes Mal, wenn sich jemand mit deinem Code für einen bezahlten Tarif anmeldet",
  "shareTextReferralCode": "Ente Weiterempfehlungs-Code: {referralCode} \n\nEinlösen unter Einstellungen → Allgemein → Weiterempfehlungen, um {referralStorageInGB} GB kostenlos zu erhalten, sobald Sie einen kostenpflichtigen Tarif abgeschlossen haben\n\nhttps://ente.io",
  "claimFreeStorage": "Freien Speicher einlösen",
  "inviteYourFriends": "Lade deine Freunde ein",
  "failedToFetchReferralDetails": "Die Weiterempfehlungs-Details können nicht abgerufen werden. Bitte versuche es später erneut.",
  "referralStep1": "1. Gib diesen Code an deine Freunde",
  "referralStep2": "2. Sie schließen ein bezahltes Abo ab",
  "referralStep3": "3. Ihr beide erhaltet {storageInGB} GB* kostenlos",
  "referralsAreCurrentlyPaused": "Einlösungen sind derzeit pausiert",
  "youCanAtMaxDoubleYourStorage": "* Du kannst deinen Speicher maximal verdoppeln",
  "claimedStorageSoFar": "{isFamilyMember, select, true {Deine Familiengruppe hat bereits {storageAmountInGb} GB erhalten} false {Du hast bereits {storageAmountInGb} GB erhalten} other {Du hast bereits {storageAmountInGb} GB erhalten!}}",
  "@claimedStorageSoFar": {
    "placeholders": {
      "isFamilyMember": {
        "type": "String",
        "example": "true"
      },
      "storageAmountInGb": {
        "type": "int",
        "example": "10"
      }
    }
  },
  "faq": "Häufig gestellte Fragen",
  "help": "Hilfe",
  "oopsSomethingWentWrong": "Ups. Leider ist ein Fehler aufgetreten",
  "peopleUsingYourCode": "Leute, die deinen Code verwenden",
  "eligible": "zulässig",
  "total": "Gesamt",
  "codeUsedByYou": "Von dir benutzter Code",
  "freeStorageClaimed": "Kostenlos hinzugefügter Speicherplatz",
  "freeStorageUsable": "Freier Speicherplatz nutzbar",
  "usableReferralStorageInfo": "Der verwendbare Speicherplatz ist von deinem aktuellen Abonnement eingeschränkt. Überschüssiger, beanspruchter Speicherplatz wird automatisch verwendbar werden, wenn du ein höheres Abonnement buchst.",
  "removeFromAlbumTitle": "Aus Album entfernen?",
  "removeFromAlbum": "Aus Album entfernen",
  "itemsWillBeRemovedFromAlbum": "Ausgewählte Elemente werden aus diesem Album entfernt",
  "removeShareItemsWarning": "Einige der Elemente, die du entfernst, wurden von anderen Nutzern hinzugefügt und du wirst den Zugriff auf sie verlieren",
  "addingToFavorites": "Wird zu Favoriten hinzugefügt...",
  "removingFromFavorites": "Wird aus Favoriten entfernt...",
  "sorryCouldNotAddToFavorites": "Konnte leider nicht zu den Favoriten hinzugefügt werden!",
  "sorryCouldNotRemoveFromFavorites": "Konnte leider nicht aus den Favoriten entfernt werden!",
  "subscribeToEnableSharing": "Du benötigst ein aktives, bezahltes Abonnement, um das Teilen zu aktivieren.",
  "subscribe": "Abonnieren",
  "canOnlyRemoveFilesOwnedByYou": "Du kannst nur Dateien entfernen, die dir gehören",
  "deleteSharedAlbum": "Geteiltes Album löschen?",
  "deleteAlbum": "Album löschen",
  "deleteAlbumDialog": "Auch die Fotos (und Videos) in diesem Album aus <bold>allen</bold> anderen Alben löschen, die sie enthalten?",
  "deleteSharedAlbumDialogBody": "Dieses Album wird für alle gelöscht\n\nDu wirst den Zugriff auf geteilte Fotos in diesem Album, die anderen gehören, verlieren",
  "yesRemove": "Ja, entfernen",
  "creatingLink": "Erstelle Link...",
  "removeWithQuestionMark": "Entfernen?",
  "removeParticipantBody": "{userEmail} wird aus diesem geteilten Album entfernt\n\nAlle von ihnen hinzugefügte Fotos werden ebenfalls aus dem Album entfernt",
  "keepPhotos": "Fotos behalten",
  "deletePhotos": "Fotos löschen",
  "inviteToEnte": "Zu Ente einladen",
  "removePublicLink": "Öffentlichen Link entfernen",
  "disableLinkMessage": "Der öffentliche Link zum Zugriff auf \"{albumName}\" wird entfernt.",
  "sharing": "Teilt...",
  "youCannotShareWithYourself": "Du kannst nicht mit dir selbst teilen",
  "archive": "Archiv",
  "createAlbumActionHint": "Drücke lange um Fotos auszuwählen und klicke + um ein Album zu erstellen",
  "importing": "Importiert....",
  "failedToLoadAlbums": "Laden der Alben fehlgeschlagen",
  "hidden": "Versteckt",
  "authToViewYourHiddenFiles": "Bitte authentifizieren, um die versteckten Dateien anzusehen",
  "authToViewTrashedFiles": "Bitte authentifizieren, um die gelöschten Dateien anzuzeigen",
  "trash": "Papierkorb",
  "uncategorized": "Unkategorisiert",
  "videoSmallCase": "Video",
  "photoSmallCase": "Foto",
  "singleFileDeleteHighlight": "Es wird aus allen Alben gelöscht.",
  "singleFileInBothLocalAndRemote": "Diese Datei ist sowohl in Ente als auch auf deinem Gerät.",
  "singleFileInRemoteOnly": "Diese Datei wird von Ente gelöscht.",
  "singleFileDeleteFromDevice": "Dieses {fileType} wird von deinem Gerät gelöscht.",
  "deleteFromEnte": "Von Ente löschen",
  "yesDelete": "Ja, löschen",
  "movedToTrash": "In den Papierkorb verschoben",
  "deleteFromDevice": "Vom Gerät löschen",
  "deleteFromBoth": "Aus beidem löschen",
  "newAlbum": "Neues Album",
  "albums": "Alben",
  "memoryCount": "{count, plural, zero{keine Erinnerungsstücke} one{{formattedCount} Erinnerung} other{{formattedCount} Erinnerungsstücke}}",
  "@memoryCount": {
    "description": "The text to display the number of memories",
    "type": "text",
    "placeholders": {
      "count": {
        "example": "1",
        "type": "int"
      },
      "formattedCount": {
        "type": "String",
        "example": "11.513, 11,511"
      }
    }
  },
  "selectedPhotos": "{count} ausgewählt",
  "@selectedPhotos": {
    "description": "Display the number of selected photos",
    "type": "text",
    "placeholders": {
      "count": {
        "example": "5",
        "type": "int"
      }
    }
  },
  "selectedPhotosWithYours": "{count} ausgewählt ({yourCount} von Ihnen)",
  "@selectedPhotosWithYours": {
    "description": "Display the number of selected photos, including the number of selected photos owned by the user",
    "type": "text",
    "placeholders": {
      "count": {
        "example": "12",
        "type": "int"
      },
      "yourCount": {
        "example": "2",
        "type": "int"
      }
    }
  },
  "advancedSettings": "Erweitert",
  "@advancedSettings": {
    "description": "The text to display in the advanced settings section"
  },
  "photoGridSize": "Fotorastergröße",
  "manageDeviceStorage": "Geräte-Cache verwalten",
  "manageDeviceStorageDesc": "Lokalen Cache-Speicher überprüfen und löschen.",
  "machineLearning": "Maschinelles Lernen",
  "mlConsent": "Maschinelles Lernen aktivieren",
  "mlConsentTitle": "Maschinelles Lernen aktivieren?",
  "mlConsentDescription": "Wenn du das maschinelle Lernen aktivierst, wird Ente Informationen wie etwa Gesichtsgeometrie aus Dateien extrahieren, einschließlich derjenigen, die mit dir geteilt werden.\n\nDies geschieht auf deinem Gerät und alle erzeugten biometrischen Informationen werden Ende-zu-Ende-verschlüsselt.",
  "mlConsentPrivacy": "Bitte klicke hier für weitere Details zu dieser Funktion in unserer Datenschutzerklärung",
  "mlConsentConfirmation": "Ich verstehe und möchte das maschinelle Lernen aktivieren",
  "magicSearch": "Magische Suche",
  "discover": "Entdecken",
  "@discover": {
    "description": "The text to display for the discover section under which we show receipts, screenshots, sunsets, greenery, etc."
  },
  "discover_identity": "Identität",
  "discover_screenshots": "Bildschirmfotos",
  "discover_receipts": "Belege",
  "discover_notes": "Notizen",
  "discover_memes": "Memes",
  "discover_visiting_cards": "Visitenkarten",
  "discover_babies": "Babys",
  "discover_pets": "Haustiere",
  "discover_selfies": "Selfies",
  "discover_wallpapers": "Hintergründe",
  "discover_food": "Essen",
  "discover_celebrations": "Feiern",
  "discover_sunset": "Sonnenuntergang",
  "discover_hills": "Berge",
  "discover_greenery": "Grün",
  "mlIndexingDescription": "Bitte beachte, dass das maschinelle Lernen zu einem höheren Daten- und Akkuverbrauch führen wird, bis alle Elemente indiziert sind. Du kannst die Desktop-App für eine schnellere Indizierung verwenden, alle Ergebnisse werden automatisch synchronisiert.",
  "loadingModel": "Lade Modelle herunter...",
  "waitingForWifi": "Warte auf WLAN...",
  "status": "Status",
  "indexedItems": "Indizierte Elemente",
  "pendingItems": "Ausstehende Elemente",
  "clearIndexes": "Indexe löschen",
  "selectFoldersForBackup": "Ordner für Sicherung auswählen",
  "selectedFoldersWillBeEncryptedAndBackedUp": "Ausgewählte Ordner werden verschlüsselt und gesichert",
  "unselectAll": "Alle demarkieren",
  "selectAll": "Alle markieren",
  "skip": "Überspringen",
  "updatingFolderSelection": "Ordnerauswahl wird aktualisiert...",
  "itemCount": "{count, plural, one{{count} Objekt} other{{count} Objekte}}",
  "deleteItemCount": "{count, plural, one {Lösche {count} Element} other {Lösche {count} Elemente}}",
  "duplicateItemsGroup": "{count} Dateien, {formattedSize} jede",
  "@duplicateItemsGroup": {
    "description": "Display the number of duplicate files and their size",
    "type": "text",
    "placeholders": {
      "count": {
        "example": "12",
        "type": "int"
      },
      "formattedSize": {
        "example": "2.3 MB",
        "type": "String"
      }
    }
  },
  "showMemories": "Erinnerungen anschauen",
  "yearsAgo": "{count, plural, one{vor einem Jahr} other{vor {count} Jahren}}",
  "backupSettings": "Backup-Einstellungen",
  "backupStatus": "Sicherungsstatus",
  "backupStatusDescription": "Gesicherte Elemente werden hier angezeigt",
  "backupOverMobileData": "Über mobile Daten sichern",
  "backupVideos": "Videos sichern",
  "disableAutoLock": "Automatische Sperre deaktivieren",
  "deviceLockExplanation": "Verhindern, dass der Bildschirm gesperrt wird, während die App im Vordergrund ist und eine Sicherung läuft. Das ist normalerweise nicht notwendig, kann aber dabei helfen, große Uploads wie einen Erstimport schneller abzuschließen.",
  "about": "Allgemeine Informationen",
  "weAreOpenSource": "Unser Quellcode ist offen einsehbar!",
  "privacy": "Datenschutz",
  "terms": "Nutzungsbedingungen",
  "checkForUpdates": "Nach Aktualisierungen suchen",
  "checkStatus": "Status überprüfen",
  "checking": "Wird geprüft...",
  "youAreOnTheLatestVersion": "Du bist auf der neuesten Version",
  "account": "Konto",
  "manageSubscription": "Abonnement verwalten",
  "authToChangeYourEmail": "Bitte authentifizieren, um deine E-Mail-Adresse zu ändern",
  "changePassword": "Passwort ändern",
  "authToChangeYourPassword": "Bitte authentifizieren, um das Passwort zu ändern",
  "emailVerificationToggle": "E-Mail-Verifizierung",
  "authToChangeEmailVerificationSetting": "Bitte authentifizieren, um die E-Mail-Bestätigung zu ändern",
  "exportYourData": "Daten exportieren",
  "logout": "Ausloggen",
  "authToInitiateAccountDeletion": "Bitte authentifizieren, um die Löschung des Kontos einzuleiten",
  "areYouSureYouWantToLogout": "Bist Du sicher, dass du dich abmelden möchtest?",
  "yesLogout": "Ja, ausloggen",
  "aNewVersionOfEnteIsAvailable": "Eine neue Version von Ente ist verfügbar.",
  "update": "Updaten",
  "installManually": "Manuell installieren",
  "criticalUpdateAvailable": "Kritisches Update ist verfügbar!",
  "updateAvailable": "Update verfügbar",
  "ignoreUpdate": "Ignorieren",
  "downloading": "Wird heruntergeladen...",
  "cannotDeleteSharedFiles": "Konnte geteilte Dateien nicht löschen",
  "theDownloadCouldNotBeCompleted": "Der Download konnte nicht abgeschlossen werden",
  "retry": "Erneut versuchen",
  "backedUpFolders": "Gesicherte Ordner",
  "backup": "Backup",
  "freeUpDeviceSpace": "Gerätespeicher freiräumen",
  "freeUpDeviceSpaceDesc": "Spare Speicherplatz auf deinem Gerät, indem du Dateien löschst, die bereits gesichert wurden.",
  "allClear": "✨ Alles klar",
  "noDeviceThatCanBeDeleted": "Du hast keine Dateien auf diesem Gerät, die gelöscht werden können",
  "removeDuplicates": "Duplikate entfernen",
  "removeDuplicatesDesc": "Überprüfe und lösche Dateien, die exakte Duplikate sind.",
  "viewLargeFiles": "Große Dateien",
  "viewLargeFilesDesc": "Dateien anzeigen, die den meisten Speicherplatz belegen.",
  "noDuplicates": "✨ Keine Duplikate",
  "youveNoDuplicateFilesThatCanBeCleared": "Du hast keine Duplikate, die gelöscht werden können",
  "success": "Abgeschlossen",
  "rateUs": "Bewerte uns",
  "remindToEmptyDeviceTrash": "Lösche auch Dateien aus \"Kürzlich gelöscht\" unter \"Einstellungen\" -> \"Speicher\" um freien Speicher zu erhalten",
  "youHaveSuccessfullyFreedUp": "Du hast {storageSaved} erfolgreich freigegeben!",
  "@youHaveSuccessfullyFreedUp": {
    "description": "The text to display when the user has successfully freed up storage",
    "type": "text",
    "placeholders": {
      "storageSaved": {
        "example": "1.2 GB",
        "type": "String"
      }
    }
  },
  "remindToEmptyEnteTrash": "Leere auch deinen \"Papierkorb\", um freien Platz zu erhalten",
  "sparkleSuccess": "✨ Abgeschlossen",
  "duplicateFileCountWithStorageSaved": "Du hast {count, plural, one{{count} duplizierte Datei} other{{count} dupliziere Dateien}} gelöscht und ({storageSaved}!) freigegeben",
  "@duplicateFileCountWithStorageSaved": {
    "description": "The text to display when the user has successfully cleaned up duplicate files",
    "type": "text",
    "placeholders": {
      "count": {
        "example": "1",
        "type": "int"
      },
      "storageSaved": {
        "example": "1.2 GB",
        "type": "String"
      }
    }
  },
  "familyPlans": "Familientarif",
  "referrals": "Weiterempfehlungen",
  "notifications": "Benachrichtigungen",
  "sharedPhotoNotifications": "Neue geteilte Fotos",
  "sharedPhotoNotificationsExplanation": "Erhalte Benachrichtigungen, wenn jemand ein Foto zu einem gemeinsam genutzten Album hinzufügt, dem du angehörst",
  "advanced": "Erweitert",
  "general": "Allgemein",
  "security": "Sicherheit",
  "authToViewYourRecoveryKey": "Bitte authentifizieren, um deinen Wiederherstellungs-Schlüssel anzusehen",
  "twofactor": "Zwei-Faktor",
  "authToConfigureTwofactorAuthentication": "Bitte authentifizieren, um Zwei-Faktor-Authentifizierung zu konfigurieren",
  "lockscreen": "Sperrbildschirm",
  "authToChangeLockscreenSetting": "Bitte authentifizieren, um die Sperrbildschirm-Einstellung zu ändern",
  "viewActiveSessions": "Aktive Sitzungen anzeigen",
  "authToViewYourActiveSessions": "Bitte authentifizieren, um die aktiven Sitzungen anzusehen",
  "disableTwofactor": "Zweiten Faktor (2FA) deaktivieren",
  "confirm2FADisable": "Bist du sicher, dass du die Zwei-Faktor-Authentifizierung (2FA) deaktivieren willst?",
  "no": "Nein",
  "yes": "Ja",
  "social": "Social Media",
  "rateUsOnStore": "Bewerte uns auf {storeName}",
  "blog": "Blog",
  "merchandise": "Merchandise",
  "twitter": "Twitter",
  "mastodon": "Mastodon",
  "matrix": "Matrix",
  "discord": "Discord",
  "reddit": "Reddit",
  "yourStorageDetailsCouldNotBeFetched": "Details zum Speicherplatz konnten nicht abgerufen werden",
  "reportABug": "Fehler melden",
  "reportBug": "Fehler melden",
  "suggestFeatures": "Verbesserung vorschlagen",
  "support": "Support",
  "theme": "Theme",
  "lightTheme": "Hell",
  "darkTheme": "Dunkel",
  "systemTheme": "System",
  "freeTrial": "Kostenlose Testphase",
  "selectYourPlan": "Wähle dein Abo aus",
  "enteSubscriptionPitch": "Ente sichert deine Erinnerungen, sodass sie dir nie verloren gehen, selbst wenn du dein Gerät verlierst.",
  "enteSubscriptionShareWithFamily": "Deine Familie kann zu deinem Abo hinzugefügt werden.",
  "currentUsageIs": "Aktuell genutzt werden ",
  "@currentUsageIs": {
    "description": "This text is followed by storage usage",
    "examples": {
      "0": "Current usage is 1.2 GB"
    },
    "type": "text"
  },
  "faqs": "FAQs",
  "renewsOn": "Erneuert am {endDate}",
  "freeTrialValidTill": "Kostenlose Demo verfügbar bis zum {endDate}",
  "validTill": "Gültig bis {endDate}",
  "addOnValidTill": "Dein {storageAmount} Add-on ist gültig bis {endDate}",
  "playStoreFreeTrialValidTill": "Kostenlose Testversion gültig bis {endDate}.\nDu kannst anschließend ein bezahltes Paket auswählen.",
  "subWillBeCancelledOn": "Dein Abo endet am {endDate}",
  "subscription": "Abonnement",
  "paymentDetails": "Zahlungsdetails",
  "manageFamily": "Familiengruppe verwalten",
  "contactToManageSubscription": "Bitte kontaktiere uns über support@ente.io, um dein {provider} Abo zu verwalten.",
  "renewSubscription": "Abonnement erneuern",
  "cancelSubscription": "Abonnement kündigen",
  "areYouSureYouWantToRenew": "Bist du sicher, dass du verlängern möchtest?",
  "yesRenew": "Ja, erneuern",
  "areYouSureYouWantToCancel": "Bist du sicher, dass du kündigen willst?",
  "yesCancel": "Ja, kündigen",
  "failedToRenew": "Erneuern fehlgeschlagen",
  "failedToCancel": "Kündigung fehlgeschlagen",
  "twoMonthsFreeOnYearlyPlans": "2 Monate kostenlos beim jährlichen Bezahlen",
  "monthly": "Monatlich",
  "@monthly": {
    "description": "The text to display for monthly plans",
    "type": "text"
  },
  "yearly": "Jährlich",
  "@yearly": {
    "description": "The text to display for yearly plans",
    "type": "text"
  },
  "confirmPlanChange": "Aboänderungen bestätigen",
  "areYouSureYouWantToChangeYourPlan": "Bist du sicher, dass du deinen Tarif ändern möchtest?",
  "youCannotDowngradeToThisPlan": "Du kannst nicht auf diesen Tarif wechseln",
  "cancelOtherSubscription": "Bitte kündige dein aktuelles Abo über {paymentProvider} zuerst",
  "@cancelOtherSubscription": {
    "description": "The text to display when the user has an existing subscription from a different payment provider",
    "type": "text",
    "placeholders": {
      "paymentProvider": {
        "example": "Apple",
        "type": "String"
      }
    }
  },
  "optionalAsShortAsYouLike": "Bei Bedarf auch so kurz wie du willst...",
  "send": "Absenden",
  "askCancelReason": "Dein Abonnement wurde gekündigt. Möchtest du uns den Grund mitteilen?",
  "thankYouForSubscribing": "Danke fürs Abonnieren!",
  "yourPurchaseWasSuccessful": "Dein Einkauf war erfolgreich",
  "yourPlanWasSuccessfullyUpgraded": "Dein Abo wurde erfolgreich hochgestuft",
  "yourPlanWasSuccessfullyDowngraded": "Dein Tarif wurde erfolgreich heruntergestuft",
  "yourSubscriptionWasUpdatedSuccessfully": "Dein Abonnement wurde erfolgreich aktualisiert.",
  "googlePlayId": "Google Play ID",
  "appleId": "Apple ID",
  "playstoreSubscription": "PlayStore Abo",
  "appstoreSubscription": "AppStore Abo",
  "subAlreadyLinkedErrMessage": "Dein {id} ist bereits mit einem anderen Ente-Konto verknüpft.\nWenn du deine {id} mit diesem Konto verwenden möchtest, kontaktiere bitte unseren Support",
  "visitWebToManage": "Bitte rufe \"web.ente.io\" auf, um dein Abo zu verwalten",
  "couldNotUpdateSubscription": "Abo konnte nicht aktualisiert werden",
  "pleaseContactSupportAndWeWillBeHappyToHelp": "Bitte kontaktieren Sie uns über support@ente.io wo wir Ihnen gerne weiterhelfen.",
  "paymentFailed": "Zahlung fehlgeschlagen",
  "paymentFailedTalkToProvider": "Bitte kontaktiere den Support von {providerName}, falls etwas abgebucht wurde",
  "@paymentFailedTalkToProvider": {
    "description": "The text to display when the payment failed",
    "type": "text",
    "placeholders": {
      "providerName": {
        "example": "AppStore|PlayStore",
        "type": "String"
      }
    }
  },
  "continueOnFreeTrial": "Mit kostenloser Testversion fortfahren",
  "areYouSureYouWantToExit": "Möchtest du Vorgang wirklich abbrechen?",
  "thankYou": "Vielen Dank",
  "failedToVerifyPaymentStatus": "Überprüfung des Zahlungsstatus fehlgeschlagen",
  "pleaseWaitForSometimeBeforeRetrying": "Bitte warte kurz, bevor du es erneut versuchst",
  "paymentFailedMessage": "Leider ist deine Zahlung fehlgeschlagen. Wende dich an unseren Support und wir helfen dir weiter!",
  "youAreOnAFamilyPlan": "Du bist im Familien-Tarif!",
  "contactFamilyAdmin": "Bitte kontaktiere <green>{familyAdminEmail}</green> um dein Abo zu verwalten",
  "leaveFamily": "Familienabo verlassen",
  "areYouSureThatYouWantToLeaveTheFamily": "Bist du sicher, dass du den Familien-Tarif verlassen möchtest?",
  "leave": "Verlassen",
  "rateTheApp": "App bewerten",
  "startBackup": "Sicherung starten",
  "noPhotosAreBeingBackedUpRightNow": "Momentan werden keine Fotos gesichert",
  "preserveMore": "Mehr Daten sichern",
  "grantFullAccessPrompt": "Bitte gewähre Zugang zu allen Fotos in der Einstellungen App",
  "allowPermTitle": "Zugriff auf Fotos erlauben",
  "allowPermBody": "Bitte erlaube den Zugriff auf Deine Fotos in den Einstellungen, damit Ente sie anzeigen und sichern kann.",
  "openSettings": "Öffne Einstellungen",
  "selectMorePhotos": "Mehr Fotos auswählen",
  "existingUser": "Existierender Benutzer",
  "privateBackups": "Private Sicherungen",
  "forYourMemories": "Als Erinnerung",
  "endtoendEncryptedByDefault": "Automatisch Ende-zu-Ende-verschlüsselt",
  "safelyStored": "Gesichert",
  "atAFalloutShelter": "in einem ehemaligen Luftschutzbunker",
  "designedToOutlive": "Entwickelt um zu bewahren",
  "available": "Verfügbar",
  "everywhere": "überall",
  "androidIosWebDesktop": "Android, iOS, Web, Desktop",
  "mobileWebDesktop": "Mobil, Web, Desktop",
  "newToEnte": "Neu bei Ente",
  "pleaseLoginAgain": "Bitte logge dich erneut ein",
  "autoLogoutMessage": "Du wurdest aufgrund technischer Störungen abgemeldet. Wir entschuldigen uns für die Unannehmlichkeiten.",
  "yourSubscriptionHasExpired": "Dein Abonnement ist abgelaufen",
  "storageLimitExceeded": "Speichergrenze überschritten",
  "upgrade": "Upgrade",
  "raiseTicket": "Ticket erstellen",
  "@raiseTicket": {
    "description": "Button text for raising a support tickets in case of unhandled errors during backup",
    "type": "text"
  },
  "backupFailed": "Sicherung fehlgeschlagen",
  "couldNotBackUpTryLater": "Deine Daten konnten nicht gesichert werden.\nWir versuchen es später erneut.",
  "enteCanEncryptAndPreserveFilesOnlyIfYouGrant": "Ente kann Dateien nur verschlüsseln und sichern, wenn du den Zugriff darauf gewährst",
  "pleaseGrantPermissions": "Bitte erteile die nötigen Berechtigungen",
  "grantPermission": "Zugriff gewähren",
  "privateSharing": "Privates Teilen",
  "shareOnlyWithThePeopleYouWant": "Teile mit ausgewählten Personen",
  "usePublicLinksForPeopleNotOnEnte": "Verwende öffentliche Links für Personen, die kein Ente-Konto haben",
  "allowPeopleToAddPhotos": "Erlaube anderen das Hinzufügen von Fotos",
  "shareAnAlbumNow": "Teile jetzt ein Album",
  "collectEventPhotos": "Gemeinsam Event-Fotos sammeln",
  "sessionExpired": "Sitzung abgelaufen",
  "loggingOut": "Abmeldung...",
  "@onDevice": {
    "description": "The text displayed above folders/albums stored on device",
    "type": "text"
  },
  "onDevice": "Auf dem Gerät",
  "@onEnte": {
    "description": "The text displayed above albums backed up to Ente",
    "type": "text"
  },
  "onEnte": "Auf <branding>ente</branding>",
  "name": "Name",
  "newest": "Zuletzt",
  "lastUpdated": "Zuletzt aktualisiert",
  "deleteEmptyAlbums": "Leere Alben löschen",
  "deleteEmptyAlbumsWithQuestionMark": "Leere Alben löschen?",
  "deleteAlbumsDialogBody": "Damit werden alle leeren Alben gelöscht. Dies ist nützlich, wenn du das Durcheinander in deiner Albenliste verringern möchtest.",
  "deleteProgress": "Lösche {currentlyDeleting} / {totalCount}",
  "genericProgress": "Verarbeite {currentlyProcessing} / {totalCount}",
  "@genericProgress": {
    "description": "Generic progress text to display when processing multiple items",
    "type": "text",
    "placeholders": {
      "currentlyProcessing": {
        "example": "1",
        "type": "int"
      },
      "totalCount": {
        "example": "10",
        "type": "int"
      }
    }
  },
  "permanentlyDelete": "Dauerhaft löschen",
  "canOnlyCreateLinkForFilesOwnedByYou": "Sie können nur Links für Dateien erstellen, die Ihnen gehören",
  "publicLinkCreated": "Öffentlicher Link erstellt",
  "youCanManageYourLinksInTheShareTab": "Du kannst deine Links im \"Teilen\"-Tab verwalten.",
  "linkCopiedToClipboard": "Link in Zwischenablage kopiert",
  "restore": "Wiederherstellen",
  "@restore": {
    "description": "Display text for an action which triggers a restore of item from trash",
    "type": "text"
  },
  "moveToAlbum": "Zum Album verschieben",
  "unhide": "Einblenden",
  "unarchive": "Dearchivieren",
  "favorite": "Favorit",
  "removeFromFavorite": "Aus Favoriten entfernen",
  "shareLink": "Link teilen",
  "createCollage": "Collage erstellen",
  "saveCollage": "Collage speichern",
  "collageSaved": "Collage in Galerie gespeichert",
  "collageLayout": "Layout",
  "addToEnte": "Zu Ente hinzufügen",
  "addToAlbum": "Zum Album hinzufügen",
  "delete": "Löschen",
  "hide": "Ausblenden",
  "share": "Teilen",
  "unhideToAlbum": "Im Album anzeigen",
  "restoreToAlbum": "Album wiederherstellen",
  "moveItem": "{count, plural, one{Element verschieben} other{Elemente verschieben}}",
  "@moveItem": {
    "description": "Page title while moving one or more items to an album"
  },
  "addItem": "{count, plural, one {Element hinzufügen} other {Elemente hinzufügen}}",
  "@addItem": {
    "description": "Page title while adding one or more items to album"
  },
  "createOrSelectAlbum": "Album erstellen oder auswählen",
  "selectAlbum": "Album auswählen",
  "searchByAlbumNameHint": "Name des Albums",
  "albumTitle": "Albumtitel",
  "enterAlbumName": "Albumname eingeben",
  "restoringFiles": "Dateien werden wiederhergestellt...",
  "movingFilesToAlbum": "Verschiebe Dateien in Album...",
  "unhidingFilesToAlbum": "Dateien im Album anzeigen",
  "canNotUploadToAlbumsOwnedByOthers": "Kann nicht auf Alben anderer Personen hochladen",
  "uploadingFilesToAlbum": "Dateien werden ins Album hochgeladen...",
  "addedSuccessfullyTo": "Erfolgreich zu  {albumName} hinzugefügt",
  "movedSuccessfullyTo": "Erfolgreich zu {albumName} hinzugefügt",
  "thisAlbumAlreadyHDACollaborativeLink": "Dieses Album hat bereits einen kollaborativen Link",
  "collaborativeLinkCreatedFor": "Kollaborativer Link für {albumName} erstellt",
  "askYourLovedOnesToShare": "Bitte deine Liebsten ums Teilen",
  "invite": "Einladen",
  "shareYourFirstAlbum": "Teile dein erstes Album",
  "sharedWith": "Geteilt mit {emailIDs}",
  "sharedWithMe": "Mit mir geteilt",
  "sharedByMe": "Von mir geteilt",
  "doubleYourStorage": "Speicherplatz verdoppeln",
  "referFriendsAnd2xYourPlan": "Begeistere Freunde für uns und verdopple deinen Speicher",
  "shareAlbumHint": "Öffne ein Album und tippe auf den Teilen-Button oben rechts, um zu teilen.",
  "itemsShowTheNumberOfDaysRemainingBeforePermanentDeletion": "Elemente zeigen die Anzahl der Tage bis zum dauerhaften Löschen an",
  "trashDaysLeft": "{count, plural, =0 {Demnächst} =1 {1 Tag} other {{count} Tage}}",
  "@trashDaysLeft": {
    "description": "Text to indicate number of days remaining before permanent deletion",
    "placeholders": {
      "count": {
        "example": "1|2|3",
        "type": "int"
      }
    }
  },
  "deleteAll": "Alle löschen",
  "renameAlbum": "Album umbenennen",
  "convertToAlbum": "Konvertiere zum Album",
  "setCover": "Titelbild festlegen",
  "@setCover": {
    "description": "Text to set cover photo for an album"
  },
  "sortAlbumsBy": "Sortieren nach",
  "sortNewestFirst": "Neueste zuerst",
  "sortOldestFirst": "Älteste zuerst",
  "rename": "Umbenennen",
  "leaveSharedAlbum": "Geteiltes Album verlassen?",
  "leaveAlbum": "Album verlassen",
  "photosAddedByYouWillBeRemovedFromTheAlbum": "Von dir hinzugefügte Fotos werden vom Album entfernt",
  "youveNoFilesInThisAlbumThatCanBeDeleted": "Du hast keine Dateien in diesem Album, die gelöscht werden können",
  "youDontHaveAnyArchivedItems": "Du hast keine archivierten Elemente.",
  "ignoredFolderUploadReason": "Ein paar Dateien in diesem Album werden nicht hochgeladen, weil sie in der Vergangenheit schonmal aus Ente gelöscht wurden.",
  "resetIgnoredFiles": "Ignorierte Dateien zurücksetzen",
  "deviceFilesAutoUploading": "Dateien, die zu diesem Album hinzugefügt werden, werden automatisch zu Ente hochgeladen.",
  "turnOnBackupForAutoUpload": "Aktiviere die Sicherung, um neue Dateien in diesem Ordner automatisch zu Ente hochzuladen.",
  "noHiddenPhotosOrVideos": "Keine versteckten Fotos oder Videos",
  "toHideAPhotoOrVideo": "Foto oder Video verstecken",
  "openTheItem": "• Element öffnen",
  "clickOnTheOverflowMenu": "• Klicken Sie auf das Überlaufmenü",
  "click": "• Klick",
  "nothingToSeeHere": "Hier gibt es nichts zu sehen! 👀",
  "unarchiveAlbum": "Album dearchivieren",
  "archiveAlbum": "Album archivieren",
  "calculating": "Wird berechnet...",
  "pleaseWaitDeletingAlbum": "Bitte warten, Album wird gelöscht",
  "searchByExamples": "• Albumnamen (z.B. \"Kamera\")\n• Dateitypen (z.B. \"Videos\", \".gif\")\n• Jahre und Monate (z.B. \"2022\", \"Januar\")\n• Feiertage (z.B. \"Weihnachten\")\n• Fotobeschreibungen (z.B. \"#fun\")",
  "youCanTrySearchingForADifferentQuery": "Sie können versuchen, nach einer anderen Abfrage suchen.",
  "noResultsFound": "Keine Ergebnisse gefunden",
  "addedBy": "Von {emailOrName} hinzugefügt",
  "loadingExifData": "Lade Exif-Daten...",
  "viewAllExifData": "Alle Exif-Daten anzeigen",
  "noExifData": "Keine Exif-Daten",
  "thisImageHasNoExifData": "Dieses Bild hat keine Exif-Daten",
  "exif": "EXIF",
  "noResults": "Keine Ergebnisse",
  "weDontSupportEditingPhotosAndAlbumsThatYouDont": "Wir unterstützen keine Bearbeitung von Fotos und Alben, die du noch nicht besitzt",
  "failedToFetchOriginalForEdit": "Fehler beim Abrufen des Originals zur Bearbeitung",
  "close": "Schließen",
  "setAs": "Festlegen als",
  "fileSavedToGallery": "Datei in Galerie gespeichert",
  "filesSavedToGallery": "Dateien in Galerie gespeichert",
  "fileFailedToSaveToGallery": "Fehler beim Speichern der Datei in der Galerie",
  "download": "Herunterladen",
  "pressAndHoldToPlayVideo": "Gedrückt halten, um Video abzuspielen",
  "pressAndHoldToPlayVideoDetailed": "Drücke und halte aufs Foto gedrückt um Video abzuspielen",
  "downloadFailed": "Herunterladen fehlgeschlagen",
  "deduplicateFiles": "Dateien duplizieren",
  "deselectAll": "Alle abwählen",
  "reviewDeduplicateItems": "Bitte überprüfe und lösche die Elemente, die du für Duplikate hältst.",
  "clubByCaptureTime": "Nach Aufnahmezeit gruppieren",
  "clubByFileName": "Nach Dateiname gruppieren",
  "count": "Anzahl",
  "totalSize": "Gesamtgröße",
  "longpressOnAnItemToViewInFullscreen": "Drücken Sie lange auf ein Element, um es im Vollbildmodus anzuzeigen",
  "decryptingVideo": "Entschlüssele Video …",
  "authToViewYourMemories": "Bitte authentifizieren, um deine Erinnerungsstücke anzusehen",
  "unlock": "Jetzt freischalten",
  "freeUpSpace": "Speicherplatz freigeben",
  "freeUpSpaceSaving": "{count, plural, one {Es kann vom Gerät gelöscht werden, um {formattedSize} freizugeben} other {Sie können vom Gerät gelöscht werden, um {formattedSize} freizugeben}}",
  "filesBackedUpInAlbum": "{count, plural, one {1 Datei} other {{formattedNumber} Dateien}} in diesem Album wurde(n) sicher gespeichert",
  "@filesBackedUpInAlbum": {
    "description": "Text to tell user how many files have been backed up in the album",
    "placeholders": {
      "count": {
        "example": "1",
        "type": "int"
      },
      "formattedNumber": {
        "content": "{formattedNumber}",
        "example": "1,000",
        "type": "String"
      }
    }
  },
  "filesBackedUpFromDevice": "{count, plural, one {1 Datei} other {{formattedNumber} Dateien}} auf diesem Gerät wurde(n) sicher gespeichert",
  "@filesBackedUpFromDevice": {
    "description": "Text to tell user how many files have been backed up from this device",
    "placeholders": {
      "count": {
        "example": "1",
        "type": "int"
      },
      "formattedNumber": {
        "content": "{formattedNumber}",
        "example": "1,000",
        "type": "String"
      }
    }
  },
  "@freeUpSpaceSaving": {
    "description": "Text to tell user how much space they can free up by deleting items from the device"
  },
  "freeUpAccessPostDelete": "Du kannst immernoch über Ente {count, plural, one {darauf} other {auf sie}} zugreifen, solange du ein aktives Abo hast",
  "@freeUpAccessPostDelete": {
    "placeholders": {
      "count": {
        "example": "1",
        "type": "int"
      }
    }
  },
  "freeUpAmount": "{sizeInMBorGB} freigeben",
  "thisEmailIsAlreadyInUse": "Diese E-Mail-Adresse wird bereits verwendet",
  "incorrectCode": "Falscher Code",
  "authenticationFailedPleaseTryAgain": "Authentifizierung fehlgeschlagen, versuchen Sie es bitte erneut",
  "verificationFailedPleaseTryAgain": "Verifizierung fehlgeschlagen, bitte versuchen Sie es erneut",
  "authenticating": "Authentifiziere …",
  "authenticationSuccessful": "Authentifizierung erfogreich!",
  "incorrectRecoveryKey": "Falscher Wiederherstellungs-Schlüssel",
  "theRecoveryKeyYouEnteredIsIncorrect": "Der eingegebene Schlüssel ist ungültig",
  "twofactorAuthenticationSuccessfullyReset": "Zwei-Faktor-Authentifizierung (2FA) erfolgreich zurückgesetzt",
  "pleaseVerifyTheCodeYouHaveEntered": "Bitte bestätigen Sie den eingegebenen Code",
  "pleaseContactSupportIfTheProblemPersists": "Bitte wenden Sie sich an den Support, falls das Problem weiterhin besteht",
  "twofactorAuthenticationHasBeenDisabled": "Zwei-Faktor-Authentifizierung (2FA) wurde deaktiviert",
  "sorryTheCodeYouveEnteredIsIncorrect": "Leider ist der eingegebene Code falsch",
  "yourVerificationCodeHasExpired": "Ihr Bestätigungscode ist abgelaufen",
  "emailChangedTo": "E-Mail-Adresse geändert zu {newEmail}",
  "verifying": "Verifiziere …",
  "disablingTwofactorAuthentication": "Zwei-Faktor-Authentifizierung (2FA) wird deaktiviert...",
  "allMemoriesPreserved": "Alle Erinnerungsstücke gesichert",
  "loadingGallery": "Lade Galerie …",
  "syncing": "Synchronisiere …",
  "encryptingBackup": "Verschlüssele Sicherung …",
  "syncStopped": "Synchronisierung angehalten",
  "syncProgress": "{completed}/{total} Erinnerungsstücke gesichert",
  "uploadingMultipleMemories": "Sichere {count} Erinnerungsstücke...",
  "uploadingSingleMemory": "Sichere ein Erinnerungsstück...",
  "@syncProgress": {
    "description": "Text to tell user how many memories have been preserved",
    "placeholders": {
      "completed": {
        "type": "String"
      },
      "total": {
        "type": "String"
      }
    }
  },
  "archiving": "Archiviere …",
  "unarchiving": "Dearchiviere …",
  "successfullyArchived": "Erfolgreich archiviert",
  "successfullyUnarchived": "Erfolgreich dearchiviert",
  "renameFile": "Datei umbenennen",
  "enterFileName": "Dateinamen eingeben",
  "filesDeleted": "Dateien gelöscht",
  "selectedFilesAreNotOnEnte": "Ausgewählte Dateien sind nicht auf Ente",
  "thisActionCannotBeUndone": "Diese Aktion kann nicht rückgängig gemacht werden",
  "emptyTrash": "Papierkorb leeren?",
  "permDeleteWarning": "Alle Elemente im Papierkorb werden dauerhaft gelöscht\n\nDiese Aktion kann nicht rückgängig gemacht werden",
  "empty": "Leeren",
  "couldNotFreeUpSpace": "Konnte Speicherplatz nicht freigeben",
  "permanentlyDeleteFromDevice": "Endgültig vom Gerät löschen?",
  "someOfTheFilesYouAreTryingToDeleteAre": "Einige der Dateien, die Sie löschen möchten, sind nur auf Ihrem Gerät verfügbar und können nicht wiederhergestellt werden, wenn sie gelöscht wurden",
  "theyWillBeDeletedFromAllAlbums": "Sie werden aus allen Alben gelöscht.",
  "someItemsAreInBothEnteAndYourDevice": "Einige Elemente sind sowohl auf Ente als auch auf deinem Gerät.",
  "selectedItemsWillBeDeletedFromAllAlbumsAndMoved": "Ausgewählte Elemente werden aus allen Alben gelöscht und in den Papierkorb verschoben.",
  "theseItemsWillBeDeletedFromYourDevice": "Diese Elemente werden von deinem Gerät gelöscht.",
  "itLooksLikeSomethingWentWrongPleaseRetryAfterSome": "Etwas ist schiefgelaufen. Bitte versuche es später noch einmal. Sollte der Fehler weiter bestehen, kontaktiere unser Supportteam.",
  "error": "Fehler",
  "tempErrorContactSupportIfPersists": "Etwas ist schiefgelaufen. Bitte versuche es später noch einmal. Sollte der Fehler weiter bestehen, kontaktiere unser Supportteam.",
  "networkHostLookUpErr": "Ente ist im Moment nicht erreichbar. Bitte überprüfen Sie Ihre Netzwerkeinstellungen. Sollte das Problem bestehen bleiben, wenden Sie sich bitte an den Support.",
  "networkConnectionRefusedErr": "Ente ist im Moment nicht erreichbar. Bitte versuchen Sie es später erneut. Sollte das Problem bestehen bleiben, wenden Sie sich bitte an den Support.",
  "cachedData": "Daten im Cache",
  "clearCaches": "Cache löschen",
  "remoteImages": "Grafiken aus externen Quellen",
  "remoteVideos": "Videos aus externen Quellen",
  "remoteThumbnails": "Vorschaubilder aus externen Quellen",
  "pendingSync": "Synchronisation anstehend",
  "localGallery": "Lokale Galerie",
  "todaysLogs": "Heutiges Protokoll",
  "viewLogs": "Protokolle anzeigen",
  "logsDialogBody": "Dies wird über Logs gesendet, um uns zu helfen, Ihr Problem zu beheben. Bitte beachten Sie, dass Dateinamen aufgenommen werden, um Probleme mit bestimmten Dateien zu beheben.",
  "preparingLogs": "Protokolle werden vorbereitet...",
  "emailYourLogs": "Protokolle per E-Mail senden",
  "pleaseSendTheLogsTo": "Bitte sende die Protokolle an {toEmail}",
  "copyEmailAddress": "E-Mail-Adresse kopieren",
  "exportLogs": "Protokolle exportieren",
  "pleaseEmailUsAt": "Bitte sende uns eine E-Mail an {toEmail}",
  "dismiss": "Verwerfen",
  "didYouKnow": "Schon gewusst?",
  "loadingMessage": "Fotos werden geladen...",
  "loadMessage1": "Du kannst dein Abonnement mit deiner Familie teilen",
  "loadMessage2": "Wir haben bereits mehr als 30 Millionen Erinnerungsstücke gesichert",
  "loadMessage3": "Wir behalten 3 Kopien Ihrer Daten, eine in einem unterirdischen Schutzbunker",
  "loadMessage4": "Alle unsere Apps sind Open-Source",
  "loadMessage5": "Unser Quellcode und unsere Kryptografie wurden extern geprüft",
  "loadMessage6": "Du kannst Links zu deinen Alben mit deinen Geliebten teilen",
  "loadMessage7": "Unsere mobilen Apps laufen im Hintergrund, um neue Fotos zu verschlüsseln und zu sichern",
  "loadMessage8": "web.ente.io hat einen Spitzen-Uploader",
  "loadMessage9": "Wir verwenden Xchacha20Poly1305, um Ihre Daten sicher zu verschlüsseln",
  "photoDescriptions": "Foto Beschreibungen",
  "fileTypesAndNames": "Dateitypen und -namen",
  "location": "Standort",
  "moments": "Momente",
  "searchFaceEmptySection": "Personen werden hier angezeigt, sobald die Indizierung abgeschlossen ist",
  "searchDatesEmptySection": "Suche nach Datum, Monat oder Jahr",
  "searchLocationEmptySection": "Gruppiere Fotos, die innerhalb des Radius eines bestimmten Fotos aufgenommen wurden",
  "searchPeopleEmptySection": "Laden Sie Personen ein, damit Sie geteilte Fotos hier einsehen können",
  "searchAlbumsEmptySection": "Alben",
  "searchFileTypesAndNamesEmptySection": "Dateitypen und -namen",
  "searchCaptionEmptySection": "Füge Beschreibungen wie \"#trip\" in der Fotoinfo hinzu um diese schnell hier wiederzufinden",
  "language": "Sprache",
  "selectLanguage": "Sprache auswählen",
  "locationName": "Standortname",
  "addLocation": "Ort hinzufügen",
  "groupNearbyPhotos": "Fotos in der Nähe gruppieren",
  "kiloMeterUnit": "km",
  "addLocationButton": "Hinzufügen",
  "radius": "Umkreis",
  "locationTagFeatureDescription": "Ein Standort-Tag gruppiert alle Fotos, die in einem Radius eines Fotos aufgenommen wurden",
  "galleryMemoryLimitInfo": "Bis zu 1000 Erinnerungsstücke angezeigt in der Galerie",
  "save": "Speichern",
  "centerPoint": "Mittelpunkt",
  "pickCenterPoint": "Mittelpunkt auswählen",
  "useSelectedPhoto": "Ausgewähltes Foto verwenden",
  "resetToDefault": "Standardwerte zurücksetzen",
  "@resetToDefault": {
    "description": "Button text to reset cover photo to default"
  },
  "edit": "Bearbeiten",
  "deleteLocation": "Standort löschen",
  "rotateLeft": "Nach links drehen",
  "flip": "Spiegeln",
  "rotateRight": "Nach rechts drehen",
  "saveCopy": "Kopie speichern",
  "light": "Hell",
  "color": "Farbe",
  "yesDiscardChanges": "Ja, Änderungen verwerfen",
  "doYouWantToDiscardTheEditsYouHaveMade": "Möchtest du deine Änderungen verwerfen?",
  "saving": "Speichern...",
  "editsSaved": "Änderungen gespeichert",
  "oopsCouldNotSaveEdits": "Hoppla, die Änderungen konnten nicht gespeichert werden",
  "distanceInKMUnit": "km",
  "@distanceInKMUnit": {
    "description": "Unit for distance in km"
  },
  "dayToday": "Heute",
  "dayYesterday": "Gestern",
  "storage": "Speicherplatz",
  "usedSpace": "Belegter Speicherplatz",
  "storageBreakupFamily": "Familie",
  "storageBreakupYou": "Sie",
  "@storageBreakupYou": {
    "description": "Label to indicate how much storage you are using when you are part of a family plan"
  },
  "storageUsageInfo": "{usedAmount} {usedStorageUnit} von {totalAmount} {totalStorageUnit} verwendet",
  "@storageUsageInfo": {
    "description": "Example: 1.2 GB of 2 GB used or 100 GB or 2TB used"
  },
  "availableStorageSpace": "{freeAmount} {storageUnit} frei",
  "appVersion": "Version: {versionValue}",
  "verifyIDLabel": "Überprüfen",
  "fileInfoAddDescHint": "Beschreibung hinzufügen …",
  "editLocationTagTitle": "Standort bearbeiten",
  "setLabel": "Festlegen",
  "@setLabel": {
    "description": "Label of confirm button to add a new custom radius to the radius selector of a location tag"
  },
  "setRadius": "Radius festlegen",
  "familyPlanPortalTitle": "Familie",
  "familyPlanOverview": "Füge kostenlos 5 Familienmitglieder zu deinem bestehenden Abo hinzu.\n\nJedes Mitglied bekommt seinen eigenen privaten Bereich und kann die Dateien der anderen nur sehen, wenn sie geteilt werden.\n\nFamilien-Abos stehen Nutzern mit einem Bezahltarif zur Verfügung.\n\nMelde dich jetzt an, um loszulegen!",
  "androidBiometricHint": "Identität verifizieren",
  "@androidBiometricHint": {
    "description": "Hint message advising the user how to authenticate with biometrics. It is used on Android side. Maximum 60 characters."
  },
  "androidBiometricNotRecognized": "Nicht erkannt. Versuchen Sie es erneut.",
  "@androidBiometricNotRecognized": {
    "description": "Message to let the user know that authentication was failed. It is used on Android side. Maximum 60 characters."
  },
  "androidBiometricSuccess": "Erfolgreich",
  "@androidBiometricSuccess": {
    "description": "Message to let the user know that authentication was successful. It is used on Android side. Maximum 60 characters."
  },
  "androidCancelButton": "Abbrechen",
  "@androidCancelButton": {
    "description": "Message showed on a button that the user can click to leave the current dialog. It is used on Android side. Maximum 30 characters."
  },
  "androidSignInTitle": "Authentifizierung erforderlich",
  "@androidSignInTitle": {
    "description": "Message showed as a title in a dialog which indicates the user that they need to scan biometric to continue. It is used on Android side. Maximum 60 characters."
  },
  "androidBiometricRequiredTitle": "Biometrie erforderlich",
  "@androidBiometricRequiredTitle": {
    "description": "Message showed as a title in a dialog which indicates the user has not set up biometric authentication on their device. It is used on Android side. Maximum 60 characters."
  },
  "androidDeviceCredentialsRequiredTitle": "Geräteanmeldeinformationen erforderlich",
  "@androidDeviceCredentialsRequiredTitle": {
    "description": "Message showed as a title in a dialog which indicates the user has not set up credentials authentication on their device. It is used on Android side. Maximum 60 characters."
  },
  "androidDeviceCredentialsSetupDescription": "Geräteanmeldeinformationen erforderlich",
  "@androidDeviceCredentialsSetupDescription": {
    "description": "Message advising the user to go to the settings and configure device credentials on their device. It shows in a dialog on Android side."
  },
  "goToSettings": "Zu den Einstellungen",
  "@goToSettings": {
    "description": "Message showed on a button that the user can click to go to settings pages from the current dialog. It is used on both Android and iOS side. Maximum 30 characters."
  },
  "androidGoToSettingsDescription": "Auf Ihrem Gerät ist keine biometrische Authentifizierung eingerichtet. Gehen Sie „Einstellungen“ > „Sicherheit“, um die biometrische Authentifizierung hinzuzufügen.",
  "@androidGoToSettingsDescription": {
    "description": "Message advising the user to go to the settings and configure biometric on their device. It shows in a dialog on Android side."
  },
  "iOSLockOut": "Die biometrische Authentifizierung ist deaktiviert. Bitte sperren und entsperren Sie Ihren Bildschirm, um sie zu aktivieren.",
  "@iOSLockOut": {
    "description": "Message advising the user to re-enable biometrics on their device. It shows in a dialog on iOS side."
  },
  "iOSGoToSettingsDescription": "Auf Ihrem Gerät ist keine biometrische Authentifizierung eingerichtet. Bitte aktivieren Sie entweder Touch ID oder Face ID auf Ihrem Telefon.",
  "@iOSGoToSettingsDescription": {
    "description": "Message advising the user to go to the settings and configure Biometrics for their device. It shows in a dialog on iOS side."
  },
  "iOSOkButton": "OK",
  "@iOSOkButton": {
    "description": "Message showed on a button that the user can click to leave the current dialog. It is used on iOS side. Maximum 30 characters."
  },
  "openstreetmapContributors": "OpenStreetMap-Beitragende",
  "hostedAtOsmFrance": "Gehostet bei OSM France",
  "map": "Karte",
  "@map": {
    "description": "Label for the map view"
  },
  "maps": "Karten",
  "enableMaps": "Karten aktivieren",
  "enableMapsDesc": "Dies zeigt Ihre Fotos auf einer Weltkarte.\n\nDiese Karte wird von OpenStreetMap gehostet und die genauen Standorte Ihrer Fotos werden niemals geteilt.\n\nSie können diese Funktion jederzeit in den Einstellungen deaktivieren.",
  "quickLinks": "Quick Links",
  "selectItemsToAdd": "Elemente zum Hinzufügen auswählen",
  "addSelected": "Auswahl hinzufügen",
  "addFromDevice": "Vom Gerät hinzufügen",
  "addPhotos": "Fotos hinzufügen",
  "noPhotosFoundHere": "Keine Fotos gefunden",
  "zoomOutToSeePhotos": "Verkleinern, um Fotos zu sehen",
  "noImagesWithLocation": "Keine Bilder mit Standort",
  "unpinAlbum": "Album lösen",
  "pinAlbum": "Album anheften",
  "create": "Erstellen",
  "viewAll": "Alle anzeigen",
  "nothingSharedWithYouYet": "Noch nichts mit Dir geteilt",
  "noAlbumsSharedByYouYet": "Noch keine Alben von dir geteilt",
  "sharedWithYou": "Mit dir geteilt",
  "sharedByYou": "Von dir geteilt",
  "inviteYourFriendsToEnte": "Lade deine Freunde zu Ente ein",
  "failedToDownloadVideo": "Herunterladen des Videos fehlgeschlagen",
  "hiding": "Verstecken...",
  "unhiding": "Einblenden...",
  "successfullyHid": "Erfolgreich versteckt",
  "successfullyUnhid": "Erfolgreich eingeblendet",
  "crashReporting": "Absturzbericht",
  "resumableUploads": "Fortsetzbares Hochladen",
  "addToHiddenAlbum": "Zum versteckten Album hinzufügen",
  "moveToHiddenAlbum": "Zu verstecktem Album verschieben",
  "fileTypes": "Dateitypen",
  "deleteConfirmDialogBody": "Dieses Konto ist mit anderen Ente-Apps verknüpft, falls du welche verwendest. Deine hochgeladenen Daten werden in allen Ente-Apps zur Löschung vorgemerkt und dein Konto wird endgültig gelöscht.",
  "hearUsWhereTitle": "Wie hast du von Ente erfahren? (optional)",
  "hearUsExplanation": "Wir tracken keine App-Installationen. Es würde uns jedoch helfen, wenn du uns mitteilst, wie du von uns erfahren hast!",
  "viewAddOnButton": "Zeige Add-ons",
  "addOns": "Add-ons",
  "addOnPageSubtitle": "Details der Add-ons",
  "yourMap": "Deine Karte",
  "modifyYourQueryOrTrySearchingFor": "Ändere deine Suchanfrage oder suche nach",
  "blackFridaySale": "Black-Friday-Aktion",
  "upto50OffUntil4thDec": "Bis zu 50% Rabatt bis zum 4. Dezember.",
  "photos": "Fotos",
  "videos": "Videos",
  "livePhotos": "Live-Fotos",
  "searchHint1": "Schnell auf dem Gerät suchen",
  "searchHint2": "Fotodaten, Beschreibungen",
  "searchHint3": "Alben, Dateinamen und -typen",
  "searchHint4": "Ort",
  "searchHint5": "Demnächst: Gesichter & magische Suche ✨",
  "addYourPhotosNow": "Füge deine Foto jetzt hinzu",
  "searchResultCount": "{count, plural, one{{count} Ergebnis gefunden} other{{count} Ergebnisse gefunden}}",
  "@searchResultCount": {
    "description": "Text to tell user how many results were found for their search query",
    "placeholders": {
      "count": {
        "example": "1|2|3",
        "type": "int"
      }
    }
  },
  "faces": "Gesichter",
  "people": "Personen",
  "contents": "Inhalte",
  "addNew": "Hinzufügen",
  "@addNew": {
    "description": "Text to add a new item (location tag, album, caption etc)"
  },
  "contacts": "Kontakte",
  "noInternetConnection": "Keine Internetverbindung",
  "pleaseCheckYourInternetConnectionAndTryAgain": "Bitte überprüfe deine Internetverbindung und versuche es erneut.",
  "signOutFromOtherDevices": "Von anderen Geräten abmelden",
  "signOutOtherBody": "Falls du denkst, dass jemand dein Passwort kennen könnte, kannst du alle anderen Geräte von deinem Account abmelden.",
  "signOutOtherDevices": "Andere Geräte abmelden",
  "doNotSignOut": "Melde dich nicht ab",
  "editLocation": "Standort bearbeiten",
  "selectALocation": "Standort auswählen",
  "selectALocationFirst": "Wähle zuerst einen Standort",
  "changeLocationOfSelectedItems": "Standort der gewählten Elemente ändern?",
  "editsToLocationWillOnlyBeSeenWithinEnte": "Edits to location will only be seen within Ente",
  "cleanUncategorized": "Unkategorisiert leeren",
  "cleanUncategorizedDescription": "Entferne alle Dateien von \"Unkategorisiert\" die in anderen Alben vorhanden sind",
  "waitingForVerification": "Warte auf Bestätigung...",
  "passkey": "Passkey",
  "passkeyAuthTitle": "Passkey-Verifizierung",
  "loginWithTOTP": "Mit TOTP anmelden",
  "passKeyPendingVerification": "Verifizierung steht noch aus",
  "loginSessionExpired": "Sitzung abgelaufen",
  "loginSessionExpiredDetails": "Deine Sitzung ist abgelaufen. Bitte melde Dich erneut an.",
  "verifyPasskey": "Passkey verifizieren",
  "playOnTv": "Album auf dem Fernseher wiedergeben",
  "pair": "Koppeln",
  "deviceNotFound": "Gerät nicht gefunden",
  "castInstruction": "Besuche cast.ente.io auf dem Gerät, das du verbinden möchtest.\n\nGib den unten angegebenen Code ein, um das Album auf deinem Fernseher abzuspielen.",
  "deviceCodeHint": "Code eingeben",
  "joinDiscord": "Discord beitreten",
  "locations": "Orte",
  "addAName": "Füge einen Namen hinzu",
  "findThemQuickly": "Finde sie schnell",
  "@findThemQuickly": {
    "description": "Subtitle to indicate that the user can find people quickly by name"
  },
  "findPeopleByName": "Finde Personen schnell nach Namen",
  "addViewers": "{count, plural, one {Betrachter} other {Betrachter}} hinzufügen",
  "addCollaborators": "{count, plural, one {Teilnehmer} other {Teilnehmer}} hinzufügen",
  "longPressAnEmailToVerifyEndToEndEncryption": "Lange auf eine E-Mail drücken, um die Ende-zu-Ende-Verschlüsselung zu überprüfen.",
  "developerSettingsWarning": "Bist du sicher, dass du Entwicklereinstellungen bearbeiten willst?",
  "developerSettings": "Entwicklereinstellungen",
  "serverEndpoint": "Server Endpunkt",
  "invalidEndpoint": "Ungültiger Endpunkt",
  "invalidEndpointMessage": "Der eingegebene Endpunkt ist ungültig. Gib einen gültigen Endpunkt ein und versuch es nochmal.",
  "endpointUpdatedMessage": "Endpunkt erfolgreich geändert",
  "customEndpoint": "Verbunden mit {endpoint}",
  "createCollaborativeLink": "Gemeinschaftlichen Link erstellen",
  "search": "Suche",
  "enterPersonName": "Namen der Person eingeben",
  "enterName": "Name eingeben",
  "savePerson": "Person speichern",
  "editPerson": "Person bearbeiten",
  "mergedPhotos": "Zusammengeführte Fotos",
  "orMergeWithExistingPerson": "Oder mit existierenden zusammenführen",
  "enterDateOfBirth": "Geburtstag (optional)",
  "birthday": "Geburtstag",
  "removePersonLabel": "Personenetikett entfernen",
  "autoPairDesc": "Automatisches Verbinden funktioniert nur mit Geräten, die Chromecast unterstützen.",
  "manualPairDesc": "\"Mit PIN verbinden\" funktioniert mit jedem Bildschirm, auf dem du dein Album sehen möchtest.",
  "connectToDevice": "Mit Gerät verbinden",
  "autoCastDialogBody": "Verfügbare Cast-Geräte werden hier angezeigt.",
  "autoCastiOSPermission": "Stelle sicher, dass die Ente-App auf das lokale Netzwerk zugreifen darf. Das kannst du in den Einstellungen unter \"Datenschutz\".",
  "noDeviceFound": "Kein Gerät gefunden",
  "stopCastingTitle": "Übertragung beenden",
  "stopCastingBody": "Möchtest du die Übertragung beenden?",
  "castIPMismatchTitle": "Album konnte nicht auf den Bildschirm übertragen werden",
  "castIPMismatchBody": "Stelle sicher, dass du im selben Netzwerk bist wie der Fernseher.",
  "pairingComplete": "Verbunden",
  "savingEdits": "Speichere Änderungen...",
  "autoPair": "Automatisch verbinden",
  "pairWithPin": "Mit PIN verbinden",
  "faceRecognition": "Gesichtserkennung",
  "foundFaces": "Gesichter gefunden",
  "clusteringProgress": "Fortschritt beim Clustering",
  "indexingIsPaused": "Die Indizierung ist unterbrochen. Sie wird automatisch fortgesetzt, wenn das Gerät bereit ist.",
  "trim": "Schneiden",
  "crop": "Zuschneiden",
  "rotate": "Drehen",
  "left": "Links",
  "right": "Rechts",
  "whatsNew": "Neue Funktionen",
  "reviewSuggestions": "Vorschläge überprüfen",
  "review": "Überprüfen",
  "useAsCover": "Als Titelbild festlegen",
  "notPersonLabel": "Nicht {name}?",
  "@notPersonLabel": {
    "description": "Label to indicate that the person in the photo is not the person whose name is mentioned",
    "placeholders": {
      "name": {
        "content": "{name}",
        "type": "String"
      }
    }
  },
  "enable": "Aktivieren",
  "enabled": "Aktiviert",
  "moreDetails": "Weitere Details",
  "enableMLIndexingDesc": "Ente unterstützt maschinelles Lernen für Gesichtserkennung, magische Suche und andere erweiterte Suchfunktionen auf dem Gerät",
  "magicSearchHint": "Die magische Suche erlaubt das Durchsuchen von Fotos nach ihrem Inhalt, z.B. 'Blumen', 'rotes Auto', 'Ausweisdokumente'",
  "panorama": "Panorama",
  "reenterPassword": "Passwort erneut eingeben",
  "reenterPin": "PIN erneut eingeben",
  "deviceLock": "Gerätsperre",
  "pinLock": "PIN-Sperre",
  "next": "Weiter",
  "setNewPassword": "Neues Passwort festlegen",
  "enterPin": "PIN eingeben",
  "setNewPin": "Neue PIN festlegen",
  "appLock": "App-Sperre",
  "noSystemLockFound": "Keine Systemsperre gefunden",
  "tapToUnlock": "Zum Entsperren antippen",
  "tooManyIncorrectAttempts": "Zu viele fehlerhafte Versuche",
  "videoInfo": "Video-Informationen",
  "autoLock": "Automatisches Sperren",
  "immediately": "Sofort",
  "autoLockFeatureDescription": "Zeit, nach der die App gesperrt wird, nachdem sie in den Hintergrund verschoben wurde",
  "hideContent": "Inhalte verstecken",
  "hideContentDescriptionAndroid": "Versteckt Inhalte der App beim Wechseln zwischen Apps und deaktiviert Screenshots",
  "hideContentDescriptionIos": "Versteckt Inhalte der App beim Wechseln zwischen Apps",
  "passwordStrengthInfo": "Die Berechnung der Stärke des Passworts basiert auf dessen Länge, den verwendeten Zeichen, und ob es in den 10.000 am häufigsten verwendeten Passwörtern vorkommt",
  "noQuickLinksSelected": "Keine schnellen Links ausgewählt",
  "pleaseSelectQuickLinksToRemove": "Bitte wähle die zu entfernenden schnellen Links",
  "removePublicLinks": "Öffentliche Links entfernen",
  "thisWillRemovePublicLinksOfAllSelectedQuickLinks": "Hiermit werden die öffentlichen Links aller ausgewählten schnellen Links entfernt.",
  "guestView": "Gastansicht",
  "guestViewEnablePreSteps": "Bitte richte einen Gerätepasscode oder eine Bildschirmsperre ein, um die Gastansicht zu nutzen.",
  "nameTheAlbum": "Album benennen",
  "collectPhotosDescription": "Erstelle einen Link, mit dem deine Freunde Fotos in Originalqualität hochladen können.",
  "collect": "Sammeln",
  "appLockDescriptions": "Wähle zwischen dem Standard-Sperrbildschirm deines Gerätes und einem eigenen Sperrbildschirm mit PIN oder Passwort.",
  "toEnableAppLockPleaseSetupDevicePasscodeOrScreen": "Um die App-Sperre zu aktivieren, konfiguriere bitte den Gerätepasscode oder die Bildschirmsperre in den Systemeinstellungen.",
  "authToViewPasskey": "Bitte authentifizieren, um deinen Passkey zu sehen",
  "loopVideoOn": "Videoschleife an",
  "loopVideoOff": "Videoschleife aus",
  "localSyncErrorMessage": "Es sieht so aus, als ob etwas schiefgelaufen ist, da die lokale Foto-Synchronisierung länger dauert als erwartet. Bitte kontaktiere unser Support-Team",
  "showPerson": "Person anzeigen",
  "sort": "Sortierung",
  "mostRecent": "Neuste",
  "mostRelevant": "Nach Relevanz",
  "loadingYourPhotos": "Lade deine Fotos...",
  "processingImport": "Verarbeite {folderName}...",
  "personName": "Name der Person",
  "addNewPerson": "Neue Person hinzufügen",
  "addNameOrMerge": "Name hinzufügen oder zusammenführen",
  "mergeWithExisting": "Mit vorhandenem zusammenführen",
  "newPerson": "Neue Person",
  "addName": "Name hinzufügen",
  "add": "Hinzufügen",
  "extraPhotosFoundFor": "Zusätzliche Fotos für {text} gefunden",
  "@extraPhotosFoundFor": {
    "placeholders": {
      "text": {
        "type": "String"
      }
    }
  },
  "extraPhotosFound": "Zusätzliche Fotos gefunden",
  "configuration": "Konfiguration",
  "localIndexing": "Lokale Indizierung",
  "resetPerson": "Entfernen",
  "areYouSureYouWantToResetThisPerson": "Bist du sicher, dass du diese Person zurücksetzen möchtest?",
  "allPersonGroupingWillReset": "Alle Gruppierungen für diese Person werden zurückgesetzt und du wirst alle Vorschläge für diese Person verlieren",
  "yesResetPerson": "Ja, Person zurücksetzen",
  "onlyThem": "Nur diese",
  "checkingModels": "Prüfe Modelle...",
  "enableMachineLearningBanner": "Aktiviere maschinelles Lernen für die magische Suche und Gesichtserkennung",
<<<<<<< HEAD
  "searchDiscoverEmptySection": "Bilder werden hier angezeigt, sobald die Verarbeitung abgeschlossen ist",
  "searchPersonsEmptySection": "Personen werden hier angezeigt, sobald die Verarbeitung abgeschlossen ist",
  "viewersSuccessfullyAdded": "{count, plural, =0 {0 Betrachter hinzugefügt} one {1 Betrachter hinzugefügt} other {{count} Betrachter hinzugefügt}}",
=======
  "searchDiscoverEmptySection": "Bilder werden hier angezeigt, sobald Verarbeitung und Synchronisation abgeschlossen sind",
  "searchPersonsEmptySection": "Personen werden hier angezeigt, sobald Verarbeitung und Synchronisierung abgeschlossen sind",
  "viewersSuccessfullyAdded": "{count, plural, =0 {0 Betrachter hinzugefügt} =1 {1 Betrachter hinzugefügt} other {{count} Betrachter hinzugefügt}}",
>>>>>>> ead2b3d3
  "@viewersSuccessfullyAdded": {
    "placeholders": {
      "count": {
        "type": "int",
        "example": "2"
      }
    },
    "description": "Number of viewers that were successfully added to an album."
  },
  "collaboratorsSuccessfullyAdded": "{count, plural, =0 {0 Mitarbeiter hinzugefügt} =1 {1 Mitarbeiter hinzugefügt} other {{count} Mitarbeiter hinzugefügt}}",
  "@collaboratorsSuccessfullyAdded": {
    "placeholders": {
      "count": {
        "type": "int",
        "example": "2"
      }
    },
    "description": "Number of collaborators that were successfully added to an album."
  },
  "accountIsAlreadyConfigured": "Das Konto ist bereits konfiguriert.",
  "sessionIdMismatch": "Sitzungs-ID stimmt nicht überein",
  "@sessionIdMismatch": {
    "description": "In passkey page, deeplink is ignored because of session ID mismatch."
  },
  "failedToFetchActiveSessions": "Fehler beim Abrufen der aktiven Sitzungen",
  "@failedToFetchActiveSessions": {
    "description": "In session page, warn user (in toast) that active sessions could not be fetched."
  },
  "failedToRefreshStripeSubscription": "Abonnement konnte nicht erneuert werden",
  "failedToPlayVideo": "Fehler beim Abspielen des Videos",
  "uploadIsIgnoredDueToIgnorereason": "Upload wird aufgrund von {ignoreReason} ignoriert",
  "@uploadIsIgnoredDueToIgnorereason": {
    "placeholders": {
      "ignoreReason": {
        "type": "String",
        "example": "no network"
      }
    }
  },
  "typeOfGallerGallerytypeIsNotSupportedForRename": "Der Galerie-Typ {galleryType} unterstützt kein Umbenennen",
  "@typeOfGallerGallerytypeIsNotSupportedForRename": {
    "placeholders": {
      "galleryType": {
        "type": "String",
        "example": "no network"
      }
    }
  },
  "tapToUploadIsIgnoredDue": "Zum Hochladen tippen, Hochladen wird derzeit ignoriert, da {ignoreReason}",
  "@tapToUploadIsIgnoredDue": {
    "description": "Shown in upload icon widet, inside a tooltip.",
    "placeholders": {
      "ignoreReason": {
        "type": "String",
        "example": "no network"
      }
    }
  },
  "tapToUpload": "Zum Hochladen antippen",
  "@tapToUpload": {
    "description": "Shown in upload icon widet, inside a tooltip."
  },
  "info": "Info",
  "addFiles": "Dateien hinzufügen",
  "castAlbum": "Album übertragen",
  "imageNotAnalyzed": "Bild nicht analysiert",
  "noFacesFound": "Keine Gesichter gefunden",
  "fileNotUploadedYet": "Datei wurde noch nicht hochgeladen",
  "noSuggestionsForPerson": "Keine Vorschläge für {personName}",
  "@noSuggestionsForPerson": {
    "placeholders": {
      "personName": {
        "type": "String",
        "example": "Alice"
      }
    }
  },
  "month": "Monat",
  "yearShort": "Jahr",
  "@yearShort": {
    "description": "Appears in pricing page (/yr)"
  },
  "currentlyRunning": "läuft gerade",
  "ignored": "ignoriert",
  "photosCount": "{count, plural, one {1 Foto} =0 {0 Fotos} =1 {1 Foto} other {{count} Fotos}}",
  "@photosCount": {
    "placeholders": {
      "count": {
        "type": "int",
        "example": "2"
      }
    }
  },
  "file": "Datei",
  "searchSectionsLengthMismatch": "Abschnittslänge stimmt nicht überein: {snapshotLength} != {searchLength}",
  "@searchSectionsLengthMismatch": {
    "description": "Appears in search tab page",
    "placeholders": {
      "snapshotLength": {
        "type": "int",
        "example": "1"
      },
      "searchLength": {
        "type": "int",
        "example": "2"
      }
    }
  },
  "selectMailApp": "E-Mail-App auswählen",
  "selectAllShort": "Alle",
  "@selectAllShort": {
    "description": "Text that appears in bottom right when you start to select multiple photos. When clicked, it selects all photos."
  },
  "changeLogMagicSearchImprovementTitle": "Verbesserung der magischen Suche",
  "changeLogMagicSearchImprovementContent": "Wir haben die magische Suche verbessert, sodass du nicht warten musst, um zu finden, was du suchst.",
  "changeLogBackupStatusTitle": "Status der Sicherung",
  "changeLogBackupStatusContent": "Wir haben ein Protokoll aller Dateien hinzugefügt, die in Ente hochgeladen wurden, einschließlich fehlgeschlagenen und solchen in der Warteschlange.",
  "changeLogDiscoverTitle": "Entdecken",
  "changeLogDiscoverContent": "Suchst du nach Fotos deiner Ausweise, Notizen oder gar Memes? Öffne das Such-Tab und schau dir \"Entdecken\" an. An diesem Ort findest du, basierend auf unserer semantischen Suche, Fotos die wichtig für dich sein könnten.\\n\\nNur verfügbar, wenn du das maschinelle Lernen aktiviert hast.",
  "selectCoverPhoto": "Titelbild auswählen",
  "newLocation": "Neuer Ort",
  "faceNotClusteredYet": "Gesicht ist noch nicht gruppiert, bitte komm später zurück",
  "theLinkYouAreTryingToAccessHasExpired": "Der Link, den du aufrufen möchtest, ist abgelaufen.",
  "openFile": "Datei öffnen",
  "backupFile": "Datei sichern",
  "openAlbumInBrowser": "Album im Browser öffnen",
  "openAlbumInBrowserTitle": "Bitte nutze die Web-App, um Fotos zu diesem Album hinzuzufügen",
  "allow": "Erlauben",
  "allowAppToOpenSharedAlbumLinks": "Erlaube der App, geteilte Album-Links zu öffnen",
  "seePublicAlbumLinksInApp": "Öffentliche Album-Links in der App ansehen",
  "emergencyContacts": "Notfallkontakte",
  "acceptTrustInvite": "Einladung annehmen",
  "declineTrustInvite": "Einladung ablehnen",
  "removeYourselfAsTrustedContact": "Entferne dich als vertrauenswürdigen Kontakt",
  "legacy": "Digitales Erbe",
  "legacyPageDesc": "Das digitale Erbe erlaubt vertrauenswürdigen Kontakten den Zugriff auf dein Konto in deiner Abwesenheit.",
  "legacyPageDesc2": "Vertrauenswürdige Kontakte können eine Kontowiederherstellung einleiten und, wenn dies nicht innerhalb von 30 Tagen blockiert wird, dein Passwort und den Kontozugriff zurücksetzen.",
  "legacyAccounts": "Digital geerbte Konten",
  "trustedContacts": "Vertrauenswürdige Kontakte",
  "addTrustedContact": "Vertrauenswürdigen Kontakt hinzufügen",
  "removeInvite": "Einladung entfernen",
  "recoveryWarning": "Ein vertrauenswürdiger Kontakt versucht, auf dein Konto zuzugreifen",
  "rejectRecovery": "Wiederherstellung ablehnen",
  "recoveryInitiated": "Wiederherstellung gestartet",
  "recoveryInitiatedDesc": "Du kannst nach {days} Tagen auf das Konto zugreifen. Eine Benachrichtigung wird an {email} versendet.",
  "@recoveryInitiatedDesc": {
    "placeholders": {
      "days": {
        "type": "int",
        "example": "30"
      },
      "email": {
        "type": "String",
        "example": "me@example.com"
      }
    }
  },
  "cancelAccountRecovery": "Wiederherstellung abbrechen",
  "recoveryAccount": "Konto wiederherstellen",
  "cancelAccountRecoveryBody": "Bist du sicher, dass du die Wiederherstellung abbrechen möchtest?",
  "startAccountRecoveryTitle": "Wiederherstellung starten",
  "whyAddTrustContact": "Ein vertrauenswürdiger Kontakt kann helfen, deine Daten wiederherzustellen.",
  "recoveryReady": "Du kannst jetzt das Konto von {email} wiederherstellen, indem du ein neues Passwort setzt.",
  "@recoveryReady": {
    "placeholders": {
      "email": {
        "type": "String",
        "example": "me@example.com"
      }
    }
  },
  "recoveryWarningBody": "{email} versucht, dein Konto wiederherzustellen.",
  "trustedInviteBody": "Du wurdest von {email} eingeladen, ein Kontakt für das digitale Erbe zu werden.",
  "warning": "Warnung",
  "proceed": "Fortfahren",
  "confirmAddingTrustedContact": "Du bist dabei, {email} als vertrauenswürdigen Kontakt hinzuzufügen. Die Person wird in der Lage sein, dein Konto wiederherzustellen, wenn du für {numOfDays} Tage abwesend bist.",
  "@confirmAddingTrustedContact": {
    "placeholders": {
      "email": {
        "type": "String",
        "example": "me@example.com"
      },
      "numOfDays": {
        "type": "int",
        "example": "30"
      }
    }
  },
  "legacyInvite": "{email} hat dich eingeladen, ein vertrauenswürdiger Kontakt zu werden",
  "authToManageLegacy": "Bitte authentifiziere dich, um deine vertrauenswürdigen Kontakte zu verwalten",
  "useDifferentPlayerInfo": "Hast du Probleme beim Abspielen dieses Videos? Halte hier gedrückt, um einen anderen Player auszuprobieren.",
  "hideSharedItemsFromHomeGallery": "Geteilte Elemente in der Home-Galerie ausblenden",
  "gallery": "Galerie"
}<|MERGE_RESOLUTION|>--- conflicted
+++ resolved
@@ -1385,15 +1385,9 @@
   "onlyThem": "Nur diese",
   "checkingModels": "Prüfe Modelle...",
   "enableMachineLearningBanner": "Aktiviere maschinelles Lernen für die magische Suche und Gesichtserkennung",
-<<<<<<< HEAD
-  "searchDiscoverEmptySection": "Bilder werden hier angezeigt, sobald die Verarbeitung abgeschlossen ist",
-  "searchPersonsEmptySection": "Personen werden hier angezeigt, sobald die Verarbeitung abgeschlossen ist",
-  "viewersSuccessfullyAdded": "{count, plural, =0 {0 Betrachter hinzugefügt} one {1 Betrachter hinzugefügt} other {{count} Betrachter hinzugefügt}}",
-=======
   "searchDiscoverEmptySection": "Bilder werden hier angezeigt, sobald Verarbeitung und Synchronisation abgeschlossen sind",
   "searchPersonsEmptySection": "Personen werden hier angezeigt, sobald Verarbeitung und Synchronisierung abgeschlossen sind",
   "viewersSuccessfullyAdded": "{count, plural, =0 {0 Betrachter hinzugefügt} =1 {1 Betrachter hinzugefügt} other {{count} Betrachter hinzugefügt}}",
->>>>>>> ead2b3d3
   "@viewersSuccessfullyAdded": {
     "placeholders": {
       "count": {
