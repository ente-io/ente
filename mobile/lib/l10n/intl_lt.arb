--- conflicted
+++ resolved
@@ -912,11 +912,7 @@
       }
     }
   },
-<<<<<<< HEAD
-  "filesBackedUpFromDevice": "{count, plural, one {{formattedNumber} failas šiame įrenginyje saugiai sukurta atsarginė kopija}  other {{formattedNumber} failų šiame įrenginyje saugiai sukurta atsarginių kopijų}}.",
-=======
   "filesBackedUpFromDevice": "{count, plural, one {{formattedNumber} failas šiame įrenginyje saugiai sukurta atsarginė kopija} other {{formattedNumber} failų šiame įrenginyje saugiai sukurta atsarginių kopijų}}.",
->>>>>>> dc9a9004
   "@filesBackedUpFromDevice": {
     "description": "Text to tell user how many files have been backed up from this device",
     "placeholders": {
@@ -1405,11 +1401,7 @@
   "enableMachineLearningBanner": "Įjunkite mašininį mokymąsi magiškai paieškai ir veidų atpažinimui",
   "searchDiscoverEmptySection": "Vaizdai bus rodomi čia, kai bus užbaigtas apdorojimas ir sinchronizavimas.",
   "searchPersonsEmptySection": "Asmenys bus rodomi čia, kai bus užbaigtas apdorojimas ir sinchronizavimas.",
-<<<<<<< HEAD
-  "viewersSuccessfullyAdded": "{count, plural, =1 {Įtrauktas 1 žiūrėtojas} other {Įtraukta {count} žiūrėtojų}}",
-=======
   "viewersSuccessfullyAdded": "{count, plural, =0 {Įtraukta 0 žiūrėtojų} =1 {Įtrauktas 1 žiūrėtojas} other {Įtraukta {count} žiūrėtojų}}",
->>>>>>> dc9a9004
   "@viewersSuccessfullyAdded": {
     "placeholders": {
       "count": {
