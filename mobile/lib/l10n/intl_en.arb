{
  "@@locale ": "en",
  "enterYourEmailAddress": "Enter your email address",
  "enterYourNewEmailAddress": "Enter your new email address",
  "accountWelcomeBack": "Welcome back!",
  "emailAlreadyRegistered": "Email already registered.",
  "emailNotRegistered": "Email not registered.",
  "email": "Email",
  "cancel": "Cancel",
  "verify": "Verify",
  "invalidEmailAddress": "Invalid email address",
  "enterValidEmail": "Please enter a valid email address.",
  "deleteAccount": "Delete account",
  "askDeleteReason": "What is the main reason you are deleting your account?",
  "deleteAccountFeedbackPrompt": "We are sorry to see you go. Please share your feedback to help us improve.",
  "feedback": "Feedback",
  "kindlyHelpUsWithThisInformation": "Kindly help us with this information",
  "confirmDeletePrompt": "Yes, I want to permanently delete this account and its data across all apps.",
  "confirmAccountDeletion": "Confirm Account Deletion",
  "deleteAccountPermanentlyButton": "Delete Account Permanently",
  "yourAccountHasBeenDeleted": "Your account has been deleted",
  "selectReason": "Select reason",
  "deleteReason1": "It’s missing a key feature that I need",
  "deleteReason2": "The app or a certain feature does not behave as I think it should",
  "deleteReason3": "I found another service that I like better",
  "deleteReason4": "My reason isn’t listed",
  "sendEmail": "Send email",
  "deleteRequestSLAText": "Your request will be processed within 72 hours.",
  "deleteEmailRequest": "Please send an email to <warning>account-deletion@ente.io</warning> from your registered email address.",
  "entePhotosPerm": "Ente <i>needs permission to</i> preserve your photos",
  "ok": "Ok",
  "createAccount": "Create account",
  "createNewAccount": "Create new account",
  "password": "Password",
  "confirmPassword": "Confirm password",
  "activeSessions": "Active sessions",
  "oops": "Oops",
  "somethingWentWrongPleaseTryAgain": "Something went wrong, please try again",
  "thisWillLogYouOutOfThisDevice": "This will log you out of this device!",
  "thisWillLogYouOutOfTheFollowingDevice": "This will log you out of the following device:",
  "terminateSession": "Terminate session?",
  "terminate": "Terminate",
  "thisDevice": "This device",
  "recoverButton": "Recover",
  "recoverySuccessful": "Recovery successful!",
  "decrypting": "Decrypting...",
  "incorrectRecoveryKeyTitle": "Incorrect recovery key",
  "incorrectRecoveryKeyBody": "The recovery key you entered is incorrect",
  "forgotPassword": "Forgot password",
  "enterYourRecoveryKey": "Enter your recovery key",
  "noRecoveryKey": "No recovery key?",
  "sorry": "Sorry",
  "noRecoveryKeyNoDecryption": "Due to the nature of our end-to-end encryption protocol, your data cannot be decrypted without your password or recovery key",
  "verifyEmail": "Verify email",
  "toResetVerifyEmail": "To reset your password, please verify your email first.",
  "checkInboxAndSpamFolder": "Please check your inbox (and spam) to complete verification",
  "tapToEnterCode": "Tap to enter code",
  "resendEmail": "Resend email",
  "weHaveSendEmailTo": "We have sent a mail to <green>{email}</green>",
  "@weHaveSendEmailTo": {
    "description": "Text to indicate that we have sent a mail to the user",
    "placeholders": {
      "email": {
        "description": "The email address of the user",
        "type": "String",
        "example": "example@ente.io"
      }
    }
  },
  "setPasswordTitle": "Set password",
  "changePasswordTitle": "Change password",
  "resetPasswordTitle": "Reset password",
  "encryptionKeys": "Encryption keys",
  "passwordWarning": "We don't store this password, so if you forget, <underline>we cannot decrypt your data</underline>",
  "enterPasswordToEncrypt": "Enter a password we can use to encrypt your data",
  "enterNewPasswordToEncrypt": "Enter a new password we can use to encrypt your data",
  "weakStrength": "Weak",
  "strongStrength": "Strong",
  "moderateStrength": "Moderate",
  "passwordStrength": "Password strength: {passwordStrengthValue}",
  "@passwordStrength": {
    "description": "Text to indicate the password strength",
    "placeholders": {
      "passwordStrengthValue": {
        "description": "The strength of the password as a string",
        "type": "String",
        "example": "Weak or Moderate or Strong"
      }
    },
    "message": "Password Strength: {passwordStrengthText}"
  },
  "passwordChangedSuccessfully": "Password changed successfully",
  "generatingEncryptionKeys": "Generating encryption keys...",
  "pleaseWait": "Please wait...",
  "continueLabel": "Continue",
  "insecureDevice": "Insecure device",
  "sorryWeCouldNotGenerateSecureKeysOnThisDevicennplease": "Sorry, we could not generate secure keys on this device.\n\nplease sign up from a different device.",
  "howItWorks": "How it works",
  "encryption": "Encryption",
  "ackPasswordLostWarning": "I understand that if I lose my password, I may lose my data since my data is <underline>end-to-end encrypted</underline>.",
  "privacyPolicyTitle": "Privacy Policy",
  "termsOfServicesTitle": "Terms",
  "signUpTerms": "I agree to the <u-terms>terms of service</u-terms> and <u-policy>privacy policy</u-policy>",
  "logInLabel": "Log in",
  "loginTerms": "By clicking log in, I agree to the <u-terms>terms of service</u-terms> and <u-policy>privacy policy</u-policy>",
  "changeEmail": "Change email",
  "enterYourPassword": "Enter your password",
  "welcomeBack": "Welcome back!",
  "contactSupport": "Contact support",
  "incorrectPasswordTitle": "Incorrect password",
  "pleaseTryAgain": "Please try again",
  "recreatePasswordTitle": "Recreate password",
  "useRecoveryKey": "Use recovery key",
  "recreatePasswordBody": "The current device is not powerful enough to verify your password, but we can regenerate in a way that works with all devices.\n\nPlease login using your recovery key and regenerate your password (you can use the same one again if you wish).",
  "verifyPassword": "Verify password",
  "recoveryKey": "Recovery key",
  "recoveryKeyOnForgotPassword": "If you forget your password, the only way you can recover your data is with this key.",
  "recoveryKeySaveDescription": "We don't store this key, please save this 24 word key in a safe place.",
  "doThisLater": "Do this later",
  "saveKey": "Save key",
  "recoveryKeyCopiedToClipboard": "Recovery key copied to clipboard",
  "recoverAccount": "Recover account",
  "recover": "Recover",
  "dropSupportEmail": "Please drop an email to {supportEmail} from your registered email address",
  "@dropSupportEmail": {
    "placeholders": {
      "supportEmail": {
        "description": "The support email address",
        "type": "String",
        "example": "support@ente.io"
      }
    }
  },
  "twofactorSetup": "Two-factor setup",
  "enterCode": "Enter code",
  "scanCode": "Scan code",
  "codeCopiedToClipboard": "Code copied to clipboard",
  "copypasteThisCodentoYourAuthenticatorApp": "Copy-paste this code\nto your authenticator app",
  "tapToCopy": "tap to copy",
  "scanThisBarcodeWithnyourAuthenticatorApp": "Scan this barcode with\nyour authenticator app",
  "enterThe6digitCodeFromnyourAuthenticatorApp": "Enter the 6-digit code from\nyour authenticator app",
  "confirm": "Confirm",
  "setupComplete": "Setup complete",
  "saveYourRecoveryKeyIfYouHaventAlready": "Save your recovery key if you haven't already",
  "thisCanBeUsedToRecoverYourAccountIfYou": "This can be used to recover your account if you lose your second factor",
  "twofactorAuthenticationPageTitle": "Two-factor authentication",
  "lostDevice": "Lost device?",
  "verifyingRecoveryKey": "Verifying recovery key...",
  "recoveryKeyVerified": "Recovery key verified",
  "recoveryKeySuccessBody": "Great! Your recovery key is valid. Thank you for verifying.\n\nPlease remember to keep your recovery key safely backed up.",
  "invalidRecoveryKey": "The recovery key you entered is not valid. Please make sure it contains 24 words, and check the spelling of each.\n\nIf you entered an older recovery code, make sure it is 64 characters long, and check each of them.",
  "invalidKey": "Invalid key",
  "tryAgain": "Try again",
  "viewRecoveryKey": "View recovery key",
  "confirmRecoveryKey": "Confirm recovery key",
  "recoveryKeyVerifyReason": "Your recovery key is the only way to recover your photos if you forget your password. You can find your recovery key in Settings > Account.\n\nPlease enter your recovery key here to verify that you have saved it correctly.",
  "confirmYourRecoveryKey": "Confirm your recovery key",
  "addViewer": "Add viewer",
  "addCollaborator": "Add collaborator",
  "addANewEmail": "Add a new email",
  "orPickAnExistingOne": "Or pick an existing one",
  "collaboratorsCanAddPhotosAndVideosToTheSharedAlbum": "Collaborators can add photos and videos to the shared album.",
  "enterEmail": "Enter email",
  "albumOwner": "Owner",
  "@albumOwner": {
    "description": "Role of the album owner"
  },
  "you": "You",
  "collaborator": "Collaborator",
  "addMore": "Add more",
  "@addMore": {
    "description": "Button text to add more collaborators/viewers"
  },
  "viewer": "Viewer",
  "remove": "Remove",
  "removeParticipant": "Remove participant",
  "@removeParticipant": {
    "description": "menuSectionTitle for removing a participant"
  },
  "manage": "Manage",
  "addedAs": "Added as",
  "changePermissions": "Change permissions?",
  "yesConvertToViewer": "Yes, convert to viewer",
  "cannotAddMorePhotosAfterBecomingViewer": "{user} will not be able to add more photos to this album\n\nThey will still be able to remove existing photos added by them",
  "allowAddingPhotos": "Allow adding photos",
  "@allowAddingPhotos": {
    "description": "Switch button to enable uploading photos to a public link"
  },
  "allowAddPhotosDescription": "Allow people with the link to also add photos to the shared album.",
  "passwordLock": "Password lock",
  "canNotOpenTitle": "Cannot open this album",
  "canNotOpenBody": "Sorry, this album cannot be opened in the app.",
  "disableDownloadWarningTitle": "Please note",
  "disableDownloadWarningBody": "Viewers can still take screenshots or save a copy of your photos using external tools",
  "allowDownloads": "Allow downloads",
  "linkDeviceLimit": "Device limit",
  "noDeviceLimit": "None",
  "@noDeviceLimit": {
    "description": "Text to indicate that there is limit on number of devices"
  },
  "linkExpiry": "Link expiry",
  "linkExpired": "Expired",
  "linkEnabled": "Enabled",
  "linkNeverExpires": "Never",
  "expiredLinkInfo": "This link has expired. Please select a new expiry time or disable link expiry.",
  "setAPassword": "Set a password",
  "lockButtonLabel": "Lock",
  "enterPassword": "Enter password",
  "removeLink": "Remove link",
  "manageLink": "Manage link",
  "linkExpiresOn": "Link will expire on {expiryTime}",
  "albumUpdated": "Album updated",
  "never": "Never",
  "custom": "Custom",
  "@custom": {
    "description": "Label for setting custom value for link expiry"
  },
  "after1Hour": "After 1 hour",
  "after1Day": "After 1 day",
  "after1Week": "After 1 week",
  "after1Month": "After 1 month",
  "after1Year": "After 1 year",
  "manageParticipants": "Manage",
  "albumParticipantsCount": "{count, plural, =0 {No Participants} =1 {1 Participant} other {{count} Participants}}",
  "@albumParticipantsCount": {
    "placeholders": {
      "count": {
        "type": "int",
        "example": "5"
      }
    },
    "description": "Number of participants in an album, including the album owner."
  },
  "collabLinkSectionDescription": "Create a link to allow people to add and view photos in your shared album without needing an Ente app or account. Great for collecting event photos.",
  "collectPhotos": "Collect photos",
  "collaborativeLink": "Collaborative link",
  "shareWithNonenteUsers": "Share with non-Ente users",
  "createPublicLink": "Create public link",
  "sendLink": "Send link",
  "copyLink": "Copy link",
  "linkHasExpired": "Link has expired",
  "publicLinkEnabled": "Public link enabled",
  "shareALink": "Share a link",
  "sharedAlbumSectionDescription": "Create shared and collaborative albums with other Ente users, including users on free plans.",
  "shareWithPeopleSectionTitle": "{numberOfPeople, plural, =0 {Share with specific people} =1 {Shared with 1 person} other {Shared with {numberOfPeople} people}}",
  "@shareWithPeopleSectionTitle": {
    "placeholders": {
      "numberOfPeople": {
        "type": "int",
        "example": "2"
      }
    }
  },
  "thisIsYourVerificationId": "This is your Verification ID",
  "someoneSharingAlbumsWithYouShouldSeeTheSameId": "Someone sharing albums with you should see the same ID on their device.",
  "howToViewShareeVerificationID": "Please ask them to long-press their email address on the settings screen, and verify that the IDs on both devices match.",
  "thisIsPersonVerificationId": "This is {email}'s Verification ID",
  "@thisIsPersonVerificationId": {
    "placeholders": {
      "email": {
        "type": "String",
        "example": "someone@ente.io"
      }
    }
  },
  "verificationId": "Verification ID",
  "verifyEmailID": "Verify {email}",
  "emailNoEnteAccount": "{email} does not have an Ente account.\n\nSend them an invite to share photos.",
  "shareMyVerificationID": "Here's my verification ID: {verificationID} for ente.io.",
  "shareTextConfirmOthersVerificationID": "Hey, can you confirm that this is your ente.io verification ID: {verificationID}",
  "somethingWentWrong": "Something went wrong",
  "sendInvite": "Send invite",
  "shareTextRecommendUsingEnte": "Download Ente so we can easily share original quality photos and videos\n\nhttps://ente.io",
  "done": "Done",
  "applyCodeTitle": "Apply code",
  "enterCodeDescription": "Enter the code provided by your friend to claim free storage for both of you",
  "apply": "Apply",
  "failedToApplyCode": "Failed to apply code",
  "enterReferralCode": "Enter referral code",
  "codeAppliedPageTitle": "Code applied",
  "changeYourReferralCode": "Change your referral code",
  "change": "Change",
  "unavailableReferralCode": "Sorry, this code is unavailable.",
  "codeChangeLimitReached": "Sorry, you've reached the limit of code changes.",
  "onlyFamilyAdminCanChangeCode": "Please contact {familyAdminEmail} to change your code.",
  "storageInGB": "{storageAmountInGB} GB",
  "claimed": "Claimed",
  "@claimed": {
    "description": "Used to indicate storage claimed, like 10GB Claimed"
  },
  "details": "Details",
  "claimMore": "Claim more!",
  "theyAlsoGetXGb": "They also get {storageAmountInGB} GB",
  "freeStorageOnReferralSuccess": "{storageAmountInGB} GB each time someone signs up for a paid plan and applies your code",
  "shareTextReferralCode": "Ente referral code: {referralCode} \n\nApply it in Settings → General → Referrals to get {referralStorageInGB} GB free after you signup for a paid plan\n\nhttps://ente.io",
  "claimFreeStorage": "Claim free storage",
  "inviteYourFriends": "Invite your friends",
  "failedToFetchReferralDetails": "Unable to fetch referral details. Please try again later.",
  "referralStep1": "1. Give this code to your friends",
  "referralStep2": "2. They sign up for a paid plan",
  "referralStep3": "3. Both of you get {storageInGB} GB* free",
  "referralsAreCurrentlyPaused": "Referrals are currently paused",
  "youCanAtMaxDoubleYourStorage": "* You can at max double your storage",
  "claimedStorageSoFar": "{isFamilyMember, select, true {Your family has claimed {storageAmountInGb} GB so far} false {You have claimed {storageAmountInGb} GB so far} other {You have claimed {storageAmountInGb} GB so far!}}",
  "@claimedStorageSoFar": {
    "placeholders": {
      "isFamilyMember": {
        "type": "String",
        "example": "true"
      },
      "storageAmountInGb": {
        "type": "int",
        "example": "10"
      }
    }
  },
  "faq": "FAQ",
  "help": "Help",
  "oopsSomethingWentWrong": "Oops, something went wrong",
  "peopleUsingYourCode": "People using your code",
  "eligible": "eligible",
  "total": "total",
  "codeUsedByYou": "Code used by you",
  "freeStorageClaimed": "Free storage claimed",
  "freeStorageUsable": "Free storage usable",
  "usableReferralStorageInfo": "Usable storage is limited by your current plan. Excess claimed storage will automatically become usable when you upgrade your plan.",
  "removeFromAlbumTitle": "Remove from album?",
  "removeFromAlbum": "Remove from album",
  "itemsWillBeRemovedFromAlbum": "Selected items will be removed from this album",
  "removeShareItemsWarning": "Some of the items you are removing were added by other people, and you will lose access to them",
  "addingToFavorites": "Adding to favorites...",
  "removingFromFavorites": "Removing from favorites...",
  "sorryCouldNotAddToFavorites": "Sorry, could not add to favorites!",
  "sorryCouldNotRemoveFromFavorites": "Sorry, could not remove from favorites!",
  "subscribeToEnableSharing": "You need an active paid subscription to enable sharing.",
  "subscribe": "Subscribe",
  "canOnlyRemoveFilesOwnedByYou": "Can only remove files owned by you",
  "deleteSharedAlbum": "Delete shared album?",
  "deleteAlbum": "Delete album",
  "deleteAlbumDialog": "Also delete the photos (and videos) present in this album from <bold>all</bold> other albums they are part of?",
  "deleteSharedAlbumDialogBody": "The album will be deleted for everyone\n\nYou will lose access to shared photos in this album that are owned by others",
  "yesRemove": "Yes, remove",
  "creatingLink": "Creating link...",
  "removeWithQuestionMark": "Remove?",
  "removeParticipantBody": "{userEmail} will be removed from this shared album\n\nAny photos added by them will also be removed from the album",
  "keepPhotos": "Keep Photos",
  "deletePhotos": "Delete photos",
  "inviteToEnte": "Invite to Ente",
  "removePublicLink": "Remove public link",
  "disableLinkMessage": "This will remove the public link for accessing \"{albumName}\".",
  "sharing": "Sharing...",
  "youCannotShareWithYourself": "You cannot share with yourself",
  "archive": "Archive",
  "createAlbumActionHint": "Long press to select photos and click + to create an album",
  "importing": "Importing....",
  "failedToLoadAlbums": "Failed to load albums",
  "hidden": "Hidden",
  "authToViewYourHiddenFiles": "Please authenticate to view your hidden files",
  "authToViewTrashedFiles": "Please authenticate to view your trashed files",
  "trash": "Trash",
  "uncategorized": "Uncategorized",
  "videoSmallCase": "video",
  "photoSmallCase": "photo",
  "singleFileDeleteHighlight": "It will be deleted from all albums.",
  "singleFileInBothLocalAndRemote": "This {fileType} is in both Ente and your device.",
  "singleFileInRemoteOnly": "This {fileType} will be deleted from Ente.",
  "singleFileDeleteFromDevice": "This {fileType} will be deleted from your device.",
  "deleteFromEnte": "Delete from Ente",
  "yesDelete": "Yes, delete",
  "movedToTrash": "Moved to trash",
  "deleteFromDevice": "Delete from device",
  "deleteFromBoth": "Delete from both",
  "newAlbum": "New album",
  "albums": "Albums",
  "memoryCount": "{count, plural, =0{no memories} one{{formattedCount} memory} other{{formattedCount} memories}}",
  "@memoryCount": {
    "description": "The text to display the number of memories",
    "type": "text",
    "placeholders": {
      "count": {
        "example": "1",
        "type": "int"
      },
      "formattedCount": {
        "type": "String",
        "example": "11.513, 11,511"
      }
    }
  },
  "selectedPhotos": "{count} selected",
  "@selectedPhotos": {
    "description": "Display the number of selected photos",
    "type": "text",
    "placeholders": {
      "count": {
        "example": "5",
        "type": "int"
      }
    }
  },
  "selectedPhotosWithYours": "{count} selected ({yourCount} yours)",
  "@selectedPhotosWithYours": {
    "description": "Display the number of selected photos, including the number of selected photos owned by the user",
    "type": "text",
    "placeholders": {
      "count": {
        "example": "12",
        "type": "int"
      },
      "yourCount": {
        "example": "2",
        "type": "int"
      }
    }
  },
  "advancedSettings": "Advanced",
  "@advancedSettings": {
    "description": "The text to display in the advanced settings section"
  },
  "photoGridSize": "Photo grid size",
  "manageDeviceStorage": "Manage device cache",
  "manageDeviceStorageDesc": "Review and clear local cache storage.",
  "machineLearning": "Machine learning",
  "mlConsent": "Enable machine learning",
  "mlConsentTitle": "Enable machine learning?",
  "mlConsentDescription": "If you enable machine learning, Ente will extract information like face geometry from files, including those shared with you.\n\nThis will happen on your device, and any generated biometric information will be end-to-end encrypted.",
  "mlConsentPrivacy": "Please click here for more details about this feature in our privacy policy",
  "mlConsentConfirmation": "I understand, and wish to enable machine learning",
  "magicSearch": "Magic search",
  "discover": "Discover",
  "@discover": {
    "description": "The text to display for the discover section under which we show receipts, screenshots, sunsets, greenery, etc."
  },
  "discover_identity": "Identity",
  "discover_screenshots": "Screenshots",
  "discover_receipts": "Receipts",
  "discover_notes": "Notes",
  "discover_memes": "Memes",
  "discover_visiting_cards": "Visiting Cards",
  "discover_babies": "Babies",
  "discover_pets": "Pets",
  "discover_selfies": "Selfies",
  "discover_wallpapers": "Wallpapers",
  "discover_food": "Food",
  "discover_celebrations": "Celebrations",
  "discover_sunset": "Sunset",
  "discover_hills": "Hills",
  "discover_greenery": "Greenery",
  "mlIndexingDescription": "Please note that machine learning will result in a higher bandwidth and battery usage until all items are indexed. Consider using the desktop app for faster indexing, all results will be synced automatically.",
  "loadingModel": "Downloading models...",
  "waitingForWifi": "Waiting for WiFi...",
  "status": "Status",
  "indexedItems": "Indexed items",
  "pendingItems": "Pending items",
  "clearIndexes": "Clear indexes",
  "selectFoldersForBackup": "Select folders for backup",
  "selectedFoldersWillBeEncryptedAndBackedUp": "Selected folders will be encrypted and backed up",
  "unselectAll": "Unselect all",
  "selectAll": "Select all",
  "skip": "Skip",
  "updatingFolderSelection": "Updating folder selection...",
  "itemCount": "{count, plural, one{{count} item} other{{count} items}}",
  "deleteItemCount": "{count, plural, =1 {Delete {count} item} other {Delete {count} items}}",
  "duplicateItemsGroup": "{count} files, {formattedSize} each",
  "@duplicateItemsGroup": {
    "description": "Display the number of duplicate files and their size",
    "type": "text",
    "placeholders": {
      "count": {
        "example": "12",
        "type": "int"
      },
      "formattedSize": {
        "example": "2.3 MB",
        "type": "String"
      }
    }
  },
  "showMemories": "Show memories",
  "yearsAgo": "{count, plural, one{{count} year ago} other{{count} years ago}}",
  "backupSettings": "Backup settings",
  "backupStatus": "Backup status",
  "backupStatusDescription": "Items that have been backed up will show up here",
  "backupOverMobileData": "Backup over mobile data",
  "backupVideos": "Backup videos",
  "disableAutoLock": "Disable auto lock",
  "deviceLockExplanation": "Disable the device screen lock when Ente is in the foreground and there is a backup in progress. This is normally not needed, but may help big uploads and initial imports of large libraries complete faster.",
  "about": "About",
  "weAreOpenSource": "We are open source!",
  "privacy": "Privacy",
  "terms": "Terms",
  "checkForUpdates": "Check for updates",
  "checkStatus": "Check status",
  "checking": "Checking...",
  "youAreOnTheLatestVersion": "You are on the latest version",
  "account": "Account",
  "manageSubscription": "Manage subscription",
  "authToChangeYourEmail": "Please authenticate to change your email",
  "changePassword": "Change password",
  "authToChangeYourPassword": "Please authenticate to change your password",
  "emailVerificationToggle": "Email verification",
  "authToChangeEmailVerificationSetting": "Please authenticate to change email verification",
  "exportYourData": "Export your data",
  "logout": "Logout",
  "authToInitiateAccountDeletion": "Please authenticate to initiate account deletion",
  "areYouSureYouWantToLogout": "Are you sure you want to logout?",
  "yesLogout": "Yes, logout",
  "aNewVersionOfEnteIsAvailable": "A new version of Ente is available.",
  "update": "Update",
  "installManually": "Install manually",
  "criticalUpdateAvailable": "Critical update available",
  "updateAvailable": "Update available",
  "ignoreUpdate": "Ignore",
  "downloading": "Downloading...",
  "cannotDeleteSharedFiles": "Cannot delete shared files",
  "theDownloadCouldNotBeCompleted": "The download could not be completed",
  "retry": "Retry",
  "backedUpFolders": "Backed up folders",
  "backup": "Backup",
  "freeUpDeviceSpace": "Free up device space",
  "freeUpDeviceSpaceDesc": "Save space on your device by clearing files that have been already backed up.",
  "allClear": "✨ All clear",
  "noDeviceThatCanBeDeleted": "You've no files on this device that can be deleted",
  "removeDuplicates": "Remove duplicates",
  "removeDuplicatesDesc": "Review and remove files that are exact duplicates.",
  "viewLargeFiles": "Large files",
  "viewLargeFilesDesc": "View files that are consuming the most amount of storage.",
  "noDuplicates": "✨ No duplicates",
  "youveNoDuplicateFilesThatCanBeCleared": "You don't have any duplicate files that can be cleared",
  "success": "Success",
  "rateUs": "Rate us",
  "remindToEmptyDeviceTrash": "Also empty \"Recently Deleted\" from \"Settings\" -> \"Storage\" to claim the freed space",
  "youHaveSuccessfullyFreedUp": "You have successfully freed up {storageSaved}!",
  "@youHaveSuccessfullyFreedUp": {
    "description": "The text to display when the user has successfully freed up storage",
    "type": "text",
    "placeholders": {
      "storageSaved": {
        "example": "1.2 GB",
        "type": "String"
      }
    }
  },
  "remindToEmptyEnteTrash": "Also empty your \"Trash\" to claim the freed up space",
  "sparkleSuccess": "✨ Success",
  "duplicateFileCountWithStorageSaved": "You have cleaned up {count, plural, one{{count} duplicate file} other{{count} duplicate files}}, saving ({storageSaved}!)",
  "@duplicateFileCountWithStorageSaved": {
    "description": "The text to display when the user has successfully cleaned up duplicate files",
    "type": "text",
    "placeholders": {
      "count": {
        "example": "1",
        "type": "int"
      },
      "storageSaved": {
        "example": "1.2 GB",
        "type": "String"
      }
    }
  },
  "familyPlans": "Family plans",
  "referrals": "Referrals",
  "notifications": "Notifications",
  "sharedPhotoNotifications": "New shared photos",
  "sharedPhotoNotificationsExplanation": "Receive notifications when someone adds a photo to a shared album that you're a part of",
  "advanced": "Advanced",
  "general": "General",
  "security": "Security",
  "authToViewYourRecoveryKey": "Please authenticate to view your recovery key",
  "twofactor": "Two-factor",
  "authToConfigureTwofactorAuthentication": "Please authenticate to configure two-factor authentication",
  "lockscreen": "Lockscreen",
  "authToChangeLockscreenSetting": "Please authenticate to change lockscreen setting",
  "viewActiveSessions": "View active sessions",
  "authToViewYourActiveSessions": "Please authenticate to view your active sessions",
  "disableTwofactor": "Disable two-factor",
  "confirm2FADisable": "Are you sure you want to disable two-factor authentication?",
  "no": "No",
  "yes": "Yes",
  "social": "Social",
  "rateUsOnStore": "Rate us on {storeName}",
  "blog": "Blog",
  "merchandise": "Merchandise",
  "twitter": "Twitter",
  "mastodon": "Mastodon",
  "matrix": "Matrix",
  "discord": "Discord",
  "reddit": "Reddit",
  "yourStorageDetailsCouldNotBeFetched": "Your storage details could not be fetched",
  "reportABug": "Report a bug",
  "reportBug": "Report bug",
  "suggestFeatures": "Suggest features",
  "support": "Support",
  "theme": "Theme",
  "lightTheme": "Light",
  "darkTheme": "Dark",
  "systemTheme": "System",
  "freeTrial": "Free trial",
  "selectYourPlan": "Select your plan",
  "enteSubscriptionPitch": "Ente preserves your memories, so they're always available to you, even if you lose your device.",
  "enteSubscriptionShareWithFamily": "Your family can be added to your plan as well.",
  "currentUsageIs": "Current usage is ",
  "@currentUsageIs": {
    "description": "This text is followed by storage usage",
    "examples": [
      "Current usage is 1.2 GB"
    ],
    "type": "text"
  },
  "faqs": "FAQs",
  "renewsOn": "Subscription renews on {endDate}",
  "freeTrialValidTill": "Free trial valid till {endDate}",
  "validTill": "Valid till {endDate}",
  "addOnValidTill": "Your {storageAmount} add-on is valid till {endDate}",
  "playStoreFreeTrialValidTill": "Free trial valid till {endDate}.\nYou can choose a paid plan afterwards.",
  "subWillBeCancelledOn": "Your subscription will be cancelled on {endDate}",
  "subscription": "Subscription",
  "paymentDetails": "Payment details",
  "manageFamily": "Manage Family",
  "contactToManageSubscription": "Please contact us at support@ente.io to manage your {provider} subscription.",
  "renewSubscription": "Renew subscription",
  "cancelSubscription": "Cancel subscription",
  "areYouSureYouWantToRenew": "Are you sure you want to renew?",
  "yesRenew": "Yes, Renew",
  "areYouSureYouWantToCancel": "Are you sure you want to cancel?",
  "yesCancel": "Yes, cancel",
  "failedToRenew": "Failed to renew",
  "failedToCancel": "Failed to cancel",
  "twoMonthsFreeOnYearlyPlans": "2 months free on yearly plans",
  "monthly": "Monthly",
  "@monthly": {
    "description": "The text to display for monthly plans",
    "type": "text"
  },
  "yearly": "Yearly",
  "@yearly": {
    "description": "The text to display for yearly plans",
    "type": "text"
  },
  "confirmPlanChange": "Confirm plan change",
  "areYouSureYouWantToChangeYourPlan": "Are you sure you want to change your plan?",
  "youCannotDowngradeToThisPlan": "You cannot downgrade to this plan",
  "cancelOtherSubscription": "Please cancel your existing subscription from {paymentProvider} first",
  "@cancelOtherSubscription": {
    "description": "The text to display when the user has an existing subscription from a different payment provider",
    "type": "text",
    "placeholders": {
      "paymentProvider": {
        "example": "Apple",
        "type": "String"
      }
    }
  },
  "optionalAsShortAsYouLike": "Optional, as short as you like...",
  "send": "Send",
  "askCancelReason": "Your subscription was cancelled. Would you like to share the reason?",
  "thankYouForSubscribing": "Thank you for subscribing!",
  "yourPurchaseWasSuccessful": "Your purchase was successful",
  "yourPlanWasSuccessfullyUpgraded": "Your plan was successfully upgraded",
  "yourPlanWasSuccessfullyDowngraded": "Your plan was successfully downgraded",
  "yourSubscriptionWasUpdatedSuccessfully": "Your subscription was updated successfully",
  "googlePlayId": "Google Play ID",
  "appleId": "Apple ID",
  "playstoreSubscription": "PlayStore subscription",
  "appstoreSubscription": "AppStore subscription",
  "subAlreadyLinkedErrMessage": "Your {id} is already linked to another Ente account.\nIf you would like to use your {id} with this account, please contact our support''",
  "visitWebToManage": "Please visit web.ente.io to manage your subscription",
  "couldNotUpdateSubscription": "Could not update subscription",
  "pleaseContactSupportAndWeWillBeHappyToHelp": "Please contact support@ente.io and we will be happy to help!",
  "paymentFailed": "Payment failed",
  "paymentFailedTalkToProvider": "Please talk to {providerName} support if you were charged",
  "@paymentFailedTalkToProvider": {
    "description": "The text to display when the payment failed",
    "type": "text",
    "placeholders": {
      "providerName": {
        "example": "AppStore|PlayStore",
        "type": "String"
      }
    }
  },
  "continueOnFreeTrial": "Continue on free trial",
  "areYouSureYouWantToExit": "Are you sure you want to exit?",
  "thankYou": "Thank you",
  "failedToVerifyPaymentStatus": "Failed to verify payment status",
  "pleaseWaitForSometimeBeforeRetrying": "Please wait for sometime before retrying",
  "paymentFailedMessage": "Unfortunately your payment failed. Please contact support and we'll help you out!",
  "youAreOnAFamilyPlan": "You are on a family plan!",
  "contactFamilyAdmin": "Please contact <green>{familyAdminEmail}</green> to manage your subscription",
  "leaveFamily": "Leave family",
  "areYouSureThatYouWantToLeaveTheFamily": "Are you sure that you want to leave the family plan?",
  "leave": "Leave",
  "rateTheApp": "Rate the app",
  "startBackup": "Start backup",
  "noPhotosAreBeingBackedUpRightNow": "No photos are being backed up right now",
  "preserveMore": "Preserve more",
  "grantFullAccessPrompt": "Please allow access to all photos in the Settings app",
  "allowPermTitle": "Allow access to photos",
  "allowPermBody": "Please allow access to your photos from Settings so Ente can display and backup your library.",
  "openSettings": "Open Settings",
  "selectMorePhotos": "Select more photos",
  "existingUser": "Existing user",
  "privateBackups": "Private backups",
  "forYourMemories": "for your memories",
  "endtoendEncryptedByDefault": "End-to-end encrypted by default",
  "safelyStored": "Safely stored",
  "atAFalloutShelter": "at a fallout shelter",
  "designedToOutlive": "Designed to outlive",
  "available": "Available",
  "everywhere": "everywhere",
  "androidIosWebDesktop": "Android, iOS, Web, Desktop",
  "mobileWebDesktop": "Mobile, Web, Desktop",
  "newToEnte": "New to Ente",
  "pleaseLoginAgain": "Please login again",
  "autoLogoutMessage": "Due to technical glitch, you have been logged out. Our apologies for the inconvenience.",
  "yourSubscriptionHasExpired": "Your subscription has expired",
  "storageLimitExceeded": "Storage limit exceeded",
  "upgrade": "Upgrade",
  "raiseTicket": "Raise ticket",
  "@raiseTicket": {
    "description": "Button text for raising a support tickets in case of unhandled errors during backup",
    "type": "text"
  },
  "backupFailed": "Backup failed",
  "sorryBackupFailedDesc": "Sorry, we could not backup this file right now, we will retry later.",
  "couldNotBackUpTryLater": "We could not backup your data.\nWe will retry later.",
  "enteCanEncryptAndPreserveFilesOnlyIfYouGrant": "Ente can encrypt and preserve files only if you grant access to them",
  "pleaseGrantPermissions": "Please grant permissions",
  "grantPermission": "Grant permission",
  "privateSharing": "Private sharing",
  "shareOnlyWithThePeopleYouWant": "Share only with the people you want",
  "usePublicLinksForPeopleNotOnEnte": "Use public links for people not on Ente",
  "allowPeopleToAddPhotos": "Allow people to add photos",
  "shareAnAlbumNow": "Share an album now",
  "collectEventPhotos": "Collect event photos",
  "sessionExpired": "Session expired",
  "loggingOut": "Logging out...",
  "@onDevice": {
    "description": "The text displayed above folders/albums stored on device",
    "type": "text"
  },
  "onDevice": "On device",
  "@onEnte": {
    "description": "The text displayed above albums backed up to Ente",
    "type": "text"
  },
  "onEnte": "On <branding>ente</branding>",
  "name": "Name",
  "newest": "Newest",
  "lastUpdated": "Last updated",
  "deleteEmptyAlbums": "Delete empty albums",
  "deleteEmptyAlbumsWithQuestionMark": "Delete empty albums?",
  "deleteAlbumsDialogBody": "This will delete all empty albums. This is useful when you want to reduce the clutter in your album list.",
  "deleteProgress": "Deleting {currentlyDeleting} / {totalCount}",
  "genericProgress": "Processing {currentlyProcessing} / {totalCount}",
  "@genericProgress": {
    "description": "Generic progress text to display when processing multiple items",
    "type": "text",
    "placeholders": {
      "currentlyProcessing": {
        "example": "1",
        "type": "int"
      },
      "totalCount": {
        "example": "10",
        "type": "int"
      }
    }
  },
  "permanentlyDelete": "Permanently delete",
  "canOnlyCreateLinkForFilesOwnedByYou": "Can only create link for files owned by you",
  "publicLinkCreated": "Public link created",
  "youCanManageYourLinksInTheShareTab": "You can manage your links in the share tab.",
  "linkCopiedToClipboard": "Link copied to clipboard",
  "restore": "Restore",
  "@restore": {
    "description": "Display text for an action which triggers a restore of item from trash",
    "type": "text"
  },
  "moveToAlbum": "Move to album",
  "unhide": "Unhide",
  "unarchive": "Unarchive",
  "favorite": "Favorite",
  "removeFromFavorite": "Remove from favorites",
  "shareLink": "Share link",
  "createCollage": "Create collage",
  "saveCollage": "Save collage",
  "collageSaved": "Collage saved to gallery",
  "collageLayout": "Layout",
  "addToEnte": "Add to Ente",
  "addToAlbum": "Add to album",
  "delete": "Delete",
  "hide": "Hide",
  "share": "Share",
  "unhideToAlbum": "Unhide to album",
  "restoreToAlbum": "Restore to album",
  "moveItem": "{count, plural, =1 {Move item} other {Move items}}",
  "@moveItem": {
    "description": "Page title while moving one or more items to an album"
  },
  "addItem": "{count, plural, =1 {Add item} other {Add items}}",
  "@addItem": {
    "description": "Page title while adding one or more items to album"
  },
  "createOrSelectAlbum": "Create or select album",
  "selectAlbum": "Select album",
  "searchByAlbumNameHint": "Album name",
  "albumTitle": "Album title",
  "enterAlbumName": "Enter album name",
  "restoringFiles": "Restoring files...",
  "movingFilesToAlbum": "Moving files to album...",
  "unhidingFilesToAlbum": "Unhiding files to album",
  "canNotUploadToAlbumsOwnedByOthers": "Can not upload to albums owned by others",
  "uploadingFilesToAlbum": "Uploading files to album...",
  "addedSuccessfullyTo": "Added successfully to  {albumName}",
  "movedSuccessfullyTo": "Moved successfully to {albumName}",
  "thisAlbumAlreadyHDACollaborativeLink": "This album already has a collaborative link",
  "collaborativeLinkCreatedFor": "Collaborative link created for {albumName}",
  "askYourLovedOnesToShare": "Ask your loved ones to share",
  "invite": "Invite",
  "shareYourFirstAlbum": "Share your first album",
  "sharedWith": "Shared with {emailIDs}",
  "sharedWithMe": "Shared with me",
  "sharedByMe": "Shared by me",
  "doubleYourStorage": "Double your storage",
  "referFriendsAnd2xYourPlan": "Refer friends and 2x your plan",
  "shareAlbumHint": "Open an album and tap the share button on the top right to share.",
  "itemsShowTheNumberOfDaysRemainingBeforePermanentDeletion": "Items show the number of days remaining before permanent deletion",
  "trashDaysLeft": "{count, plural, =0 {Soon} =1 {1 day} other {{count} days}}",
  "@trashDaysLeft": {
    "description": "Text to indicate number of days remaining before permanent deletion",
    "placeholders": {
      "count": {
        "example": "1|2|3",
        "type": "int"
      }
    }
  },
  "deleteAll": "Delete All",
  "renameAlbum": "Rename album",
  "convertToAlbum": "Convert to album",
  "setCover": "Set cover",
  "@setCover": {
    "description": "Text to set cover photo for an album"
  },
  "sortAlbumsBy": "Sort by",
  "sortNewestFirst": "Newest first",
  "sortOldestFirst": "Oldest first",
  "rename": "Rename",
  "leaveSharedAlbum": "Leave shared album?",
  "leaveAlbum": "Leave album",
  "photosAddedByYouWillBeRemovedFromTheAlbum": "Photos added by you will be removed from the album",
  "youveNoFilesInThisAlbumThatCanBeDeleted": "You've no files in this album that can be deleted",
  "youDontHaveAnyArchivedItems": "You don't have any archived items.",
  "ignoredFolderUploadReason": "Some files in this album are ignored from upload because they had previously been deleted from Ente.",
  "resetIgnoredFiles": "Reset ignored files",
  "deviceFilesAutoUploading": "Files added to this device album will automatically get uploaded to Ente.",
  "turnOnBackupForAutoUpload": "Turn on backup to automatically upload files added to this device folder to Ente.",
  "noHiddenPhotosOrVideos": "No hidden photos or videos",
  "toHideAPhotoOrVideo": "To hide a photo or video",
  "openTheItem": "• Open the item",
  "clickOnTheOverflowMenu": "• Click on the overflow menu",
  "click": "• Click",
  "nothingToSeeHere": "Nothing to see here! 👀",
  "unarchiveAlbum": "Unarchive album",
  "archiveAlbum": "Archive album",
  "calculating": "Calculating...",
  "pleaseWaitDeletingAlbum": "Please wait, deleting album",
  "searchByExamples": "• Album names (e.g. \"Camera\")\n• Types of files (e.g. \"Videos\", \".gif\")\n• Years and months (e.g. \"2022\", \"January\")\n• Holidays (e.g. \"Christmas\")\n• Photo descriptions (e.g. “#fun”)",
  "youCanTrySearchingForADifferentQuery": "You can try searching for a different query.",
  "noResultsFound": "No results found",
  "addedBy": "Added by {emailOrName}",
  "loadingExifData": "Loading EXIF data...",
  "viewAllExifData": "View all EXIF data",
  "noExifData": "No EXIF data",
  "thisImageHasNoExifData": "This image has no exif data",
  "exif": "EXIF",
  "noResults": "No results",
  "weDontSupportEditingPhotosAndAlbumsThatYouDont": "We don't support editing photos and albums that you don't own yet",
  "failedToFetchOriginalForEdit": "Failed to fetch original for edit",
  "close": "Close",
  "setAs": "Set as",
  "fileSavedToGallery": "File saved to gallery",
  "filesSavedToGallery": "Files saved to gallery",
  "fileFailedToSaveToGallery": "Failed to save file to gallery",
  "download": "Download",
  "pressAndHoldToPlayVideo": "Press and hold to play video",
  "pressAndHoldToPlayVideoDetailed": "Press and hold on the image to  play video",
  "downloadFailed": "Download failed",
  "deduplicateFiles": "Deduplicate Files",
  "deselectAll": "Deselect all",
  "reviewDeduplicateItems": "Please review and delete the items you believe are duplicates.",
  "clubByCaptureTime": "Club by capture time",
  "clubByFileName": "Club by file name",
  "count": "Count",
  "totalSize": "Total size",
  "longpressOnAnItemToViewInFullscreen": "Long-press on an item to view in full-screen",
  "decryptingVideo": "Decrypting video...",
  "authToViewYourMemories": "Please authenticate to view your memories",
  "unlock": "Unlock",
  "freeUpSpace": "Free up space",
  "freeUpSpaceSaving": "{count, plural, =1 {It can be deleted from the device to free up {formattedSize}} other {They can be deleted from the device to free up {formattedSize}}}",
  "filesBackedUpInAlbum": "{count, plural, one {1 file} other {{formattedNumber} files}} in this album has been backed up safely",
  "@filesBackedUpInAlbum": {
    "description": "Text to tell user how many files have been backed up in the album",
    "placeholders": {
      "count": {
        "example": "1",
        "type": "int"
      },
      "formattedNumber": {
        "content": "{formattedNumber}",
        "example": "1,000",
        "type": "String"
      }
    }
  },
  "filesBackedUpFromDevice": "{count, plural, one {1 file} other {{formattedNumber} files}} on this device have been backed up safely",
  "@filesBackedUpFromDevice": {
    "description": "Text to tell user how many files have been backed up from this device",
    "placeholders": {
      "count": {
        "example": "1",
        "type": "int"
      },
      "formattedNumber": {
        "content": "{formattedNumber}",
        "example": "1,000",
        "type": "String"
      }
    }
  },
  "@freeUpSpaceSaving": {
    "description": "Text to tell user how much space they can free up by deleting items from the device"
  },
  "freeUpAccessPostDelete": "You can still access {count, plural, =1 {it} other {them}} on Ente as long as you have an active subscription",
  "@freeUpAccessPostDelete": {
    "placeholders": {
      "count": {
        "example": "1",
        "type": "int"
      }
    }
  },
  "freeUpAmount": "Free up {sizeInMBorGB}",
  "thisEmailIsAlreadyInUse": "This email is already in use",
  "incorrectCode": "Incorrect code",
  "authenticationFailedPleaseTryAgain": "Authentication failed, please try again",
  "verificationFailedPleaseTryAgain": "Verification failed, please try again",
  "authenticating": "Authenticating...",
  "authenticationSuccessful": "Authentication successful!",
  "incorrectRecoveryKey": "Incorrect recovery key",
  "theRecoveryKeyYouEnteredIsIncorrect": "The recovery key you entered is incorrect",
  "twofactorAuthenticationSuccessfullyReset": "Two-factor authentication successfully reset",
  "pleaseVerifyTheCodeYouHaveEntered": "Please verify the code you have entered",
  "pleaseContactSupportIfTheProblemPersists": "Please contact support if the problem persists",
  "twofactorAuthenticationHasBeenDisabled": "Two-factor authentication has been disabled",
  "sorryTheCodeYouveEnteredIsIncorrect": "Sorry, the code you've entered is incorrect",
  "yourVerificationCodeHasExpired": "Your verification code has expired",
  "emailChangedTo": "Email changed to {newEmail}",
  "verifying": "Verifying...",
  "disablingTwofactorAuthentication": "Disabling two-factor authentication...",
  "allMemoriesPreserved": "All memories preserved",
  "loadingGallery": "Loading gallery...",
  "syncing": "Syncing...",
  "encryptingBackup": "Encrypting backup...",
  "syncStopped": "Sync stopped",
  "syncProgress": "{completed}/{total} memories preserved",
  "uploadingMultipleMemories": "Preserving {count} memories...",
  "@uploadingMultipleMemories": {
    "description": "Text to tell user how many memories are being preserved",
    "placeholders": {
      "count": {
        "type": "String"
      }
    }
  },
  "uploadingSingleMemory": "Preserving 1 memory...",
  "@syncProgress": {
    "description": "Text to tell user how many memories have been preserved",
    "placeholders": {
      "completed": {
        "type": "String"
      },
      "total": {
        "type": "String"
      }
    }
  },
  "archiving": "Archiving...",
  "unarchiving": "Unarchiving...",
  "successfullyArchived": "Successfully archived",
  "successfullyUnarchived": "Successfully unarchived",
  "renameFile": "Rename file",
  "enterFileName": "Enter file name",
  "filesDeleted": "Files deleted",
  "selectedFilesAreNotOnEnte": "Selected files are not on Ente",
  "thisActionCannotBeUndone": "This action cannot be undone",
  "emptyTrash": "Empty trash?",
  "permDeleteWarning": "All items in trash will be permanently deleted\n\nThis action cannot be undone",
  "empty": "Empty",
  "couldNotFreeUpSpace": "Could not free up space",
  "permanentlyDeleteFromDevice": "Permanently delete from device?",
  "someOfTheFilesYouAreTryingToDeleteAre": "Some of the files you are trying to delete are only available on your device and cannot be recovered if deleted",
  "theyWillBeDeletedFromAllAlbums": "They will be deleted from all albums.",
  "someItemsAreInBothEnteAndYourDevice": "Some items are in both Ente and your device.",
  "selectedItemsWillBeDeletedFromAllAlbumsAndMoved": "Selected items will be deleted from all albums and moved to trash.",
  "theseItemsWillBeDeletedFromYourDevice": "These items will be deleted from your device.",
  "itLooksLikeSomethingWentWrongPleaseRetryAfterSome": "It looks like something went wrong. Please retry after some time. If the error persists, please contact our support team.",
  "error": "Error",
  "tempErrorContactSupportIfPersists": "It looks like something went wrong. Please retry after some time. If the error persists, please contact our support team.",
  "networkHostLookUpErr": "Unable to connect to Ente, please check your network settings and contact support if the error persists.",
  "networkConnectionRefusedErr": "Unable to connect to Ente, please retry after sometime. If the error persists, please contact support.",
  "cachedData": "Cached data",
  "clearCaches": "Clear caches",
  "remoteImages": "Remote images",
  "remoteVideos": "Remote videos",
  "remoteThumbnails": "Remote thumbnails",
  "pendingSync": "Pending sync",
  "localGallery": "Local gallery",
  "todaysLogs": "Today's logs",
  "viewLogs": "View logs",
  "logsDialogBody": "This will send across logs to help us debug your issue. Please note that file names will be included to help track issues with specific files.",
  "preparingLogs": "Preparing logs...",
  "emailYourLogs": "Email your logs",
  "pleaseSendTheLogsTo": "Please send the logs to \n{toEmail}",
  "copyEmailAddress": "Copy email address",
  "exportLogs": "Export logs",
  "pleaseEmailUsAt": "Please email us at {toEmail}",
  "dismiss": "Dismiss",
  "didYouKnow": "Did you know?",
  "loadingMessage": "Loading your photos...",
  "loadMessage1": "You can share your subscription with your family",
  "loadMessage2": "We have preserved over 200 million memories so far",
  "loadMessage3": "We keep 3 copies of your data, one in an underground fallout shelter",
  "loadMessage4": "All our apps are open source",
  "loadMessage5": "Our source code and cryptography have been externally audited",
  "loadMessage6": "You can share links to your albums with your loved ones",
  "loadMessage7": "Our mobile apps run in the background to encrypt and backup any new photos you click",
  "loadMessage8": "web.ente.io has a slick uploader",
  "loadMessage9": "We use Xchacha20Poly1305 to safely encrypt your data",
  "photoDescriptions": "Photo descriptions",
  "fileTypesAndNames": "File types and names",
  "location": "Location",
  "moments": "Moments",
  "searchFaceEmptySection": "People will be shown here once indexing is done",
  "searchDatesEmptySection": "Search by a date, month or year",
  "searchLocationEmptySection": "Group photos that are taken within some radius of a photo",
  "searchPeopleEmptySection": "Invite people, and you'll see all photos shared by them here",
  "searchAlbumsEmptySection": "Albums",
  "searchFileTypesAndNamesEmptySection": "File types and names",
  "searchCaptionEmptySection": "Add descriptions like \"#trip\" in photo info to quickly find them here",
  "language": "Language",
  "selectLanguage": "Select Language",
  "locationName": "Location name",
  "addLocation": "Add location",
  "groupNearbyPhotos": "Group nearby photos",
  "kiloMeterUnit": "km",
  "addLocationButton": "Add",
  "radius": "Radius",
  "locationTagFeatureDescription": "A location tag groups all photos that were taken within some radius of a photo",
  "galleryMemoryLimitInfo": "Up to 1000 memories shown in gallery",
  "save": "Save",
  "centerPoint": "Center point",
  "pickCenterPoint": "Pick center point",
  "useSelectedPhoto": "Use selected photo",
  "resetToDefault": "Reset to default",
  "@resetToDefault": {
    "description": "Button text to reset cover photo to default"
  },
  "edit": "Edit",
  "deleteLocation": "Delete location",
  "rotateLeft": "Rotate left",
  "flip": "Flip",
  "rotateRight": "Rotate right",
  "saveCopy": "Save copy",
  "light": "Light",
  "color": "Color",
  "yesDiscardChanges": "Yes, discard changes",
  "doYouWantToDiscardTheEditsYouHaveMade": "Do you want to discard the edits you have made?",
  "saving": "Saving...",
  "editsSaved": "Edits saved",
  "oopsCouldNotSaveEdits": "Oops, could not save edits",
  "distanceInKMUnit": "km",
  "@distanceInKMUnit": {
    "description": "Unit for distance in km"
  },
  "dayToday": "Today",
  "dayYesterday": "Yesterday",
  "storage": "Storage",
  "usedSpace": "Used space",
  "storageBreakupFamily": "Family",
  "storageBreakupYou": "You",
  "@storageBreakupYou": {
    "description": "Label to indicate how much storage you are using when you are part of a family plan"
  },
  "storageUsageInfo": "{usedAmount} {usedStorageUnit} of {totalAmount} {totalStorageUnit} used",
  "@storageUsageInfo": {
    "description": "Example: 1.2 GB of 2 GB used or 100 GB or 2TB used"
  },
  "availableStorageSpace": "{freeAmount} {storageUnit} free",
  "appVersion": "Version: {versionValue}",
  "verifyIDLabel": "Verify",
  "fileInfoAddDescHint": "Add a description...",
  "editLocationTagTitle": "Edit location",
  "setLabel": "Set",
  "@setLabel": {
    "description": "Label of confirm button to add a new custom radius to the radius selector of a location tag"
  },
  "setRadius": "Set radius",
  "familyPlanPortalTitle": "Family",
  "familyPlanOverview": "Add 5 family members to your existing plan without paying extra.\n\nEach member gets their own private space, and cannot see each other's files unless they're shared.\n\nFamily plans are available to customers who have a paid Ente subscription.\n\nSubscribe now to get started!",
  "androidBiometricHint": "Verify identity",
  "@androidBiometricHint": {
    "description": "Hint message advising the user how to authenticate with biometrics. It is used on Android side. Maximum 60 characters."
  },
  "androidBiometricNotRecognized": "Not recognized. Try again.",
  "@androidBiometricNotRecognized": {
    "description": "Message to let the user know that authentication was failed. It is used on Android side. Maximum 60 characters."
  },
  "androidBiometricSuccess": "Success",
  "@androidBiometricSuccess": {
    "description": "Message to let the user know that authentication was successful. It is used on Android side. Maximum 60 characters."
  },
  "androidCancelButton": "Cancel",
  "@androidCancelButton": {
    "description": "Message showed on a button that the user can click to leave the current dialog. It is used on Android side. Maximum 30 characters."
  },
  "androidSignInTitle": "Authentication required",
  "@androidSignInTitle": {
    "description": "Message showed as a title in a dialog which indicates the user that they need to scan biometric to continue. It is used on Android side. Maximum 60 characters."
  },
  "androidBiometricRequiredTitle": "Biometric required",
  "@androidBiometricRequiredTitle": {
    "description": "Message showed as a title in a dialog which indicates the user has not set up biometric authentication on their device. It is used on Android side. Maximum 60 characters."
  },
  "androidDeviceCredentialsRequiredTitle": "Device credentials required",
  "@androidDeviceCredentialsRequiredTitle": {
    "description": "Message showed as a title in a dialog which indicates the user has not set up credentials authentication on their device. It is used on Android side. Maximum 60 characters."
  },
  "androidDeviceCredentialsSetupDescription": "Device credentials required",
  "@androidDeviceCredentialsSetupDescription": {
    "description": "Message advising the user to go to the settings and configure device credentials on their device. It shows in a dialog on Android side."
  },
  "goToSettings": "Go to settings",
  "@goToSettings": {
    "description": "Message showed on a button that the user can click to go to settings pages from the current dialog. It is used on both Android and iOS side. Maximum 30 characters."
  },
  "androidGoToSettingsDescription": "Biometric authentication is not set up on your device. Go to 'Settings > Security' to add biometric authentication.",
  "@androidGoToSettingsDescription": {
    "description": "Message advising the user to go to the settings and configure biometric on their device. It shows in a dialog on Android side."
  },
  "iOSLockOut": "Biometric authentication is disabled. Please lock and unlock your screen to enable it.",
  "@iOSLockOut": {
    "description": "Message advising the user to re-enable biometrics on their device. It shows in a dialog on iOS side."
  },
  "iOSGoToSettingsDescription": "Biometric authentication is not set up on your device. Please either enable Touch ID or Face ID on your phone.",
  "@iOSGoToSettingsDescription": {
    "description": "Message advising the user to go to the settings and configure Biometrics for their device. It shows in a dialog on iOS side."
  },
  "iOSOkButton": "OK",
  "@iOSOkButton": {
    "description": "Message showed on a button that the user can click to leave the current dialog. It is used on iOS side. Maximum 30 characters."
  },
  "openstreetmapContributors": "OpenStreetMap contributors",
  "hostedAtOsmFrance": "Hosted at OSM France",
  "map": "Map",
  "@map": {
    "description": "Label for the map view"
  },
  "maps": "Maps",
  "enableMaps": "Enable Maps",
  "enableMapsDesc": "This will show your photos on a world map.\n\nThis map is hosted by Open Street Map, and the exact locations of your photos are never shared.\n\nYou can disable this feature anytime from Settings.",
  "quickLinks": "Quick links",
  "selectItemsToAdd": "Select items to add",
  "addSelected": "Add selected",
  "addFromDevice": "Add from device",
  "addPhotos": "Add photos",
  "noPhotosFoundHere": "No photos found here",
  "zoomOutToSeePhotos": "Zoom out to see photos",
  "noImagesWithLocation": "No images with location",
  "unpinAlbum": "Unpin album",
  "pinAlbum": "Pin album",
  "create": "Create",
  "viewAll": "View all",
  "nothingSharedWithYouYet": "Nothing shared with you yet",
  "noAlbumsSharedByYouYet": "No albums shared by you yet",
  "sharedWithYou": "Shared with you",
  "sharedByYou": "Shared by you",
  "inviteYourFriendsToEnte": "Invite your friends to Ente",
  "failedToDownloadVideo": "Failed to download video",
  "hiding": "Hiding...",
  "unhiding": "Unhiding...",
  "successfullyHid": "Successfully hid",
  "successfullyUnhid": "Successfully unhid",
  "crashReporting": "Crash reporting",
  "resumableUploads": "Resumable uploads",
  "addToHiddenAlbum": "Add to hidden album",
  "moveToHiddenAlbum": "Move to hidden album",
  "fileTypes": "File types",
  "deleteConfirmDialogBody": "This account is linked to other Ente apps, if you use any. Your uploaded data, across all Ente apps, will be scheduled for deletion, and your account will be permanently deleted.",
  "hearUsWhereTitle": "How did you hear about Ente? (optional)",
  "hearUsExplanation": "We don't track app installs. It'd help if you told us where you found us!",
  "viewAddOnButton": "View add-ons",
  "addOns": "Add-ons",
  "addOnPageSubtitle": "Details of add-ons",
  "yourMap": "Your map",
  "modifyYourQueryOrTrySearchingFor": "Modify your query, or try searching for",
  "blackFridaySale": "Black Friday Sale",
  "upto50OffUntil4thDec": "Upto 50% off, until 4th Dec.",
  "photos": "Photos",
  "videos": "Videos",
  "livePhotos": "Live Photos",
  "searchHint1": "Fast, on-device search",
  "searchHint2": "Photo dates, descriptions",
  "searchHint3": "Albums, file names, and types",
  "searchHint4": "Location",
  "searchHint5": "Coming soon: Faces & magic search ✨",
  "addYourPhotosNow": "Add your photos now",
  "searchResultCount": "{count, plural, one{{count} result found} other{{count} results found}}",
  "@searchResultCount": {
    "description": "Text to tell user how many results were found for their search query",
    "placeholders": {
      "count": {
        "example": "1|2|3",
        "type": "int"
      }
    }
  },
  "faces": "Faces",
  "people": "People",
  "contents": "Contents",
  "addNew": "Add new",
  "@addNew": {
    "description": "Text to add a new item (location tag, album, caption etc)"
  },
  "contacts": "Contacts",
  "noInternetConnection": "No internet connection",
  "pleaseCheckYourInternetConnectionAndTryAgain": "Please check your internet connection and try again.",
  "signOutFromOtherDevices": "Sign out from other devices",
  "signOutOtherBody": "If you think someone might know your password, you can force all other devices using your account to sign out.",
  "signOutOtherDevices": "Sign out other devices",
  "doNotSignOut": "Do not sign out",
  "editLocation": "Edit location",
  "selectALocation": "Select a location",
  "selectALocationFirst": "Select a location first",
  "changeLocationOfSelectedItems": "Change location of selected items?",
  "editsToLocationWillOnlyBeSeenWithinEnte": "Edits to location will only be seen within Ente",
  "cleanUncategorized": "Clean Uncategorized",
  "cleanUncategorizedDescription": "Remove all files from Uncategorized that are present in other albums",
  "waitingForVerification": "Waiting for verification...",
  "passkey": "Passkey",
  "passkeyAuthTitle": "Passkey verification",
  "loginWithTOTP": "Login with TOTP",
  "passKeyPendingVerification": "Verification is still pending",
  "loginSessionExpired": "Session expired",
  "loginSessionExpiredDetails": "Your session has expired. Please login again.",
  "verifyPasskey": "Verify passkey",
  "playOnTv": "Play album on TV",
  "pair": "Pair",
  "deviceNotFound": "Device not found",
  "castInstruction": "Visit cast.ente.io on the device you want to pair.\n\nEnter the code below to play the album on your TV.",
  "deviceCodeHint": "Enter the code",
  "joinDiscord": "Join Discord",
  "locations": "Locations",
  "addAName": "Add a name",
  "findThemQuickly": "Find them quickly",
  "@findThemQuickly": {
    "description": "Subtitle to indicate that the user can find people quickly by name"
  },
  "findPeopleByName": "Find people quickly by name",
  "addViewers": "{count, plural, =0 {Add viewer} =1 {Add viewer} other {Add viewers}}",
  "addCollaborators": "{count, plural, =0 {Add collaborator} =1 {Add collaborator} other {Add collaborators}}",
  "longPressAnEmailToVerifyEndToEndEncryption": "Long press an email to verify end to end encryption.",
  "developerSettingsWarning": "Are you sure that you want to modify Developer settings?",
  "developerSettings": "Developer settings",
  "serverEndpoint": "Server endpoint",
  "invalidEndpoint": "Invalid endpoint",
  "invalidEndpointMessage": "Sorry, the endpoint you entered is invalid. Please enter a valid endpoint and try again.",
  "endpointUpdatedMessage": "Endpoint updated successfully",
  "customEndpoint": "Connected to {endpoint}",
  "createCollaborativeLink": "Create collaborative link",
  "search": "Search",
  "enterPersonName": "Enter person name",
  "editEmailAlreadyLinked": "This email is already linked to {name}.",
  "viewPersonToUnlink": "View {name} to unlink",
  "enterName": "Enter name",
  "savePerson": "Save person",
  "editPerson": "Edit person",
  "mergedPhotos": "Merged photos",
  "orMergeWithExistingPerson": "Or merge with existing",
  "enterDateOfBirth": "Birthday (optional)",
  "birthday": "Birthday",
  "removePersonLabel": "Remove person label",
  "autoPairDesc": "Auto pair works only with devices that support Chromecast.",
  "manualPairDesc": "Pair with PIN works with any screen you wish to view your album on.",
  "connectToDevice": "Connect to device",
  "autoCastDialogBody": "You'll see available Cast devices here.",
  "autoCastiOSPermission": "Make sure Local Network permissions are turned on for the Ente Photos app, in Settings.",
  "noDeviceFound": "No device found",
  "stopCastingTitle": "Stop casting",
  "stopCastingBody": "Do you want to stop casting?",
  "castIPMismatchTitle": "Failed to cast album",
  "castIPMismatchBody": "Please make sure you are on the same network as the TV.",
  "pairingComplete": "Pairing complete",
  "savingEdits": "Saving edits...",
  "autoPair": "Auto pair",
  "pairWithPin": "Pair with PIN",
  "faceRecognition": "Face recognition",
  "foundFaces": "Found faces",
  "clusteringProgress": "Clustering progress",
  "indexingIsPaused": "Indexing is paused. It will automatically resume when device is ready.",
  "trim": "Trim",
  "crop": "Crop",
  "rotate": "Rotate",
  "left": "Left",
  "right": "Right",
  "whatsNew": "What's new",
  "reviewSuggestions": "Review suggestions",
  "review": "Review",
  "useAsCover": "Use as cover",
  "notPersonLabel": "Not {name}?",
  "@notPersonLabel": {
    "description": "Label to indicate that the person in the photo is not the person whose name is mentioned",
    "placeholders": {
      "name": {
        "content": "{name}",
        "type": "String"
      }
    }
  },
  "enable": "Enable",
  "enabled": "Enabled",
  "moreDetails": "More details",
  "enableMLIndexingDesc": "Ente supports on-device machine learning for face recognition, magic search and other advanced search features",
  "magicSearchHint": "Magic search allows to search photos by their contents, e.g. 'flower', 'red car', 'identity documents'",
  "panorama": "Panorama",
  "reenterPassword": "Re-enter password",
  "reenterPin": "Re-enter PIN",
  "deviceLock": "Device lock",
  "pinLock": "PIN lock",
  "next": "Next",
  "setNewPassword": "Set new password",
  "enterPin": "Enter PIN",
  "setNewPin": "Set new PIN",
  "appLock": "App lock",
  "noSystemLockFound": "No system lock found",
  "tapToUnlock": "Tap to unlock",
  "tooManyIncorrectAttempts": "Too many incorrect attempts",
  "videoInfo": "Video Info",
  "autoLock": "Auto lock",
  "immediately": "Immediately",
  "autoLockFeatureDescription": "Time after which the app locks after being put in the background",
  "hideContent": "Hide content",
  "hideContentDescriptionAndroid": "Hides app content in the app switcher and disables screenshots",
  "hideContentDescriptionIos": "Hides app content in the app switcher",
  "passwordStrengthInfo": "Password strength is calculated considering the length of the password, used characters, and whether or not the password appears in the top 10,000 most used passwords",
  "noQuickLinksSelected": "No quick links selected",
  "pleaseSelectQuickLinksToRemove": "Please select quick links to remove",
  "removePublicLinks": "Remove public links",
  "thisWillRemovePublicLinksOfAllSelectedQuickLinks": "This will remove public links of all selected quick links.",
  "guestView": "Guest view",
  "guestViewEnablePreSteps": "To enable guest view, please setup device passcode or screen lock in your system settings.",
  "nameTheAlbum": "Name the album",
  "collectPhotosDescription": "Create a link where your friends can upload photos in original quality.",
  "collect": "Collect",
  "appLockDescriptions": "Choose between your device's default lock screen and a custom lock screen with a PIN or password.",
  "toEnableAppLockPleaseSetupDevicePasscodeOrScreen": "To enable app lock, please setup device passcode or screen lock in your system settings.",
  "authToViewPasskey": "Please authenticate to view your passkey",
  "loopVideoOn": "Loop video on",
  "loopVideoOff": "Loop video off",
  "localSyncErrorMessage": "Looks like something went wrong since local photos sync is taking more time than expected. Please reach out to our support team",
  "showPerson": "Show person",
  "sort": "Sort",
  "mostRecent": "Most recent",
  "mostRelevant": "Most relevant",
  "loadingYourPhotos": "Loading your photos...",
  "processingImport": "Processing {folderName}...",
  "personName": "Person name",
  "addNewPerson": "Add new person",
  "addNameOrMerge": "Add name or merge",
  "mergeWithExisting": "Merge with existing",
  "newPerson": "New person",
  "addName": "Add name",
  "add": "Add",
  "extraPhotosFoundFor": "Extra photos found for {text}",
  "@extraPhotosFoundFor": {
    "placeholders": {
      "text": {
        "type": "String"
      }
    }
  },
  "extraPhotosFound": "Extra photos found",
  "configuration": "Configuration",
  "localIndexing": "Local indexing",
  "processed": "Processed",
  "resetPerson": "Remove",
  "areYouSureYouWantToResetThisPerson": "Are you sure you want to reset this person?",
  "allPersonGroupingWillReset": "All groupings for this person will be reset, and you will lose all suggestions made for this person",
  "yesResetPerson": "Yes, reset person",
  "onlyThem": "Only them",
  "checkingModels": "Checking models...",
  "enableMachineLearningBanner": "Enable machine learning for magic search and face recognition",
  "searchDiscoverEmptySection": "Images will be shown here once processing and syncing is complete",
  "searchPersonsEmptySection": "People will be shown here once processing and syncing is complete",
  "viewersSuccessfullyAdded": "{count, plural, =0 {Added 0 viewers} =1 {Added 1 viewer} other {Added {count} viewers}}",
  "@viewersSuccessfullyAdded": {
    "placeholders": {
      "count": {
        "type": "int",
        "example": "2"
      }
    },
    "description": "Number of viewers that were successfully added to an album."
  },
  "collaboratorsSuccessfullyAdded": "{count, plural, =0 {Added 0 collaborator} =1 {Added 1 collaborator} other {Added {count} collaborators}}",
  "@collaboratorsSuccessfullyAdded": {
    "placeholders": {
      "count": {
        "type": "int",
        "example": "2"
      }
    },
    "description": "Number of collaborators that were successfully added to an album."
  },
  "accountIsAlreadyConfigured": "Account is already configured.",
  "sessionIdMismatch": "Session ID mismatch",
  "@sessionIdMismatch": {
    "description": "In passkey page, deeplink is ignored because of session ID mismatch."
  },
  "failedToFetchActiveSessions": "Failed to fetch active sessions",
  "@failedToFetchActiveSessions": {
    "description": "In session page, warn user (in toast) that active sessions could not be fetched."
  },
  "failedToRefreshStripeSubscription": "Failed to refresh subscription",
  "failedToPlayVideo": "Failed to play video",
  "uploadIsIgnoredDueToIgnorereason": "Upload is ignored due to {ignoreReason}",
  "@uploadIsIgnoredDueToIgnorereason": {
    "placeholders": {
      "ignoreReason": {
        "type": "String",
        "example": "no network"
      }
    }
  },
  "typeOfGallerGallerytypeIsNotSupportedForRename": "Type of gallery {galleryType} is not supported for rename",
  "@typeOfGallerGallerytypeIsNotSupportedForRename": {
    "placeholders": {
      "galleryType": {
        "type": "String",
        "example": "no network"
      }
    }
  },
  "tapToUploadIsIgnoredDue": "Tap to upload, upload is currently ignored due to {ignoreReason}",
  "@tapToUploadIsIgnoredDue": {
    "description": "Shown in upload icon widet, inside a tooltip.",
    "placeholders": {
      "ignoreReason": {
        "type": "String",
        "example": "no network"
      }
    }
  },
  "tapToUpload": "Tap to upload",
  "@tapToUpload": {
    "description": "Shown in upload icon widet, inside a tooltip."
  },
  "info": "Info",
  "addFiles": "Add Files",
  "castAlbum": "Cast album",
  "imageNotAnalyzed": "Image not analyzed",
  "noFacesFound": "No faces found",
  "fileNotUploadedYet": "File not uploaded yet",
  "noSuggestionsForPerson": "No suggestions for {personName}",
  "@noSuggestionsForPerson": {
    "placeholders": {
      "personName": {
        "type": "String",
        "example": "Alice"
      }
    }
  },
  "month": "month",
  "yearShort": "yr",
  "@yearShort": {
    "description": "Appears in pricing page (/yr)"
  },
  "currentlyRunning": "currently running",
  "ignored": "ignored",
  "photosCount": "{count, plural, =0 {0 photos} =1 {1 photo} other {{count} photos}}",
  "@photosCount": {
    "placeholders": {
      "count": {
        "type": "int",
        "example": "2"
      }
    }
  },
  "file": "File",
  "searchSectionsLengthMismatch": "Sections length mismatch: {snapshotLength} != {searchLength}",
  "@searchSectionsLengthMismatch": {
    "description": "Appears in search tab page",
    "placeholders": {
      "snapshotLength": {
        "type": "int",
        "example": "1"
      },
      "searchLength": {
        "type": "int",
        "example": "2"
      }
    }
  },
  "selectMailApp": "Select mail app",
  "selectAllShort": "All",
  "@selectAllShort": {
    "description": "Text that appears in bottom right when you start to select multiple photos. When clicked, it selects all photos."
  },
  "selectCoverPhoto": "Select cover photo",
  "newLocation": "New location",
  "faceNotClusteredYet": "Face not clustered yet, please come back later",
  "theLinkYouAreTryingToAccessHasExpired": "The link you are trying to access has expired.",
  "openFile": "Open file",
  "backupFile": "Backup file",
  "openAlbumInBrowser": "Open album in browser",
  "openAlbumInBrowserTitle": "Please use the web app to add photos to this album",
  "allow": "Allow",
  "allowAppToOpenSharedAlbumLinks": "Allow app to open shared album links",
  "seePublicAlbumLinksInApp": "See public album links in app",
  "emergencyContacts": "Emergency Contacts",
  "acceptTrustInvite": "Accept Invite",
  "declineTrustInvite": "Decline Invite",
  "removeYourselfAsTrustedContact": "Remove yourself as trusted contact",
  "legacy": "Legacy",
  "legacyPageDesc": "Legacy allows trusted contacts to access your account in your absence.",
  "legacyPageDesc2": "Trusted contacts can initiate account recovery, and if not blocked within 30 days, reset your password and access your account.",
  "legacyAccounts": "Legacy accounts",
  "trustedContacts": "Trusted contacts",
  "addTrustedContact": "Add Trusted Contact",
  "removeInvite": "Remove invite",
  "recoveryWarning": "A trusted contact is trying to access your account",
  "rejectRecovery": "Reject recovery",
  "recoveryInitiated": "Recovery initiated",
  "recoveryInitiatedDesc": "You can access the account after {days} days. A notification will be sent to {email}.",
  "@recoveryInitiatedDesc": {
    "placeholders": {
      "days": {
        "type": "int",
        "example": "30"
      },
      "email": {
        "type": "String",
        "example": "me@example.com"
      }
    }
  },
  "cancelAccountRecovery": "Cancel recovery",
  "recoveryAccount": "Recover account",
  "cancelAccountRecoveryBody": "Are you sure you want to cancel recovery?",
  "startAccountRecoveryTitle": "Start recovery",
  "whyAddTrustContact": "Trusted contact can help in recovering your data.",
  "recoveryReady": "You can now recover {email}'s account by setting a new password.",
  "@recoveryReady": {
    "placeholders": {
      "email": {
        "type": "String",
        "example": "me@example.com"
      }
    }
  },
  "recoveryWarningBody": "{email} is trying to recover your account.",
  "trustedInviteBody": "You have been invited to be a legacy contact by {email}.",
  "warning": "Warning",
  "proceed": "Proceed",
  "confirmAddingTrustedContact": "You are about to add {email} as a trusted contact. They will be able to recover your account if you are absent for {numOfDays} days.",
  "@confirmAddingTrustedContact": {
    "placeholders": {
      "email": {
        "type": "String",
        "example": "me@example.com"
      },
      "numOfDays": {
        "type": "int",
        "example": "30"
      }
    }
  },
  "legacyInvite": "{email} has invited you to be a trusted contact",
  "authToManageLegacy": "Please authenticate to manage your trusted contacts",
  "useDifferentPlayerInfo": "Having trouble playing this video? Long press here to try a different player.",
  "hideSharedItemsFromHomeGallery": "Hide shared items from home gallery",
  "gallery": "Gallery",
  "joinAlbum": "Join album",
  "joinAlbumSubtext": "to view and add your photos",
  "joinAlbumSubtextViewer": "to add this to shared albums",
  "join": "Join",
  "linkEmail": "Link email",
  "link": "Link",
  "noEnteAccountExclamation": "No Ente account!",
  "orPickFromYourContacts": "or pick from your contacts",
  "emailDoesNotHaveEnteAccount": "{email} does not have an Ente account.",
  "@emailDoesNotHaveEnteAccount": {
    "description": "Shown when email doesn't have an Ente account",
    "placeholders": {
      "email": {
        "type": "String"
      }
    }
  },
  "accountOwnerPersonAppbarTitle": "{title} (Me)",
  "@accountOwnerPersonAppbarTitle": {
    "description": "Title of appbar for account owner person",
    "placeholders": {
      "title": {
        "type": "String"
      }
    }
  },
  "reassignMe": "Reassign \"Me\"",
  "me": "Me",
  "linkEmailToContactBannerCaption": "for faster sharing",
  "@linkEmailToContactBannerCaption": {
    "description": "Caption for the 'Link email' title. It should be a continuation of the 'Link email' title. Just like how 'Link email' + 'for faster sharing' forms a proper sentence in English, the combination of these two strings should also be a proper sentence in other languages."
  },
  "selectPersonToLink": "Select person to link",
  "linkPersonToEmail": "Link person to {email}",
  "@linkPersonToEmail": {
    "placeholders": {
      "email": {
        "type": "String"
      }
    }
  },
  "linkPersonToEmailConfirmation": "This will link {personName} to {email}",
  "@linkPersonToEmailConfirmation": {
    "description": "Confirmation message when linking a person to an email",
    "placeholders": {
      "personName": {
        "type": "String"
      },
      "email": {
        "type": "String"
      }
    }
  },
  "selectYourFace": "Select your face",
  "reassigningLoading": "Reassigning...",
  "reassignedToName": "Reassigned you to {name}",
  "@reassignedToName": {
    "placeholders": {
      "name": {
        "type": "String"
      }
    }
  },
  "saveChangesBeforeLeavingQuestion": "Save changes before leaving?",
  "dontSave": "Don't save",
  "thisIsMeExclamation": "This is me!",
  "linkPerson": "Link person",
  "linkPersonCaption": "for better sharing experience",
  "@linkPersonCaption": {
    "description": "Caption for the 'Link person' title. It should be a continuation of the 'Link person' title. Just like how 'Link person' + 'for better sharing experience' forms a proper sentence in English, the combination of these two strings should also be a proper sentence in other languages."
  },
  "videoStreaming": "Streamable videos",
  "processingVideos": "Processing videos",
  "streamDetails": "Stream details",
  "processing": "Processing",
  "queued": "Queued",
  "ineligible": "Ineligible",
  "failed": "Failed",
  "playStream": "Play stream",
  "playOriginal": "Play original",
  "joinAlbumConfirmationDialogBody": "Joining an album will make your email visible to its participants.",
  "pleaseWaitThisWillTakeAWhile": "Please wait, this will take a while.",
  "editTime": "Edit time",
  "selectTime": "Select time",
  "selectDate": "Select date",
  "previous": "Previous",
  "selectOneDateAndTimeForAll": "Select one date and time for all",
  "selectStartOfRange": "Select start of range",
  "thisWillMakeTheDateAndTimeOfAllSelected": "This will make the date and time of all selected photos the same.",
  "allWillShiftRangeBasedOnFirst": "This is the first in the group. Other selected photos will automatically shift based on this new date",
  "newRange": "New range",
  "selectOneDateAndTime": "Select one date and time",
  "moveSelectedPhotosToOneDate": "Move selected photos to one date",
  "shiftDatesAndTime": "Shift dates and time",
  "photosKeepRelativeTimeDifference": "Photos keep relative time difference",
  "photocountPhotos": "{count, plural, =0 {No photos} =1 {1 photo} other {{count} photos}}",
  "@photocountPhotos": {
    "placeholders": {
      "count": {
        "type": "int",
        "example": "2"
      }
    }
  },
  "appIcon": "App icon",
  "notThisPerson": "Not this person?",
  "selectedItemsWillBeRemovedFromThisPerson": "Selected items will be removed from this person, but not deleted from your library.",
  "throughTheYears": "{dateFormat} through the years",
  "thisWeekThroughTheYears": "This week through the years",
  "thisWeekXYearsAgo": "{count, plural, =1 {This week, {count} year ago} other {This week, {count} years ago}}",
  "youAndThem": "You and {name}",
  "admiringThem": "Admiring {name}",
  "embracingThem": "Embracing {name}",
  "partyWithThem": "Party with {name}",
  "hikingWithThem": "Hiking with {name}",
  "feastingWithThem": "Feasting with {name}",
  "selfiesWithThem": "Selfies with {name}",
  "posingWithThem": "Posing with {name}",
  "backgroundWithThem": "Beautiful views with {name}",
  "sportsWithThem": "Sports with {name}",
  "roadtripWithThem": "Road trip with {name}",
  "spotlightOnYourself": "Spotlight on yourself",
  "spotlightOnThem": "Spotlight on {name}",
  "personIsAge": "{name} is {age}!",
  "personTurningAge": "{name} turning {age} soon",
  "lastTimeWithThem": "Last time with {name}",
  "tripToLocation": "Trip to {location}",
  "tripInYear": "Trip in {year}",
  "lastYearsTrip": "Last year's trip",
  "sunrise": "On the horizon",
  "mountains": "Over the hills",
  "greenery": "The green life",
  "beach": "Sand and sea",
  "city": "In the city",
  "moon": "In the moonlight",
  "onTheRoad": "On the road again",
  "food": "Culinary delight",
  "pets": "Furry companions",
  "curatedMemories": "Curated memories",
  "widgets": "Widgets",
  "memories": "Memories",
  "peopleWidgetDesc": "Select the people you wish to see on your homescreen.",
  "albumsWidgetDesc": "Select the albums you wish to see on your homescreen.",
  "memoriesWidgetDesc": "Select the kind of memories you wish to see on your homescreen.",
  "smartMemories": "Smart memories",
  "pastYearsMemories": "Past years' memories",
  "deleteMultipleAlbumDialog": "Also delete the photos (and videos) present in these {count} albums from <bold>all</bold> other albums they are part of?",
  "addParticipants": "Add participants",
  "selectedAlbums": "{count} selected",
  "actionNotSupportedOnFavouritesAlbum": "Action not supported on Favourites album",
  "onThisDayMemories": "On this day memories",
  "onThisDay": "On this day",
  "lookBackOnYourMemories": "Look back on your memories 🌄",
  "newPhotosEmoji": " new 📸",
  "sorryWeHadToPauseYourBackups": "Sorry, we had to pause your backups",
  "clickToInstallOurBestVersionYet": "Click to install our best version yet",
  "onThisDayNotificationExplanation": "Receive reminders about memories from this day in previous years.",
  "addMemoriesWidgetPrompt": "Add a memories widget to your homescreen and come back here to customize.",
  "addAlbumWidgetPrompt": "Add an album widget to your homescreen and come back here to customize.",
  "addPeopleWidgetPrompt": "Add a people widget to your homescreen and come back here to customize.",
  "birthdayNotifications": "Birthday notifications",
  "receiveRemindersOnBirthdays": "Receive reminders when it's someone's birthday. Tapping on the notification will take you to photos of the birthday person.",
  "happyBirthday": "Happy birthday! 🥳",
  "birthdays": "Birthdays",
  "wishThemAHappyBirthday": "Wish {name} a happy birthday! 🎉",
  "areYouSureRemoveThisFaceFromPerson": "Are you sure you want to remove this face from this person?",
  "otherDetectedFaces": "Other detected faces",
  "areThey": "Are they ",
  "questionmark": "?",
  "saveAsAnotherPerson": "Save as another person",
  "showLessFaces": "Show less faces",
  "showMoreFaces": "Show more faces",
  "ignore": "Ignore",
  "merge": "Merge",
  "reset": "Reset",
  "areYouSureYouWantToIgnoreThisPerson": "Are you sure you want to ignore this person?",
  "areYouSureYouWantToIgnoreThesePersons": "Are you sure you want to ignore these persons?",
  "thePersonGroupsWillNotBeDisplayed": "The person groups will not be displayed in the people section anymore. Photos will remain untouched.",
  "thePersonWillNotBeDisplayed": "The person will not be displayed in the people section anymore. Photos will remain untouched.",
  "areYouSureYouWantToMergeThem": "Are you sure you want to merge them?",
  "allUnnamedGroupsWillBeMergedIntoTheSelectedPerson": "All unnamed groups will be merged into the selected person. This can still be undone from the suggestions history overview of the person.",
<<<<<<< HEAD
  "yesIgnore": "Yes, ignore"
=======
  "yesIgnore": "Yes, ignore",
  "same": "Same",
  "different": "Different",
  "sameperson": "Same person?",
  "cLTitle1": "Uploading Large Video Files",
  "cLDesc1": "On the back of video streaming beta, and work on resumable uploads and downloads, we have now increased the file upload limit to 10GB. This is now available in both desktop and mobile apps.",
  "cLTitle2": "Background Upload",
  "cLDesc2": "Background uploads are now supported on iOS as well, in addition to Android devices. No need to open the app to backup your latest photos and videos.",
  "cLTitle3": "Autoplay Memories",
  "cLDesc3": "We have made significant improvements to our memories experience, including autoplay, swipe to next memory and a lot more.",
  "cLTitle4": "Improved Face Recognition",
  "cLDesc4": "Along with a bunch of under the hood improvements, now its much easier to see all detected faces, provide feedback on similar faces, and add/remove faces from a single photo.",
  "cLTitle5": "Birthday Notifications",
  "cLDesc5": "You will now receive an opt-out notification for all the birthdays your have saved on Ente, along with a collection of their best photos.",
  "cLTitle6": "Resumable Uploads and Downloads",
  "cLDesc6": "No more waiting for uploads/downloads to complete before you can close the app. All uploads and downloads now have the ability to be paused midway, and resume from where you left off."
>>>>>>> fb03c88a
}<|MERGE_RESOLUTION|>--- conflicted
+++ resolved
@@ -1773,9 +1773,6 @@
   "thePersonWillNotBeDisplayed": "The person will not be displayed in the people section anymore. Photos will remain untouched.",
   "areYouSureYouWantToMergeThem": "Are you sure you want to merge them?",
   "allUnnamedGroupsWillBeMergedIntoTheSelectedPerson": "All unnamed groups will be merged into the selected person. This can still be undone from the suggestions history overview of the person.",
-<<<<<<< HEAD
-  "yesIgnore": "Yes, ignore"
-=======
   "yesIgnore": "Yes, ignore",
   "same": "Same",
   "different": "Different",
@@ -1792,5 +1789,4 @@
   "cLDesc5": "You will now receive an opt-out notification for all the birthdays your have saved on Ente, along with a collection of their best photos.",
   "cLTitle6": "Resumable Uploads and Downloads",
   "cLDesc6": "No more waiting for uploads/downloads to complete before you can close the app. All uploads and downloads now have the ability to be paused midway, and resume from where you left off."
->>>>>>> fb03c88a
 }