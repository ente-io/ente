--- conflicted
+++ resolved
@@ -1755,18 +1755,6 @@
   "birthdayNotifications": "Birthday notifications",
   "receiveRemindersOnBirthdays": "Receive reminders when it's someone's birthday. Tapping on the notification will take you to photos of the birthday person.",
   "happyBirthday": "Happy birthday! 🥳",
-<<<<<<< HEAD
-  "happyBirthdayToPerson": "Happy birthday to {name}! 🎉",
-  "birthdays": "Birthdays",
-  "showMoreFaces": "Show more faces",
-  "showLessFaces": "Show less faces",
-  "otherDetectedFaces": "Other detected faces",
-  "areYouSureRemoveThisFaceFromPerson": "Are you sure you want to remove this face from this person?",
-  "areThey": "Are they ",
-  "questionmark": "?",
-  "saveAsAnotherPerson": "Save as another person"
-=======
   "birthdays": "Birthdays",
   "wishThemAHappyBirthday": "Wish {name} a happy birthday! 🎉"
->>>>>>> 76bff25d
 }