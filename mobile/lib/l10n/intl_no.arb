{
  "@@locale ": "en",
  "enterYourEmailAddress": "Skriv inn e-postadressen din",
  "accountWelcomeBack": "Velkommen tilbake!",
  "emailAlreadyRegistered": "E-postadressen er allerede registrert.",
  "emailNotRegistered": "E-postadressen er ikke registrert.",
  "email": "E-post",
  "cancel": "Avbryt",
  "verify": "Bekreft",
  "invalidEmailAddress": "Ugyldig e-postadresse",
  "enterValidEmail": "Vennligst skriv inn en gyldig e-postadresse.",
  "deleteAccount": "Slett konto",
  "askDeleteReason": "Hva er hovedårsaken til at du sletter kontoen din?",
  "deleteAccountFeedbackPrompt": "Vi er lei oss for at du forlater oss. Gi oss gjerne en tilbakemelding så vi kan forbedre oss.",
  "feedback": "Tilbakemelding",
  "kindlyHelpUsWithThisInformation": "Vær vennlig og hjelp oss med denne informasjonen",
  "confirmDeletePrompt": "Ja, jeg ønsker å slette denne kontoen og all dataen dens permanent.",
  "confirmAccountDeletion": "Bekreft sletting av konto",
  "deleteAccountPermanentlyButton": "Slett bruker for altid",
  "yourAccountHasBeenDeleted": "Brukeren din har blitt slettet",
  "selectReason": "Velg grunn",
  "deleteReason1": "Det mangler en hovedfunksjon jeg trenger",
  "deleteReason2": "Appen, eller en bestemt funksjon, fungerer ikke slik jeg tror den skal",
  "deleteReason3": "Jeg fant en annen tjeneste jeg liker bedre",
  "deleteReason4": "Årsaken min er ikke oppført",
  "sendEmail": "Send e-post",
  "deleteRequestSLAText": "Forespørselen din vil bli behandlet innen 72 timer.",
  "deleteEmailRequest": "Vennligst send en e-post til <warning>account-deletion@ente.io</warning> fra din registrerte e-postadresse.",
  "entePhotosPerm": "Ente <i>trenger tillatelse</i> for å bevare bildene dine",
  "ok": "Ok",
  "createAccount": "Opprett konto",
  "createNewAccount": "Opprett ny konto",
  "password": "Passord",
  "confirmPassword": "Bekreft passordet",
  "activeSessions": "Aktive økter",
  "oops": "Oisann",
  "somethingWentWrongPleaseTryAgain": "Noe gikk galt. Vennligst prøv igjen",
  "thisWillLogYouOutOfThisDevice": "Dette vil logge deg ut av denne enheten!",
  "thisWillLogYouOutOfTheFollowingDevice": "Dette vil logge deg ut av følgende enhet:",
  "terminateSession": "Avslutte økten?",
  "terminate": "Avslutte",
  "thisDevice": "Denne enheten",
  "recoverButton": "Gjenopprett",
  "recoverySuccessful": "Gjenopprettingen var vellykket!",
  "decrypting": "Dekrypterer...",
  "incorrectRecoveryKeyTitle": "Feil gjenopprettingsnøkkel",
  "incorrectRecoveryKeyBody": "Gjennopprettingsnøkkelen du skrev inn er feil",
  "forgotPassword": "Glemt passord",
  "enterYourRecoveryKey": "Skriv inn din gjenopprettingsnøkkel",
  "noRecoveryKey": "Ingen gjenopprettingsnøkkel?",
  "sorry": "Beklager",
  "noRecoveryKeyNoDecryption": "Grunnet vår type ente-til-ende-krypteringsprotokoll kan ikke dine data dekrypteres uten passordet ditt eller gjenopprettingsnøkkelen din",
  "verifyEmail": "Bekreft e-postadresse",
  "toResetVerifyEmail": "For å tilbakestille passordet ditt, vennligst bekreft e-posten din først.",
  "checkInboxAndSpamFolder": "Vennligst sjekk innboksen din (og søppelpost) for å fullføre verifiseringen",
  "tapToEnterCode": "Trykk for å angi kode",
  "resendEmail": "Send e-posten på nytt",
  "weHaveSendEmailTo": "Vi har sendt en e-post til <green>{email}</green>",
  "@weHaveSendEmailTo": {
    "description": "Text to indicate that we have sent a mail to the user",
    "placeholders": {
      "email": {
        "description": "The email address of the user",
        "type": "String",
        "example": "example@ente.io"
      }
    }
  },
  "setPasswordTitle": "Angi passord",
  "changePasswordTitle": "Bytt passord",
  "resetPasswordTitle": "Tilbakestill passord",
  "encryptionKeys": "Krypteringsnøkkel",
  "passwordWarning": "Vi lagrer ikke dette passordet, så hvis du glemmer det, <underline>kan vi ikke dekryptere dataene dine</underline>",
  "enterPasswordToEncrypt": "Angi et passord vi kan bruke til å kryptere dataene dine",
  "enterNewPasswordToEncrypt": "Angi et nytt passord vi kan bruke til å kryptere dataene dine",
  "weakStrength": "Svakt",
  "strongStrength": "Sterkt",
  "moderateStrength": "Moderat",
  "passwordStrength": "Passordstyrke: {passwordStrengthValue}",
  "@passwordStrength": {
    "description": "Text to indicate the password strength",
    "placeholders": {
      "passwordStrengthValue": {
        "description": "The strength of the password as a string",
        "type": "String",
        "example": "Weak or Moderate or Strong"
      }
    },
    "message": "Password Strength: {passwordStrengthText}"
  },
  "passwordChangedSuccessfully": "Passordet ble endret",
  "generatingEncryptionKeys": "Genererer krypteringsnøkler...",
  "pleaseWait": "Vennligst vent...",
  "continueLabel": "Fortsett",
  "insecureDevice": "Usikker enhet",
  "sorryWeCouldNotGenerateSecureKeysOnThisDevicennplease": "Beklager, vi kunne ikke generere sikre nøkler på denne enheten.\n\nvennligst registrer deg fra en annen enhet.",
  "howItWorks": "Hvordan det fungerer",
  "encryption": "Kryptering",
  "ackPasswordLostWarning": "Jeg forstår at dersom jeg mister passordet mitt, kan jeg miste dataen min, siden daten er <underline>ende-til-ende-kryptert</underline>.",
  "privacyPolicyTitle": "Personvernserklæring",
  "termsOfServicesTitle": "Vilkår",
  "signUpTerms": "Jeg godtar <u-terms>bruksvilkårene</u-terms> og <u-policy>personvernreglene</u-policy>",
  "logInLabel": "Logg inn",
  "loginTerms": "Ved å klikke Logg inn, godtar jeg <u-terms>brukervilkårene</u-terms> og <u-policy>personvernreglene</u-policy>",
  "changeEmail": "Endre e-postadresse",
  "enterYourPassword": "Angi passordet ditt",
  "welcomeBack": "Velkommen tilbake!",
  "contactSupport": "Kontakt kundestøtte",
  "incorrectPasswordTitle": "Feil passord",
  "pleaseTryAgain": "Vennligst prøv igjen",
  "recreatePasswordTitle": "Gjenopprett passord",
  "useRecoveryKey": "Bruk gjenopprettingsnøkkel",
  "recreatePasswordBody": "Den gjeldende enheten er ikke kraftig nok til å verifisere passordet ditt, men vi kan regenerere på en måte som fungerer på alle enheter.\n\nVennligst logg inn med gjenopprettingsnøkkelen og regenerer passordet (du kan bruke den samme igjen om du vil).",
  "verifyPassword": "Bekreft passord",
  "recoveryKey": "Gjenopprettingsnøkkel",
  "recoveryKeyOnForgotPassword": "Hvis du glemmer passordet ditt er den eneste måten du kan gjenopprette dataene dine på med denne nøkkelen.",
  "recoveryKeySaveDescription": "Vi lagrer ikke denne nøkkelen, vennligst lagre denne 24-ords nøkkelen på et trygt sted.",
  "doThisLater": "Gjør dette senere",
  "saveKey": "Lagre nøkkel",
  "recoveryKeyCopiedToClipboard": "Gjenopprettingsnøkkel kopiert til utklippstavlen",
  "recoverAccount": "Gjenopprett konto",
  "recover": "Gjenopprett",
  "dropSupportEmail": "Vennligst send en e-post til {supportEmail} fra din registrerte e-postadresse",
  "@dropSupportEmail": {
    "placeholders": {
      "supportEmail": {
        "description": "The support email address",
        "type": "String",
        "example": "support@ente.io"
      }
    }
  },
  "twofactorSetup": "Oppsett av to-faktor",
  "enterCode": "Angi kode",
  "scanCode": "Skann kode",
  "codeCopiedToClipboard": "Koden er kopiert til utklippstavlen",
  "copypasteThisCodentoYourAuthenticatorApp": "Kopier og lim inn denne koden\ntil autentiseringsappen din",
  "tapToCopy": "trykk for å kopiere",
  "scanThisBarcodeWithnyourAuthenticatorApp": "Skann denne strekkoden med\nautentiseringsappen din",
  "enterThe6digitCodeFromnyourAuthenticatorApp": "Skriv inn den 6-sifrede koden fra\ndin autentiseringsapp",
  "confirm": "Bekreft",
  "setupComplete": "Oppsett fullført",
  "saveYourRecoveryKeyIfYouHaventAlready": "Lagre gjenopprettingsnøkkelen hvis du ikke allerede har gjort det",
  "thisCanBeUsedToRecoverYourAccountIfYou": "Dette kan brukes til å gjenopprette kontoen din hvis du mister din andre faktor",
  "twofactorAuthenticationPageTitle": "Tofaktorautentisering",
  "lostDevice": "Mistet enhet?",
  "verifyingRecoveryKey": "Verifiserer gjenopprettingsnøkkel...",
  "recoveryKeyVerified": "Gjenopprettingsnøkkel bekreftet",
  "recoveryKeySuccessBody": "Flott! Din gjenopprettingsnøkkel er gyldig. Takk for bekreftelsen.\n\nVennligst husk å holde gjenopprettingsnøkkelen din trygt sikkerhetskopiert.",
  "invalidRecoveryKey": "Gjenopprettingsnøkkelen du har skrevet inn er ikke gyldig. Kontroller at den inneholder 24 ord og kontroller stavemåten av hvert ord.\n\nHvis du har angitt en eldre gjenopprettingskode, må du kontrollere at den er 64 tegn lang, og kontrollere hvert av dem.",
  "invalidKey": "Ugyldig nøkkel",
  "tryAgain": "Prøv igjen",
  "viewRecoveryKey": "Vis gjenopprettingsnøkkel",
  "confirmRecoveryKey": "Bekreft gjenopprettingsnøkkel",
  "recoveryKeyVerifyReason": "Gjenopprettingsnøkkelen er den eneste måten å gjenopprette bildene dine på hvis du glemmer passordet ditt. Du finner gjenopprettingsnøkkelen din i Innstillinger > Konto.\n\nVennligst skriv inn gjenopprettingsnøkkelen din her for å bekrefte at du har lagret den riktig.",
  "confirmYourRecoveryKey": "Bekreft din gjenopprettingsnøkkel",
  "addViewer": "Legg til seer",
  "addCollaborator": "Legg til samarbeidspartner",
  "addANewEmail": "Legg til ny e-post",
  "orPickAnExistingOne": "Eller velg en eksisterende",
  "collaboratorsCanAddPhotosAndVideosToTheSharedAlbum": "Samarbeidspartnere kan legge til bilder og videoer i det delte albumet.",
  "enterEmail": "Skriv inn e-post",
  "albumOwner": "Eier",
  "@albumOwner": {
    "description": "Role of the album owner"
  },
  "you": "Deg",
  "collaborator": "Samarbeidspartner",
  "addMore": "Legg til flere",
  "@addMore": {
    "description": "Button text to add more collaborators/viewers"
  },
  "viewer": "Seer",
  "remove": "Fjern",
  "removeParticipant": "Fjern deltaker",
  "@removeParticipant": {
    "description": "menuSectionTitle for removing a participant"
  },
  "manage": "Administrer",
  "addedAs": "Lagt til som",
  "changePermissions": "Endre tillatelser?",
  "yesConvertToViewer": "Ja, konverter til seer",
  "cannotAddMorePhotosAfterBecomingViewer": "{user} vil ikke kunne legge til flere bilder til dette albumet\n\nDe vil fortsatt kunne fjerne eksisterende bilder lagt til av dem",
  "allowAddingPhotos": "Tillat å legge til bilder",
  "@allowAddingPhotos": {
    "description": "Switch button to enable uploading photos to a public link"
  },
  "allowAddPhotosDescription": "Tillat folk med lenken å også legge til bilder til det delte albumet.",
  "passwordLock": "Passordlås",
  "canNotOpenTitle": "Kan ikke åpne dette albumet",
  "canNotOpenBody": "Beklager, dette albumet kan ikke åpnes i appen.",
  "disableDownloadWarningTitle": "Vær oppmerksom på",
  "disableDownloadWarningBody": "Seere kan fremdeles ta skjermbilder eller lagre en kopi av bildene dine ved bruk av eksterne verktøy",
  "allowDownloads": "Tillat nedlastinger",
  "linkDeviceLimit": "Enhetsgrense",
  "noDeviceLimit": "Ingen",
  "@noDeviceLimit": {
    "description": "Text to indicate that there is limit on number of devices"
  },
  "linkExpiry": "Lenkeutløp",
  "linkExpired": "Utløpt",
  "linkEnabled": "Aktivert",
  "linkNeverExpires": "Aldri",
  "expiredLinkInfo": "Denne lenken er utløpt. Vennligst velg en ny utløpstid eller deaktiver lenkeutløp.",
  "setAPassword": "Lag et passord",
  "lockButtonLabel": "Lås",
  "enterPassword": "Angi passord",
  "removeLink": "Fjern lenke",
  "manageLink": "Administrer lenke",
  "linkExpiresOn": "Lenken utløper på {expiryTime}",
  "albumUpdated": "Album oppdatert",
  "never": "Aldri",
  "custom": "Egendefinert",
  "@custom": {
    "description": "Label for setting custom value for link expiry"
  },
  "after1Hour": "Etter 1 time",
  "after1Day": "Etter 1 dag",
  "after1Week": "Etter 1 uke",
  "after1Month": "Etter 1 måned",
  "after1Year": "Etter 1 år",
  "manageParticipants": "Administrer",
  "albumParticipantsCount": "{count, plural, =0 {Ingen deltakere} =1 {1 deltaker} other {{count} deltakere}}",
  "@albumParticipantsCount": {
    "placeholders": {
      "count": {
        "type": "int",
        "example": "5"
      }
    },
    "description": "Number of participants in an album, including the album owner."
  },
  "collabLinkSectionDescription": "Opprett en lenke slik at folk kan legge til og se bilder i det delte albumet ditt uten å trenge Ente-appen eller en konto. Perfekt for å samle bilder fra arrangementer.",
  "collectPhotos": "Samle bilder",
  "collaborativeLink": "Samarbeidslenke",
  "shareWithNonenteUsers": "Del med brukere som ikke har Ente",
  "createPublicLink": "Opprett offentlig lenke",
  "sendLink": "Send lenke",
  "copyLink": "Kopier lenke",
  "linkHasExpired": "Lenken har utløpt",
  "publicLinkEnabled": "Offentlig lenke aktivert",
  "shareALink": "Del en lenke",
  "sharedAlbumSectionDescription": "Opprett delte album du kan samarbeide om med andre Ente-brukere, inkludert brukere med gratisabonnement.",
  "shareWithPeopleSectionTitle": "{numberOfPeople, plural, =0 {Del med bestemte personer} =1 {Delt med 1 person} other {Delt med {numberOfPeople} personer}}",
  "@shareWithPeopleSectionTitle": {
    "placeholders": {
      "numberOfPeople": {
        "type": "int",
        "example": "2"
      }
    }
  },
  "thisIsYourVerificationId": "Dette er din bekreftelses-ID",
  "someoneSharingAlbumsWithYouShouldSeeTheSameId": "Folk som deler album med deg bør se den samme ID-en på deres enhet.",
  "howToViewShareeVerificationID": "Vennligst be dem om å trykke og holde inne på e-postadressen sin på innstillingsskjermen, og bekreft at ID-ene på begge enhetene er like.",
  "thisIsPersonVerificationId": "Dette er {email} sin verifiserings-ID",
  "@thisIsPersonVerificationId": {
    "placeholders": {
      "email": {
        "type": "String",
        "example": "someone@ente.io"
      }
    }
  },
  "verificationId": "Verifiserings-ID",
  "verifyEmailID": "Verifiser {email}",
  "emailNoEnteAccount": "{email} har ikke en Ente-konto.\n\nsender dem en invitasjon til å dele bilder.",
  "shareMyVerificationID": "Her er min verifiserings-ID: {verificationID} for ente.io.",
  "shareTextConfirmOthersVerificationID": "Hei, kan du bekrefte at dette er din ente.io verifiserings-ID: {verificationID}",
  "somethingWentWrong": "Noe gikk galt",
  "sendInvite": "Send invitasjon",
  "shareTextRecommendUsingEnte": "Last ned Ente slik at vi lett kan dele bilder og videoer av original kvalitet\n\nhttps://ente.io",
  "done": "Ferdig",
  "applyCodeTitle": "Bruk kode",
  "enterCodeDescription": "Angi koden fra vennen din for å få gratis lagringsplass for dere begge",
  "apply": "Anvend",
  "failedToApplyCode": "Kunne ikke bruke koden",
  "enterReferralCode": "Angi vervekode",
  "codeAppliedPageTitle": "Kode brukt",
  "changeYourReferralCode": "Endre din vervekode",
  "change": "Endre",
  "unavailableReferralCode": "Beklager, denne koden er utilgjengelig.",
  "codeChangeLimitReached": "Beklager, du har nådd grensen for kodeendringer.",
  "onlyFamilyAdminCanChangeCode": "Vennligst kontakt {familyAdminEmail} for å endre koden din.",
  "storageInGB": "{storageAmountInGB} GB",
  "claimed": "Løst inn",
  "@claimed": {
    "description": "Used to indicate storage claimed, like 10GB Claimed"
  },
  "details": "Detaljer",
  "claimMore": "Løs inn mer!",
  "theyAlsoGetXGb": "De får også {storageAmountInGB} GB",
  "freeStorageOnReferralSuccess": "{storageAmountInGB} GB hver gang noen melder seg på en betalt plan og bruker koden din",
  "shareTextReferralCode": "Gi vervekode: {referralCode} \n\nBruk den i Innstillinger → General → Verving for å få {referralStorageInGB} GB gratis etter at du har registrert deg for en betalt plan\n\nhttps://ente.io",
  "claimFreeStorage": "Få gratis lagring",
  "inviteYourFriends": "Inviter vennene dine",
  "failedToFetchReferralDetails": "Kan ikke hente vervedetaljer. Prøv igjen senere.",
  "referralStep1": "1. Gi denne koden til vennene dine",
  "referralStep2": "De registrerer seg for en betalt plan",
  "referralStep3": "3. Begge dere får {storageInGB} GB* gratis",
  "referralsAreCurrentlyPaused": "Vervinger er for øyeblikket satt på pause",
  "youCanAtMaxDoubleYourStorage": "* Du kan maksimalt doble lagringsplassen din",
  "claimedStorageSoFar": "{isFamilyMember, select, true {Familien din har gjort krav på {storageAmountInGb} GB så langt} false {Du har gjort krav på {storageAmountInGb} GB så langt} other {Du har gjort krav på {storageAmountInGb} GB så langt!}}\n",
  "@claimedStorageSoFar": {
    "placeholders": {
      "isFamilyMember": {
        "type": "String",
        "example": "true"
      },
      "storageAmountInGb": {
        "type": "int",
        "example": "10"
      }
    }
  },
  "faq": "Ofte stilte spørsmål",
  "help": "Hjelp",
  "oopsSomethingWentWrong": "Oisann! Noe gikk galt",
  "peopleUsingYourCode": "Personer som bruker koden din",
  "eligible": "kvalifisert",
  "total": "totalt",
  "codeUsedByYou": "Kode som brukes av deg",
  "freeStorageClaimed": "Gratis lagringplass aktivert",
  "freeStorageUsable": "Gratis lagringsplass som kan brukes",
  "usableReferralStorageInfo": "Brukbar lagringsplass er begrenset av abonnementet ditt. Lagring du har gjort krav på utover denne grensen blir automatisk tilgjengelig når du oppgraderer abonnementet ditt.",
  "removeFromAlbumTitle": "Fjern fra album?",
  "removeFromAlbum": "Fjern fra album",
  "itemsWillBeRemovedFromAlbum": "Valgte elementer vil bli fjernet fra dette albumet",
  "removeShareItemsWarning": "Noen av elementene du fjerner ble lagt til av andre personer, og du vil miste tilgang til dem",
  "addingToFavorites": "Legger til i favoritter...",
  "removingFromFavorites": "Fjerner fra favoritter...",
  "sorryCouldNotAddToFavorites": "Beklager, kan ikke legge til i favoritter!",
  "sorryCouldNotRemoveFromFavorites": "Beklager, kunne ikke fjerne fra favoritter!",
  "subscribeToEnableSharing": "Du trenger et aktivt betalt abonnement for å aktivere deling.",
  "subscribe": "Abonner",
  "canOnlyRemoveFilesOwnedByYou": "Du kan kun fjerne filer som eies av deg",
  "deleteSharedAlbum": "Slett delt album?",
  "deleteAlbum": "Slett album",
  "deleteAlbumDialog": "Også slette bilder (og videoer) i dette albumet fra <bold>alle</bold> andre album de er del av?",
  "deleteSharedAlbumDialogBody": "Albumet vil bli slettet for alle\n\nDu vil miste tilgang til delte bilder i dette albumet som eies av andre",
  "yesRemove": "Ja, fjern",
  "creatingLink": "Lager lenke...",
  "removeWithQuestionMark": "Fjern?",
  "removeParticipantBody": "{userEmail} vil bli fjernet fra dette delte albumet\n\nAlle bilder lagt til av dem vil også bli fjernet fra albumet",
  "keepPhotos": "Behold Bilder",
  "deletePhotos": "Slett bilder",
  "inviteToEnte": "Inviter til Ente",
  "removePublicLink": "Fjern offentlig lenke",
  "disableLinkMessage": "Dette fjerner den offentlige lenken for tilgang til \"{albumName}\".",
  "sharing": "Deler...",
  "youCannotShareWithYourself": "Du kan ikke dele med deg selv",
  "archive": "Arkiv",
  "createAlbumActionHint": "Trykk og holde inne for å velge bilder, og trykk på + for å lage et album",
  "importing": "Importerer....",
  "failedToLoadAlbums": "Kunne ikke laste inn album",
  "hidden": "Skjult",
  "authToViewYourHiddenFiles": "Vennligst autentiser deg for å se dine skjulte filer",
  "authToViewTrashedFiles": "Vennligst autentiser deg for å se dine slettede filer",
  "trash": "Papirkurv",
  "uncategorized": "Ukategorisert",
  "videoSmallCase": "video",
  "photoSmallCase": "bilde",
  "singleFileDeleteHighlight": "Den vil bli slettet fra alle album.",
  "singleFileInBothLocalAndRemote": "Denne {fileType} er både i Ente og på enheten din.",
  "singleFileInRemoteOnly": "Denne {fileType} vil bli slettet fra Ente.",
  "singleFileDeleteFromDevice": "Denne {fileType} vil bli slettet fra enheten din.",
  "deleteFromEnte": "Slett fra Ente",
  "yesDelete": "Ja, slett",
  "movedToTrash": "Flyttet til papirkurven",
  "deleteFromDevice": "Slett fra enhet",
  "deleteFromBoth": "Slett fra begge",
  "newAlbum": "Nytt album",
  "albums": "Album",
  "selectedPhotos": "{count} valgt",
  "@selectedPhotos": {
    "description": "Display the number of selected photos",
    "type": "text",
    "placeholders": {
      "count": {
        "example": "5",
        "type": "int"
      }
    }
  },
  "selectedPhotosWithYours": "{count} valgt ({yourCount} dine)",
  "@selectedPhotosWithYours": {
    "description": "Display the number of selected photos, including the number of selected photos owned by the user",
    "type": "text",
    "placeholders": {
      "count": {
        "example": "12",
        "type": "int"
      },
      "yourCount": {
        "example": "2",
        "type": "int"
      }
    }
  },
  "advancedSettings": "Avansert",
  "@advancedSettings": {
    "description": "The text to display in the advanced settings section"
  },
  "photoGridSize": "Bilderutenettstørrelse",
  "manageDeviceStorage": "Behandle enhetens hurtigbuffer",
  "manageDeviceStorageDesc": "Gjennomgå og fjern lokal hurtigbuffer.",
  "machineLearning": "Maskinlæring",
  "mlConsent": "Aktiver maskinlæring",
  "mlConsentTitle": "Aktiver maskinlæring?",
  "mlConsentDescription": "Hvis du aktiverer maskinlæring, vil Ente hente ut informasjon som ansiktsgeometri fra filer, inkludert de som er delt med deg.\n\nDette skjer på enheten din, og all generert biometrisk informasjon blir ende-til-ende-kryptert.",
  "mlConsentPrivacy": "Klikk her for mer informasjon om denne funksjonen i våre retningslinjer for personvern",
  "mlConsentConfirmation": "Jeg forstår, og ønsker å aktivere maskinlæring",
  "magicSearch": "Magisk søk",
  "discover": "Oppdag",
  "@discover": {
    "description": "The text to display for the discover section under which we show receipts, screenshots, sunsets, greenery, etc."
  },
  "discover_identity": "Identitet",
  "discover_screenshots": "Skjermbilder",
  "discover_receipts": "Kvitteringer",
  "discover_notes": "Notater",
  "discover_memes": "Memes",
  "discover_visiting_cards": "Visittkort",
  "discover_babies": "Babyer",
  "discover_pets": "Kjæledyr",
  "discover_selfies": "Selfier",
  "discover_wallpapers": "Bakgrunnsbilder",
  "discover_food": "Mat",
  "discover_celebrations": "Feiringer",
  "discover_sunset": "Solnedgang",
  "discover_hills": "Åser",
  "discover_greenery": "Grøntområder",
  "mlIndexingDescription": "Vær oppmerksom på at maskinlæring vil resultere i høyere båndbredde og batteribruk inntil alle elementer er indeksert. Vurder å bruke skrivebordsappen for raskere indeksering, alle resultater vil bli synkronisert automatisk.",
  "loadingModel": "Laster ned modeller...",
  "waitingForWifi": "Venter på WiFi...",
  "status": "Status",
  "indexedItems": "Indekserte elementer",
  "pendingItems": "Ventende elementer",
  "clearIndexes": "Tøm indekser",
  "selectFoldersForBackup": "Velg mapper for sikkerhetskopiering",
  "selectedFoldersWillBeEncryptedAndBackedUp": "Valgte mapper vil bli kryptert og sikkerhetskopiert",
  "unselectAll": "Velg bort alle",
  "selectAll": "Velg alle",
  "skip": "Hopp over",
  "updatingFolderSelection": "Oppdaterer mappevalg...",
  "itemCount": "{count, plural, one{{count} element} other{{count} elementer}}",
  "deleteItemCount": "{count, plural, =1 {Slett {count} element} other {Slett {count} elementer}}",
  "duplicateItemsGroup": "{count} filer, {formattedSize} hver",
  "@duplicateItemsGroup": {
    "description": "Display the number of duplicate files and their size",
    "type": "text",
    "placeholders": {
      "count": {
        "example": "12",
        "type": "int"
      },
      "formattedSize": {
        "example": "2.3 MB",
        "type": "String"
      }
    }
  },
  "showMemories": "Vis minner",
  "yearsAgo": "{count, plural, one{{count} år siden} other{{count} år siden}}",
  "backupSettings": "Sikkerhetskopier innstillinger",
  "backupStatus": "Status for sikkerhetskopi",
  "backupStatusDescription": "Elementer som har blitt sikkerhetskopiert vil vises her",
  "backupOverMobileData": "Sikkerhetskopier via mobildata",
  "backupVideos": "Sikkerhetskopier videoer",
  "disableAutoLock": "Deaktiver autolås",
  "deviceLockExplanation": "Deaktiver enhetens skjermlås når Ente er i forgrunnen og det er en sikkerhetskopi som pågår. Dette trengs normalt ikke, men kan hjelpe store opplastinger og førstegangsimport av store biblioteker med å fullføre raskere.",
  "about": "Om",
  "weAreOpenSource": "Vi har åpen kildekode!",
  "privacy": "Personvern",
  "terms": "Vilkår",
  "checkForUpdates": "Se etter oppdateringer",
  "checkStatus": "Kontroller status",
  "checking": "Sjekker...",
  "youAreOnTheLatestVersion": "Du er på den nyeste versjonen",
  "account": "Konto",
  "manageSubscription": "Administrer abonnement",
  "authToChangeYourEmail": "Vennlist autentiser deg for å endre e-postadressen din",
  "changePassword": "Bytt passord",
  "authToChangeYourPassword": "Vennligst autentiser deg for å endre passordet ditt",
  "emailVerificationToggle": "E-postbekreftelse",
  "authToChangeEmailVerificationSetting": "Vennligst autentiser deg for å endre e-postbekreftelse",
  "exportYourData": "Eksporter dine data",
  "logout": "Logg ut",
  "authToInitiateAccountDeletion": "Vennlist autentiser deg for å starte sletting av konto",
  "areYouSureYouWantToLogout": "Er du sikker på at du vil logge ut?",
  "yesLogout": "Ja, logg ut",
  "aNewVersionOfEnteIsAvailable": "En ny versjon av Ente er tilgjengelig.",
  "update": "Oppdater",
  "installManually": "Installer manuelt",
  "criticalUpdateAvailable": "Kritisk oppdatering er tilgjengelig",
  "updateAvailable": "En oppdatering er tilgjengelig",
  "ignoreUpdate": "Ignorer",
  "downloading": "Laster ned...",
  "cannotDeleteSharedFiles": "Kan ikke slette delte filer",
  "theDownloadCouldNotBeCompleted": "Nedlastingen kunne ikke fullføres",
  "retry": "Prøv på nytt",
  "backedUpFolders": "Sikkerhetskopierte mapper",
  "backup": "Sikkerhetskopi",
  "freeUpDeviceSpace": "Frigjør plass på enheten",
  "freeUpDeviceSpaceDesc": "Spar plass på enheten ved å fjerne filer som allerede er sikkerhetskopiert.",
  "allClear": "✨ Alt klart",
  "noDeviceThatCanBeDeleted": "Du har ingen filer i dette albumet som kan bli slettet",
  "removeDuplicates": "Fjern duplikater",
  "removeDuplicatesDesc": "Gjennomgå og fjern filer som er eksakte duplikater.",
  "viewLargeFiles": "Store filer",
  "viewLargeFilesDesc": "Vis filer som bruker mest lagringsplass.",
  "noDuplicates": "✨ Ingen duplikater",
  "youveNoDuplicateFilesThatCanBeCleared": "Du har ingen duplikatfiler som kan fjernes",
  "success": "Suksess",
  "rateUs": "Vurder oss",
  "remindToEmptyDeviceTrash": "Tøm også \"Nylig slettet\" fra \"Innstillinger\" → \"Lagring\" for å få frigjort plass",
  "youHaveSuccessfullyFreedUp": "Du har frigjort {storageSaved}!",
  "@youHaveSuccessfullyFreedUp": {
    "description": "The text to display when the user has successfully freed up storage",
    "type": "text",
    "placeholders": {
      "storageSaved": {
        "example": "1.2 GB",
        "type": "String"
      }
    }
  },
  "remindToEmptyEnteTrash": "Du kan også tømme \"Papirkurven\" for å få den frigjorte lagringsplassen",
  "sparkleSuccess": "✨ Suksess",
  "duplicateFileCountWithStorageSaved": "Du har ryddet bort {count, plural, one{{count} duplikatfil} other{{count} duplikatfiler}}, som frigjør ({storageSaved}!)",
  "@duplicateFileCountWithStorageSaved": {
    "description": "The text to display when the user has successfully cleaned up duplicate files",
    "type": "text",
    "placeholders": {
      "count": {
        "example": "1",
        "type": "int"
      },
      "storageSaved": {
        "example": "1.2 GB",
        "type": "String"
      }
    }
  },
  "familyPlans": "Familieabonnementer",
  "referrals": "Vervinger",
  "notifications": "Varslinger",
  "sharedPhotoNotifications": "Nye delte bilder",
  "sharedPhotoNotificationsExplanation": "Motta varsler når noen legger til et bilde i et delt album som du er en del av",
  "advanced": "Avansert",
  "general": "Generelt",
  "security": "Sikkerhet",
  "authToViewYourRecoveryKey": "Vennligst autentiser deg for å se gjennopprettingsnøkkelen din",
  "twofactor": "Tofaktor",
  "authToConfigureTwofactorAuthentication": "Autentiser deg for å konfigurere tofaktorautentisering",
  "lockscreen": "Låseskjerm",
  "authToChangeLockscreenSetting": "Autentiser deg for å endre låseskjerminnstillingen",
  "viewActiveSessions": "Vis aktive økter",
  "authToViewYourActiveSessions": "Vennligst autentiser deg for å se dine aktive økter",
  "disableTwofactor": "Deaktiver tofaktor",
  "confirm2FADisable": "Er du sikker på at du vil deaktivere tofaktorautentisering?",
  "no": "Nei",
  "yes": "Ja",
  "social": "Sosial",
  "rateUsOnStore": "Vurder oss på {storeName}",
  "blog": "Blogg",
  "merchandise": "Varer",
  "twitter": "Twitter",
  "mastodon": "Mastodon",
  "matrix": "Matrix",
  "discord": "Discord",
  "reddit": "Reddit",
  "yourStorageDetailsCouldNotBeFetched": "Lagringsdetaljene dine kunne ikke hentes",
  "reportABug": "Rapporter en feil",
  "reportBug": "Rapporter feil",
  "suggestFeatures": "Foreslå funksjoner",
  "support": "Brukerstøtte",
  "theme": "Tema",
  "lightTheme": "Lys",
  "darkTheme": "Mørk",
  "systemTheme": "System",
  "freeTrial": "Gratis prøveversjon",
  "selectYourPlan": "Velg abonnementet ditt",
  "enteSubscriptionPitch": "Ente bevarer minnene dine, slik at de er alltid tilgjengelig for deg, selv om du mister enheten.",
  "enteSubscriptionShareWithFamily": "Familien din kan også legges til abonnementet ditt.",
  "currentUsageIs": "Nåværende bruk er ",
  "@currentUsageIs": {
    "description": "This text is followed by storage usage",
    "examples": {
      "0": "Current usage is 1.2 GB"
    },
    "type": "text"
  },
  "faqs": "Ofte stilte spørsmål",
  "renewsOn": "Abonnement fornyes på {endDate}",
  "freeTrialValidTill": "Prøveperioden varer til {endDate}",
  "validTill": "Gyldig til {endDate}",
  "addOnValidTill": "Tillegget på {storageAmount} er gyldig til {endDate}",
  "playStoreFreeTrialValidTill": "Prøveperioden varer til {endDate}.\nDu kan velge en betalt plan etterpå.",
  "subWillBeCancelledOn": "Abonnementet ditt blir avsluttet den {endDate}",
  "subscription": "Abonnement",
  "paymentDetails": "Betalingsinformasjon",
  "manageFamily": "Administrer familie",
  "contactToManageSubscription": "Kontakt oss på support@ente.io for å administrere ditt {provider} abonnement.",
  "renewSubscription": "Forny abonnement",
  "cancelSubscription": "Avslutt abonnement",
  "areYouSureYouWantToRenew": "Er du sikker på at du vil fornye?",
  "yesRenew": "Ja, forny",
  "areYouSureYouWantToCancel": "Er du sikker på at du vil avslutte?",
  "yesCancel": "Ja, avslutt",
  "failedToRenew": "Kunne ikke fornye",
  "failedToCancel": "Kan ikke avbryte",
  "twoMonthsFreeOnYearlyPlans": "2 måneder gratis med årsabonnement",
  "monthly": "Månedlig",
  "@monthly": {
    "description": "The text to display for monthly plans",
    "type": "text"
  },
  "yearly": "Årlig",
  "@yearly": {
    "description": "The text to display for yearly plans",
    "type": "text"
  },
  "confirmPlanChange": "Bekreft endring av abonnement",
  "areYouSureYouWantToChangeYourPlan": "Er du sikker på at du vil endre abonnement?",
  "youCannotDowngradeToThisPlan": "Du kan ikke nedgradere til dette abonnementet",
  "cancelOtherSubscription": "Vennlist avslutt ditt eksisterende abonnement fra {paymentProvider} først",
  "@cancelOtherSubscription": {
    "description": "The text to display when the user has an existing subscription from a different payment provider",
    "type": "text",
    "placeholders": {
      "paymentProvider": {
        "example": "Apple",
        "type": "String"
      }
    }
  },
  "optionalAsShortAsYouLike": "Valgfri, så kort som du vil...",
  "send": "Send",
  "askCancelReason": "Abonnementet ble avbrutt. Ønsker du å dele grunnen?",
  "thankYouForSubscribing": "Takk for at du abonnerer!",
  "yourPurchaseWasSuccessful": "Ditt kjøp var vellykket",
  "yourPlanWasSuccessfullyUpgraded": "Abonnementet ditt ble oppgradert",
  "yourPlanWasSuccessfullyDowngraded": "Abonnementet ditt ble nedgradert",
  "yourSubscriptionWasUpdatedSuccessfully": "Abonnementet ditt ble oppdatert",
  "googlePlayId": "Google Play ID",
  "appleId": "Apple ID",
  "playstoreSubscription": "PlayStore abonnement",
  "appstoreSubscription": "AppStore subscription",
  "subAlreadyLinkedErrMessage": "Din {id} er allerede koblet til en annen Ente-konto.\nHvis du ønsker å bruke din {id} med denne kontoen, vennligst kontakt vår brukerstøtte''",
  "visitWebToManage": "Vennligst besøk web.ente.io for å administrere abonnementet",
  "couldNotUpdateSubscription": "Kunne ikke oppdatere abonnement",
  "pleaseContactSupportAndWeWillBeHappyToHelp": "Vennligst kontakt support@ente.io og vi vil gjerne hjelpe!",
  "paymentFailed": "Betaling feilet",
  "paymentFailedTalkToProvider": "Snakk med {providerName} kundestøtte hvis du ble belastet",
  "@paymentFailedTalkToProvider": {
    "description": "The text to display when the payment failed",
    "type": "text",
    "placeholders": {
      "providerName": {
        "example": "AppStore|PlayStore",
        "type": "String"
      }
    }
  },
  "continueOnFreeTrial": "Fortsett med gratis prøveversjon",
  "areYouSureYouWantToExit": "Er du sikker på at du vil avslutte?",
  "thankYou": "Tusen takk",
  "failedToVerifyPaymentStatus": "Kunne ikke verifisere betalingsstatus",
  "pleaseWaitForSometimeBeforeRetrying": "Vennligst vent en stund før du prøver på nytt",
  "paymentFailedMessage": "Betalingen din mislyktes. Kontakt kundestøtte og vi vil hjelpe deg!",
  "youAreOnAFamilyPlan": "Du har et familieabonnement!",
  "contactFamilyAdmin": "Vennligst kontakt <green>{familyAdminEmail}</green> for å administrere abonnementet",
  "leaveFamily": "Forlat familie",
  "areYouSureThatYouWantToLeaveTheFamily": "Er du sikker på at du vil forlate familieabonnementet?",
  "leave": "Forlat",
  "rateTheApp": "Vurder appen",
  "startBackup": "Start sikkerhetskopiering",
  "noPhotosAreBeingBackedUpRightNow": "Ingen bilder er blitt sikkerhetskopiert akkurat nå",
  "preserveMore": "Behold mer",
  "grantFullAccessPrompt": "Vennligst gi tilgang til alle bilder i Innstillinger-appen",
  "allowPermTitle": "Gi tilgang til bilder",
  "allowPermBody": "Vennligst gi tilgang til bildene dine i Innstillinger, slik at Ente kan vise og sikkerhetskopiere biblioteket.",
  "openSettings": "Åpne innstillinger",
  "selectMorePhotos": "Velg flere bilder",
  "existingUser": "Eksisterende bruker",
  "privateBackups": "Private sikkerhetskopier",
  "forYourMemories": "for dine minner",
  "endtoendEncryptedByDefault": "Ende-til-ende kryptert som standard",
  "safelyStored": "Trygt lagret",
  "atAFalloutShelter": "i en bunker",
  "designedToOutlive": "Laget for å vare lenger enn",
  "available": "Tilgjengelig",
  "everywhere": "Overalt",
  "androidIosWebDesktop": "Android, iOS, Web, Desktop",
  "mobileWebDesktop": "Mobil, Web, Datamaskin",
  "newToEnte": "Ny til Ente",
  "pleaseLoginAgain": "Vennligst logg inn igjen",
  "autoLogoutMessage": "Du har blitt logget ut på grunn av en teknisk feil. Vi beklager ulempen.",
  "yourSubscriptionHasExpired": "Abonnementet har utløpt",
  "storageLimitExceeded": "Lagringsplassen er full",
  "upgrade": "Oppgrader",
  "raiseTicket": "Opprett sak",
  "@raiseTicket": {
    "description": "Button text for raising a support tickets in case of unhandled errors during backup",
    "type": "text"
  },
  "backupFailed": "Sikkerhetskopiering mislyktes",
  "couldNotBackUpTryLater": "Vi kunne ikke sikkerhetskopiere dine data.\nVi vil prøve på nytt senere.",
  "enteCanEncryptAndPreserveFilesOnlyIfYouGrant": "Ente kan bare kryptere og bevare filer hvis du gir tilgang til dem",
  "pleaseGrantPermissions": "Vennligst gi tillatelser",
  "grantPermission": "Gi tillatelse",
  "privateSharing": "Privat deling",
  "shareOnlyWithThePeopleYouWant": "Del bare med de du vil",
  "usePublicLinksForPeopleNotOnEnte": "Bruk offentlige lenker for folk som ikke bruker Ente",
  "allowPeopleToAddPhotos": "Tillat folk å legge til bilder",
  "shareAnAlbumNow": "Del et album nå",
  "collectEventPhotos": "Samle arrangementbilder",
  "sessionExpired": "Økten har utløpt",
  "loggingOut": "Logger ut...",
  "@onDevice": {
    "description": "The text displayed above folders/albums stored on device",
    "type": "text"
  },
  "onDevice": "På enhet",
  "@onEnte": {
    "description": "The text displayed above albums backed up to Ente",
    "type": "text"
  },
  "onEnte": "På <branding>ente</branding>",
  "name": "Navn",
  "newest": "Nyeste",
  "lastUpdated": "Sist oppdatert",
  "deleteEmptyAlbums": "Slett tomme album",
  "deleteEmptyAlbumsWithQuestionMark": "Slette tomme albumer?",
  "deleteAlbumsDialogBody": "Dette vil slette alle tomme albumer. Dette er nyttig når du vil redusere rotet i albumlisten din.",
  "deleteProgress": "Sletter {currentlyDeleting} / {totalCount}",
  "genericProgress": "Behandler {currentlyProcessing} / {totalCount}",
  "@genericProgress": {
    "description": "Generic progress text to display when processing multiple items",
    "type": "text",
    "placeholders": {
      "currentlyProcessing": {
        "example": "1",
        "type": "int"
      },
      "totalCount": {
        "example": "10",
        "type": "int"
      }
    }
  },
  "permanentlyDelete": "Slette for godt",
  "canOnlyCreateLinkForFilesOwnedByYou": "Kan bare opprette link for filer som eies av deg",
  "publicLinkCreated": "Offentlig lenke opprettet",
  "youCanManageYourLinksInTheShareTab": "Du kan administrere koblingene dine i fanen for deling.",
  "linkCopiedToClipboard": "Lenker er kopiert til utklippstavlen",
  "restore": "Gjenopprett",
  "@restore": {
    "description": "Display text for an action which triggers a restore of item from trash",
    "type": "text"
  },
  "moveToAlbum": "Flytt til album",
  "unhide": "Gjør synligjort",
  "unarchive": "Opphev arkivering",
  "favorite": "Favoritt",
  "removeFromFavorite": "Fjern fra favoritter",
  "shareLink": "Del link",
  "createCollage": "Opprett kollasje",
  "saveCollage": "Lagre kollasje",
  "collageSaved": "Kollasje lagret i galleriet",
  "collageLayout": "Utforming",
  "addToEnte": "Legg til i Ente",
  "addToAlbum": "Legg til i album",
  "delete": "Slett",
  "hide": "Skjul",
  "share": "Del",
  "unhideToAlbum": "Gjør synlig i album",
  "restoreToAlbum": "Gjenopprett til album",
  "createOrSelectAlbum": "Opprett eller velg album",
  "selectAlbum": "Velg album",
  "searchByAlbumNameHint": "Albumnavn",
  "albumTitle": "Albumtittel",
  "enterAlbumName": "Skriv inn albumnavn",
  "restoringFiles": "Gjenoppretter filer...",
  "movingFilesToAlbum": "Flytter filer til album...",
  "unhidingFilesToAlbum": "Gjør filer synlige i albumet",
  "canNotUploadToAlbumsOwnedByOthers": "Kan ikke laste opp til album eid av andre",
  "uploadingFilesToAlbum": "Laster opp filer til albumet...",
  "addedSuccessfullyTo": "Lagt til {albumName}",
  "movedSuccessfullyTo": "Flyttet til {albumName}",
  "thisAlbumAlreadyHDACollaborativeLink": "Dette albumet har allerede en samarbeidslenke",
  "collaborativeLinkCreatedFor": "Samarbeidslenke er opprettet for {albumName}",
  "askYourLovedOnesToShare": "Spør dine kjære om å dele",
  "invite": "Inviter",
  "shareYourFirstAlbum": "Del ditt første album",
  "sharedWith": "Delt med {emailIDs}",
  "sharedWithMe": "Delt med meg",
  "sharedByMe": "Delt av meg",
  "doubleYourStorage": "Doble lagringsplassen din",
  "referFriendsAnd2xYourPlan": "Verv venner og doble abonnementet ditt",
  "shareAlbumHint": "Åpne et album og trykk på del-knappen øverst til høyre for å dele.",
  "itemsShowTheNumberOfDaysRemainingBeforePermanentDeletion": "Elementer viser gjenværende dager før de slettes for godt",
  "trashDaysLeft": "{count, plural, =0 {Snart} =1 {1 dag} other {{count} dager}}",
  "@trashDaysLeft": {
    "description": "Text to indicate number of days remaining before permanent deletion",
    "placeholders": {
      "count": {
        "example": "1|2|3",
        "type": "int"
      }
    }
  },
  "deleteAll": "Slett alt",
  "renameAlbum": "Gi album nytt navn",
  "convertToAlbum": "Gjør om til album",
  "setCover": "Angi forside",
  "@setCover": {
    "description": "Text to set cover photo for an album"
  },
  "sortAlbumsBy": "Sorter etter",
  "sortNewestFirst": "Nyeste først",
  "sortOldestFirst": "Eldste først",
  "rename": "Endre navn",
  "leaveSharedAlbum": "Slett delt album?",
  "leaveAlbum": "Forlat album",
  "photosAddedByYouWillBeRemovedFromTheAlbum": "Bilder lagt til av deg vil bli fjernet fra albumet",
  "youveNoFilesInThisAlbumThatCanBeDeleted": "Du har ingen filer i dette albumet som kan bli slettet",
  "youDontHaveAnyArchivedItems": "Du har ingen arkiverte elementer.",
  "ignoredFolderUploadReason": "Noen filer i dette albumet ble ikke lastet opp fordi de tidligere har blitt slettet fra Ente.",
  "resetIgnoredFiles": "Tilbakestill ignorerte filer",
  "deviceFilesAutoUploading": "Filer lagt til dette enhetsalbumet vil automatisk bli lastet opp til Ente.",
  "turnOnBackupForAutoUpload": "Slå på sikkerhetskopi for å automatisk laste opp filer lagt til denne enhetsmappen i Ente.",
  "noHiddenPhotosOrVideos": "Ingen skjulte bilder eller videoer",
  "toHideAPhotoOrVideo": "For å skjule et bilde eller video",
  "openTheItem": "• Åpne elementet",
  "clickOnTheOverflowMenu": "• Klikk på menyen med tre prikker",
  "click": "• Klikk",
  "nothingToSeeHere": "Ingenting å se her! 👀",
  "unarchiveAlbum": "Gjenopprett album",
  "archiveAlbum": "Arkiver album",
  "calculating": "Beregner...",
  "pleaseWaitDeletingAlbum": "Vennligst vent, sletter album",
  "searchByExamples": "• Albumnavn (f.eks. \"Kamera\")\n• Filtyper (f.eks. \"Videoer\", \".gif\")\n• År og måneder (f.eks. \"2022\", \"January\")\n• Hellidager (f.eks. \"Jul\")\n• Bildebeskrivelser (f.eks. \"#moro\")",
  "youCanTrySearchingForADifferentQuery": "Du kan prøve å søke etter noe annet.",
  "noResultsFound": "Ingen resultater funnet",
  "addedBy": "Lagt til av {emailOrName}",
  "loadingExifData": "Laster inn EXIF-data...",
  "viewAllExifData": "Vis alle EXIF-data",
  "noExifData": "Ingen EXIF-data",
  "thisImageHasNoExifData": "Dette bildet har ingen exif-data",
  "exif": "EXIF",
  "noResults": "Ingen resultater",
  "weDontSupportEditingPhotosAndAlbumsThatYouDont": "Vi støtter ikke redigering av bilder og album som du ikke eier ennå",
  "failedToFetchOriginalForEdit": "Kunne ikke hente originalen for redigering",
  "close": "Lukk",
  "setAs": "Angi som",
  "fileSavedToGallery": "Fil lagret i galleriet",
  "filesSavedToGallery": "Filer lagret i galleriet",
  "fileFailedToSaveToGallery": "Kunne ikke lagre filen i galleriet",
  "download": "Last ned",
  "pressAndHoldToPlayVideo": "Trykk og hold inne for å spille av video",
  "pressAndHoldToPlayVideoDetailed": "Trykk og hold inne bildet for å spille av video",
  "downloadFailed": "Nedlasting mislyktes",
  "deduplicateFiles": "Fjern duplikatfiler",
  "deselectAll": "Fjern alle valg",
  "reviewDeduplicateItems": "Vennligst gjennomgå og slett elementene du tror er duplikater.",
  "clubByCaptureTime": "Grupper etter tidspunkt for opptak",
  "clubByFileName": "Grupper etter filnavn",
  "count": "Antall",
  "totalSize": "Total størrelse",
  "longpressOnAnItemToViewInFullscreen": "Lang-trykk på en gjenstand for å vise i fullskjerm",
  "decryptingVideo": "Dekrypterer video...",
  "authToViewYourMemories": "Vennligst autentiser deg for å se minnene dine",
  "unlock": "Lås opp",
  "freeUpSpace": "Frigjør lagringsplass",
  "filesBackedUpInAlbum": "{count, plural, one {1 fil} other {{formattedNumber} filer}} I dette albumet har blitt sikkerhetskopiert",
  "@filesBackedUpInAlbum": {
    "description": "Text to tell user how many files have been backed up in the album",
    "placeholders": {
      "count": {
        "example": "1",
        "type": "int"
      },
      "formattedNumber": {
        "content": "{formattedNumber}",
        "example": "1,000",
        "type": "String"
      }
    }
  },
  "filesBackedUpFromDevice": "{count, plural, one {1 fil} other {{formattedNumber} filer}} på denne enheten har blitt sikkerhetskopiert",
  "@filesBackedUpFromDevice": {
    "description": "Text to tell user how many files have been backed up from this device",
    "placeholders": {
      "count": {
        "example": "1",
        "type": "int"
      },
      "formattedNumber": {
        "content": "{formattedNumber}",
        "example": "1,000",
        "type": "String"
      }
    }
  },
  "freeUpAmount": "Frigjør {sizeInMBorGB}",
  "thisEmailIsAlreadyInUse": "Denne e-postadressen er allerede i bruk",
  "incorrectCode": "Feil kode",
  "authenticationFailedPleaseTryAgain": "Autentisering mislyktes, prøv igjen",
  "verificationFailedPleaseTryAgain": "Bekreftelse mislyktes, vennligst prøv igjen",
  "authenticating": "Autentiserer...",
  "authenticationSuccessful": "Autentisering var vellykket!",
  "incorrectRecoveryKey": "Feil gjenopprettingsnøkkel",
  "theRecoveryKeyYouEnteredIsIncorrect": "Gjennopprettingsnøkkelen du skrev inn er feil",
  "twofactorAuthenticationSuccessfullyReset": "Tofaktorautentisering ble tilbakestilt",
  "pleaseVerifyTheCodeYouHaveEntered": "Bekreft koden du har skrevet inn",
  "pleaseContactSupportIfTheProblemPersists": "Vennligst kontakt kundestøtte hvis problemet vedvarer",
  "twofactorAuthenticationHasBeenDisabled": "Tofaktorautentisering har blitt deaktivert",
  "sorryTheCodeYouveEnteredIsIncorrect": "Beklager, koden du skrev inn er feil",
  "yourVerificationCodeHasExpired": "Bekreftelseskoden er utløpt",
  "emailChangedTo": "E-postadressen er endret til {newEmail}",
  "verifying": "Verifiserer...",
  "disablingTwofactorAuthentication": "Deaktiverer tofaktorautentisering...",
  "allMemoriesPreserved": "Alle minner bevart",
  "loadingGallery": "Laster galleri...",
  "syncing": "Synkroniserer...",
  "encryptingBackup": "Krypterer sikkerhetskopi...",
  "syncStopped": "Synkronisering stoppet",
  "syncProgress": "{completed}/{total} minner bevart",
  "uploadingMultipleMemories": "Bevarer {count} minner...",
  "@uploadingMultipleMemories": {
    "description": "Text to tell user how many memories are being preserved",
    "placeholders": {
      "count": {
        "type": "String"
      }
    }
  },
  "uploadingSingleMemory": "Bevarer 1 minne...",
  "@syncProgress": {
    "description": "Text to tell user how many memories have been preserved",
    "placeholders": {
      "completed": {
        "type": "String"
      },
      "total": {
        "type": "String"
      }
    }
  },
  "archiving": "Legger til i arkivet...",
  "unarchiving": "Fjerner fra arkivet...",
  "successfullyArchived": "Lagt til i arkivet",
  "successfullyUnarchived": "Fjernet fra arkviet",
  "renameFile": "Gi nytt filnavn",
  "enterFileName": "Skriv inn filnavn",
  "filesDeleted": "Filene er slettet",
  "selectedFilesAreNotOnEnte": "Valgte filer er ikke på Ente",
  "thisActionCannotBeUndone": "Denne handlingen kan ikke angres",
  "emptyTrash": "Tøm papirkurv?",
  "permDeleteWarning": "Alle elementer i papirkurven vil slettes permanent\n\nDenne handlingen kan ikke angres",
  "empty": "Tom",
  "couldNotFreeUpSpace": "Kunne ikke frigjøre plass",
  "permanentlyDeleteFromDevice": "Slett permanent fra enhet?",
  "someOfTheFilesYouAreTryingToDeleteAre": "Noen av filene du prøver å slette, er kun tilgjengelig på enheten og kan ikke gjenopprettes dersom det blir slettet",
  "theyWillBeDeletedFromAllAlbums": "De vil bli slettet fra alle album.",
  "someItemsAreInBothEnteAndYourDevice": "Noen elementer er i både Ente og på enheten din.",
  "selectedItemsWillBeDeletedFromAllAlbumsAndMoved": "Valgte elementer vil bli slettet fra alle album og flyttet til papirkurven.",
  "theseItemsWillBeDeletedFromYourDevice": "Disse elementene vil bli slettet fra enheten din.",
  "itLooksLikeSomethingWentWrongPleaseRetryAfterSome": "Det ser ut til at noe gikk galt. Prøv på nytt etter en stund. Hvis feilen vedvarer, kan du kontakte kundestøtte.",
  "error": "Feil",
  "tempErrorContactSupportIfPersists": "Det ser ut som noe gikk galt. Prøv på nytt etter en stund. Hvis feilen vedvarer, kontakt kundestøtte.",
  "networkHostLookUpErr": "Kan ikke koble til Ente, kontroller nettverksinnstillingene og kontakt kundestøtte hvis feilen vedvarer.",
  "networkConnectionRefusedErr": "Kan ikke koble til Ente, prøv igjen etter en stund. Hvis feilen vedvarer, vennligst kontakt kundestøtte.",
  "cachedData": "Bufrede data",
  "clearCaches": "Tom hurtigbuffer",
  "remoteImages": "Eksterne bilder",
  "remoteVideos": "Eksterne videoer",
  "remoteThumbnails": "Eksterne miniatyrbilder",
  "pendingSync": "Ventende synkronisering",
  "localGallery": "Lokalt galleri",
  "todaysLogs": "Dagens logger",
  "viewLogs": "Se logger",
  "logsDialogBody": "Dette vil sende over logger for å hjelpe oss med å feilsøke problemet. Vær oppmerksom på at filnavn vil bli inkludert for å hjelpe å spore problemer med spesifikke filer.",
  "preparingLogs": "Forbereder logger...",
  "emailYourLogs": "Send loggene dine på e-post",
  "pleaseSendTheLogsTo": "Vennligst send loggene til \n{toEmail}",
  "copyEmailAddress": "Kopier e-postadresse",
  "exportLogs": "Eksporter logger",
  "pleaseEmailUsAt": "Vennligst send oss en e-post på {toEmail}",
  "dismiss": "Avvis ",
  "didYouKnow": "Visste du at?",
  "loadingMessage": "Laster bildene dine...",
  "loadMessage1": "Du kan dele abonnementet med familien din",
  "loadMessage2": "Vi har bevart over 30 millioner minner så langt",
  "loadMessage3": "Vi beholder 3 kopier av dine data, en i en underjordisk bunker",
  "loadMessage4": "Alle våre apper har åpen kildekode",
  "loadMessage5": "Vår kildekode og kryptografi har blitt revidert eksternt",
  "loadMessage6": "Du kan dele lenker til dine album med dine kjære",
  "loadMessage7": "Våre mobilapper kjører i bakgrunnen for å kryptere og sikkerhetskopiere de nye bildene du klikker",
  "loadMessage8": "web.ente.io har en flott opplaster",
  "loadMessage9": "Vi bruker Xcha20Poly1305 for å trygt kryptere dataene dine",
  "photoDescriptions": "Bildebeskrivelser",
  "fileTypesAndNames": "Filtyper og navn",
  "location": "Plassering",
  "moments": "Øyeblikk",
  "searchFaceEmptySection": "Folk vil vises her når indeksering er gjort",
  "searchDatesEmptySection": "Søk etter dato, måned eller år",
  "searchLocationEmptySection": "Gruppebilder som er tatt innenfor noen radius av et bilde",
  "searchPeopleEmptySection": "Inviter folk, og du vil se alle bilder som deles av dem her",
  "searchAlbumsEmptySection": "Album",
  "searchFileTypesAndNamesEmptySection": "Filtyper og navn",
  "searchCaptionEmptySection": "Legg til beskrivelser som \"#tur\" i bildeinfo for raskt å finne dem her",
  "language": "Språk",
  "selectLanguage": "Velg språk",
  "locationName": "Stedsnavn",
  "addLocation": "Legg til sted",
  "groupNearbyPhotos": "Grupper nærliggende bilder",
  "kiloMeterUnit": "km",
  "addLocationButton": "Legg til",
  "radius": "Radius",
  "locationTagFeatureDescription": "En plasseringsetikett grupperer alle bilder som ble tatt innenfor en gitt radius av et bilde",
  "galleryMemoryLimitInfo": "Opptil 1000 minner vist i galleriet",
  "save": "Lagre",
  "centerPoint": "Midtstill punkt",
  "pickCenterPoint": "Velg midtpunkt",
  "useSelectedPhoto": "Bruk valgt bilde",
  "resetToDefault": "Tilbakestill til standard",
  "@resetToDefault": {
    "description": "Button text to reset cover photo to default"
  },
  "edit": "Rediger",
  "deleteLocation": "Slett sted",
  "rotateLeft": "Roter mot venstre",
  "flip": "Speilvend",
  "rotateRight": "Roter mot høyre",
  "saveCopy": "Lagre en kopi",
  "light": "Lys",
  "color": "Farge",
  "yesDiscardChanges": "Ja, forkast endringer",
  "doYouWantToDiscardTheEditsYouHaveMade": "Vil du forkaste endringene du har gjort?",
  "saving": "Lagrer...",
  "editsSaved": "Endringer lagret",
  "oopsCouldNotSaveEdits": "Oisann, kunne ikke lagre endringer",
  "distanceInKMUnit": "km",
  "@distanceInKMUnit": {
    "description": "Unit for distance in km"
  },
  "dayToday": "I dag",
  "dayYesterday": "I går",
  "storage": "Lagring",
  "usedSpace": "Benyttet lagringsplass",
  "storageBreakupFamily": "Familie",
  "storageBreakupYou": "Deg",
  "@storageBreakupYou": {
    "description": "Label to indicate how much storage you are using when you are part of a family plan"
  },
  "storageUsageInfo": "{usedAmount} {usedStorageUnit} av {totalAmount} {totalStorageUnit} brukt",
  "@storageUsageInfo": {
    "description": "Example: 1.2 GB of 2 GB used or 100 GB or 2TB used"
  },
  "availableStorageSpace": "{freeAmount} {storageUnit} ledig",
  "appVersion": "Versjon: {versionValue}",
  "verifyIDLabel": "Bekreft",
  "fileInfoAddDescHint": "Legg til en beskrivelse...",
  "editLocationTagTitle": "Rediger plassering",
  "setLabel": "Angi",
  "@setLabel": {
    "description": "Label of confirm button to add a new custom radius to the radius selector of a location tag"
  },
  "setRadius": "Angi radius",
  "familyPlanPortalTitle": "Familie",
  "familyPlanOverview": "Legg til 5 familiemedlemmer til det eksisterende abonnementet uten å betale ekstra.\n\nHvert medlem får sitt eget private område, og kan ikke se hverandres filer med mindre de er delt.\n\nFamilieabonnement er tilgjengelige for kunder som har et betalt Ente-abonnement.\n\nAbonner nå for å komme i gang!",
  "androidBiometricHint": "Verifiser identitet",
  "@androidBiometricHint": {
    "description": "Hint message advising the user how to authenticate with biometrics. It is used on Android side. Maximum 60 characters."
  },
  "androidBiometricNotRecognized": "Ikke gjenkjent. Prøv igjen.",
  "@androidBiometricNotRecognized": {
    "description": "Message to let the user know that authentication was failed. It is used on Android side. Maximum 60 characters."
  },
  "androidBiometricSuccess": "Vellykket",
  "@androidBiometricSuccess": {
    "description": "Message to let the user know that authentication was successful. It is used on Android side. Maximum 60 characters."
  },
  "androidCancelButton": "Avbryt",
  "@androidCancelButton": {
    "description": "Message showed on a button that the user can click to leave the current dialog. It is used on Android side. Maximum 30 characters."
  },
  "androidSignInTitle": "Krever innlogging",
  "@androidSignInTitle": {
    "description": "Message showed as a title in a dialog which indicates the user that they need to scan biometric to continue. It is used on Android side. Maximum 60 characters."
  },
  "androidBiometricRequiredTitle": "Biometri kreves",
  "@androidBiometricRequiredTitle": {
    "description": "Message showed as a title in a dialog which indicates the user has not set up biometric authentication on their device. It is used on Android side. Maximum 60 characters."
  },
  "androidDeviceCredentialsRequiredTitle": "Enhetens påloggingsinformasjon kreves",
  "@androidDeviceCredentialsRequiredTitle": {
    "description": "Message showed as a title in a dialog which indicates the user has not set up credentials authentication on their device. It is used on Android side. Maximum 60 characters."
  },
  "androidDeviceCredentialsSetupDescription": "Enhetens påloggingsinformasjon kreves",
  "@androidDeviceCredentialsSetupDescription": {
    "description": "Message advising the user to go to the settings and configure device credentials on their device. It shows in a dialog on Android side."
  },
  "goToSettings": "Gå til innstillinger",
  "@goToSettings": {
    "description": "Message showed on a button that the user can click to go to settings pages from the current dialog. It is used on both Android and iOS side. Maximum 30 characters."
  },
  "androidGoToSettingsDescription": "Biometrisk autentisering er ikke satt opp på enheten din. Gå til 'Innstillinger > Sikkerhet' for å legge til biometrisk godkjenning.",
  "@androidGoToSettingsDescription": {
    "description": "Message advising the user to go to the settings and configure biometric on their device. It shows in a dialog on Android side."
  },
  "iOSLockOut": "Biometrisk autentisering er deaktivert. Vennligst lås og lås opp skjermen for å aktivere den.",
  "@iOSLockOut": {
    "description": "Message advising the user to re-enable biometrics on their device. It shows in a dialog on iOS side."
  },
  "iOSGoToSettingsDescription": "Biometrisk autentisering er ikke satt opp på enheten din. Aktiver enten Touch-ID eller Ansikts-ID på telefonen.",
  "@iOSGoToSettingsDescription": {
    "description": "Message advising the user to go to the settings and configure Biometrics for their device. It shows in a dialog on iOS side."
  },
  "iOSOkButton": "OK",
  "@iOSOkButton": {
    "description": "Message showed on a button that the user can click to leave the current dialog. It is used on iOS side. Maximum 30 characters."
  },
  "openstreetmapContributors": "OpenStreetMap bidragsytere",
  "hostedAtOsmFrance": "Hostet på OSM France",
  "map": "Kart",
  "@map": {
    "description": "Label for the map view"
  },
  "maps": "Kart",
  "enableMaps": "Aktiver kart",
  "enableMapsDesc": "Dette viser dine bilder på et verdenskart.\n\nDette kartet er hostet av Open Street Map, og de nøyaktige stedene for dine bilder blir aldri delt.\n\nDu kan deaktivere denne funksjonen når som helst fra Innstillinger.",
  "quickLinks": "Hurtiglenker",
  "selectItemsToAdd": "Velg produkter å legge til",
  "addSelected": "Legg til valgte",
  "addFromDevice": "Legg til fra enhet",
  "addPhotos": "Legg til bilder",
  "noPhotosFoundHere": "Ingen bilder funnet her",
  "zoomOutToSeePhotos": "Zoom ut for å se bilder",
  "noImagesWithLocation": "Ingen bilder med plassering",
  "unpinAlbum": "Løsne album",
  "pinAlbum": "Fest album",
  "create": "Opprett",
  "viewAll": "Vis alle",
  "nothingSharedWithYouYet": "Ingenting delt med deg enda",
  "noAlbumsSharedByYouYet": "Ingen album delt av deg enda",
  "sharedWithYou": "Delt med deg",
  "sharedByYou": "Delt av deg",
  "inviteYourFriendsToEnte": "Inviter vennene dine til Ente",
  "failedToDownloadVideo": "Kan ikke laste ned video",
  "hiding": "Skjuler...",
  "unhiding": "Synliggjør...",
  "successfullyHid": "Vellykket skjult",
  "successfullyUnhid": "Vellykket synliggjøring",
  "crashReporting": "Krasjrapportering",
  "resumableUploads": "Fortsette opplastinger",
  "addToHiddenAlbum": "Legg til i skjult album",
  "moveToHiddenAlbum": "Flytt til skjult album",
  "fileTypes": "Filtyper",
  "deleteConfirmDialogBody": "Denne kontoen er knyttet til andre Ente-apper, hvis du bruker noen. De opplastede dataene, i alle Ente-apper, vil bli planlagt slettet, og kontoen din vil bli slettet permanent.",
  "hearUsWhereTitle": "Hvordan fikk du høre om Ente? (valgfritt)",
  "hearUsExplanation": "Vi sporer ikke app-installasjoner. Det hadde vært til hjelp om du fortalte oss hvor du fant oss!",
  "viewAddOnButton": "Vis tillegg",
  "addOns": "Tillegg",
  "addOnPageSubtitle": "Detaljer om tillegg",
  "yourMap": "Ditt kart",
  "modifyYourQueryOrTrySearchingFor": "Juster søket ditt, eller prøv å søke etter",
  "blackFridaySale": "Black Friday salg",
  "upto50OffUntil4thDec": "Opptil 50 % rabatt, frem til 4. desember.",
  "photos": "Bilder",
  "videos": "Videoer",
  "livePhotos": "Live-bilder",
  "searchHint1": "Raskt søk på enheten",
  "searchHint2": "Bildedatoer, beskrivelser",
  "searchHint3": "Albumer, filnavn og typer",
  "searchHint4": "Plassering",
  "searchHint5": "Kommer snart: ansikt & magisk søk ✨",
  "addYourPhotosNow": "Legg til bildene dine nå",
  "searchResultCount": "{count, plural, one{{count} resultat funnet} other{{count} resultater funnet}}",
  "@searchResultCount": {
    "description": "Text to tell user how many results were found for their search query",
    "placeholders": {
      "count": {
        "example": "1|2|3",
        "type": "int"
      }
    }
  },
  "faces": "Ansikt",
  "people": "Folk",
  "contents": "Innhold",
  "addNew": "Legg til ny",
  "@addNew": {
    "description": "Text to add a new item (location tag, album, caption etc)"
  },
  "contacts": "Kontakter",
  "noInternetConnection": "Ingen nettverksforbindelse",
  "pleaseCheckYourInternetConnectionAndTryAgain": "Kontroller Internett-tilkoblingen din og prøv igjen.",
  "signOutFromOtherDevices": "Logg ut fra andre enheter",
  "signOutOtherBody": "Hvis du tror noen kjenner til ditt passord, kan du tvinge alle andre enheter som bruker kontoen din til å logge ut.",
  "signOutOtherDevices": "Logg ut andre enheter",
  "doNotSignOut": "Ikke logg ut",
  "editLocation": "Rediger plassering",
  "selectALocation": "Velg en plassering",
  "selectALocationFirst": "Velg en plassering først",
  "changeLocationOfSelectedItems": "Endre plassering av valgte elementer?",
  "editsToLocationWillOnlyBeSeenWithinEnte": "Endringer i plassering vil kun være synlige i Ente",
  "cleanUncategorized": "Tøm ukategorisert",
  "cleanUncategorizedDescription": "Fjern alle filer fra Ukategoriserte som finnes i andre album",
  "waitingForVerification": "Venter på verifikasjon...",
  "passkey": "Tilgangsnøkkel",
  "passkeyAuthTitle": "Verifisering av tilgangsnøkkel",
  "loginWithTOTP": "Pålogging med TOTP",
  "passKeyPendingVerification": "Bekreftelse venter fortsatt",
  "loginSessionExpired": "Økten har utløpt",
  "loginSessionExpiredDetails": "Økten er utløpt. Vennligst logg inn på nytt.",
  "verifyPasskey": "Bekreft tilgangsnøkkel",
  "playOnTv": "Spill av album på TV",
  "pair": "Par",
  "deviceNotFound": "Enhet ikke funnet",
  "castInstruction": "Besøk cast.ente.io på enheten du vil parre.\n\nSkriv inn koden under for å spille albumet på TV-en din.",
  "deviceCodeHint": "Skriv inn koden",
  "joinDiscord": "Bli med i Discord",
  "locations": "Plasseringer",
  "addAName": "Legg til et navn",
  "findThemQuickly": "Finn dem raskt",
  "@findThemQuickly": {
    "description": "Subtitle to indicate that the user can find people quickly by name"
  },
  "findPeopleByName": "Finn folk raskt med navn",
  "longPressAnEmailToVerifyEndToEndEncryption": "Trykk og hold på en e-post for å bekrefte ende-til-ende-kryptering.",
  "developerSettingsWarning": "Er du sikker på at du vil endre utviklerinnstillingene?",
  "developerSettings": "Utviklerinnstillinger",
  "serverEndpoint": "Serverendepunkt",
  "invalidEndpoint": "Ugyldig endepunkt",
  "invalidEndpointMessage": "Beklager, endepunktet du skrev inn er ugyldig. Skriv inn et gyldig endepunkt og prøv igjen.",
  "endpointUpdatedMessage": "Endepunktet ble oppdatert",
  "customEndpoint": "Koblet til {endpoint}",
  "createCollaborativeLink": "Samarbeidslenke",
  "search": "Søk",
  "enterPersonName": "Angi personnavn",
  "enterName": "Angi navn",
  "savePerson": "Lagre person",
  "editPerson": "Rediger person",
  "mergedPhotos": "Sammenslåtte bilder",
  "orMergeWithExistingPerson": "Eller slå sammen med eksisterende",
  "enterDateOfBirth": "Bursdag (valgfritt)",
  "birthday": "Bursdag",
  "removePersonLabel": "Fjern etikett for person",
  "autoPairDesc": "Automatisk par fungerer kun med enheter som støtter Chromecast.",
  "manualPairDesc": "Koble til PIN fungerer med alle skjermer du vil se albumet på.",
  "connectToDevice": "Koble til enheten",
  "autoCastDialogBody": "Du vil se tilgjengelige Cast enheter her.",
  "autoCastiOSPermission": "Kontroller at lokale nettverkstillatelser er slått på for Ente Photos-appen, i innstillinger.",
  "noDeviceFound": "Ingen enheter funnet",
  "stopCastingTitle": "Stopp strømmingen",
  "stopCastingBody": "Vil du avbryte strømmingen?",
  "castIPMismatchTitle": "Kunne ikke strømme album",
  "castIPMismatchBody": "Kontroller at du er på samme nettverk som TV-en.",
  "pairingComplete": "Sammenkobling fullført",
  "savingEdits": "Lagrer redigeringer...",
  "autoPair": "Automatisk parring",
  "pairWithPin": "Parr sammen med PIN",
  "faceRecognition": "Ansiktsgjenkjenning",
  "foundFaces": "Fant ansikter",
  "clusteringProgress": "Fremdrift for klynging",
  "indexingIsPaused": "Indeksering er satt på pause. Den vil automatisk fortsette når enheten er klar.",
  "trim": "Beskjær",
  "crop": "Beskjær",
  "rotate": "Roter",
  "left": "Venstre",
  "right": "Høyre",
  "whatsNew": "Det som er nytt",
  "reviewSuggestions": "Gjennomgå forslag",
  "review": "Gjennomgå",
  "useAsCover": "Bruk som forsidebilde",
  "notPersonLabel": "Ikke {name}?",
  "@notPersonLabel": {
    "description": "Label to indicate that the person in the photo is not the person whose name is mentioned",
    "placeholders": {
      "name": {
        "content": "{name}",
        "type": "String"
      }
    }
  },
  "enable": "Aktiver",
  "enabled": "Aktivert",
  "moreDetails": "Flere detaljer",
  "enableMLIndexingDesc": "Ente støtter maskinlæring på enheten for ansiktsgjenkjenning, magisk søk og andre avanserte søkefunksjoner",
  "magicSearchHint": "Magisk søk lar deg finne bilder basert på innholdet i dem, for eksempel ‘blomst’, ‘rød bil’, ‘ID-dokumenter'",
  "panorama": "Panora",
  "reenterPassword": "Skriv inn passord på nytt",
  "reenterPin": "Skriv inn PIN-kode på nytt",
  "deviceLock": "Enhetslås",
  "pinLock": "PIN-kode lås",
  "next": "Neste",
  "setNewPassword": "Angi nytt passord",
  "enterPin": "Skriv inn PIN-koden",
  "setNewPin": "Angi ny PIN-kode",
  "appLock": "Applås",
  "noSystemLockFound": "Ingen systemlås funnet",
  "tapToUnlock": "Trykk for å låse opp",
  "tooManyIncorrectAttempts": "For mange gale forsøk",
  "videoInfo": "Videoinformasjon",
  "autoLock": "Lås automatisk",
  "immediately": "Umiddelbart",
  "autoLockFeatureDescription": "Tid før appen låses etter at den er lagt i bakgrunnen",
  "hideContent": "Skjul innhold",
  "hideContentDescriptionAndroid": "Skjuler appinnhold i appveksleren og deaktiverer skjermbilder",
  "hideContentDescriptionIos": "Skjuler appinnhold i appveksleren",
  "passwordStrengthInfo": "Passordstyrken beregnes basert på passordets lengde, brukte tegn, og om passordet finnes blant de 10 000 mest brukte passordene",
  "noQuickLinksSelected": "Ingen hurtiglenker er valgt",
  "pleaseSelectQuickLinksToRemove": "Velg hurtiglenker å fjerne",
  "removePublicLinks": "Fjern offentlige lenker",
  "thisWillRemovePublicLinksOfAllSelectedQuickLinks": "Dette fjerner de offentlige lenkene av alle valgte hurtiglenker.",
  "guestView": "Gjestevisning",
  "guestViewEnablePreSteps": "For å aktivere gjestevisning, vennligst konfigurer enhetens passord eller skjermlås i systeminnstillingene.",
  "nameTheAlbum": "Navngi albumet",
  "collectPhotosDescription": "Opprett en link hvor vennene dine kan laste opp bilder i original kvalitet.",
  "collect": "Samle",
  "appLockDescriptions": "Velg mellom enhetens standard låseskjerm og en egendefinert låseskjerm med en PIN-kode eller passord.",
  "toEnableAppLockPleaseSetupDevicePasscodeOrScreen": "For å aktivere applås, vennligst angi passord eller skjermlås i systeminnstillingene.",
  "authToViewPasskey": "Vennligst autentiser deg for å se gjennopprettingsnøkkelen din",
  "loopVideoOn": "Gjenta video på",
  "loopVideoOff": "Gjenta video av",
  "localSyncErrorMessage": "Ser ut som noe gikk galt siden lokal synkronisering av bilder tar lengre tid enn forventet. Vennligst kontakt vårt supportteam",
  "showPerson": "Vis person",
  "sort": "Sorter",
  "mostRecent": "Nyeste",
  "mostRelevant": "Mest relevant",
  "loadingYourPhotos": "Laster bildene dine...",
  "processingImport": "Behandler {folderName}...",
  "personName": "Personnavn",
  "addNewPerson": "Legg til ny person",
  "addNameOrMerge": "Legg til navn eller sammenslåing",
  "mergeWithExisting": "Slå sammen med eksisterende",
  "newPerson": "Ny person",
  "addName": "Legg til navn",
  "add": "Legg til",
  "extraPhotosFoundFor": "Ekstra bilder funnet for {text}",
  "@extraPhotosFoundFor": {
    "placeholders": {
      "text": {
        "type": "String"
      }
    }
  },
  "extraPhotosFound": "Ekstra bilder funnet",
  "configuration": "Konfigurasjon",
  "localIndexing": "Lokal indeksering",
  "processed": "Behandlet",
  "resetPerson": "Fjern",
  "areYouSureYouWantToResetThisPerson": "Er du sikker på at du vil tilbakestille denne personen?",
  "allPersonGroupingWillReset": "Alle grupperinger for denne personen vil bli tilbakestilt, og du vil miste alle forslag for denne personen",
  "yesResetPerson": "Ja, tilbakestill person",
  "onlyThem": "Bare de",
  "checkingModels": "Sjekker modeller...",
  "enableMachineLearningBanner": "Aktiver maskinlæring for magisk søk og ansiktsgjenkjenning",
  "searchDiscoverEmptySection": "Bilder vil vises her når behandlingen og synkronisering er fullført",
  "searchPersonsEmptySection": "Folk vil vises her når behandling og synkronisering er fullført",
<<<<<<< HEAD

=======
  "collaboratorsSuccessfullyAdded": "{count, plural, one {}=0 {La til 0 samarbeidspartner} =1 {La til 1 samarbeidspartner} other {Lagt til {count} samarbeidspartnere}}",
  "@collaboratorsSuccessfullyAdded": {
    "placeholders": {
      "count": {
        "type": "int",
        "example": "2"
      }
    },
    "description": "Number of collaborators that were successfully added to an album."
  },
>>>>>>> 368b0c94
  "accountIsAlreadyConfigured": "Kontoen er allerede konfigurert.",
  "sessionIdMismatch": "Økt-ID stemmer ikke",
  "@sessionIdMismatch": {
    "description": "In passkey page, deeplink is ignored because of session ID mismatch."
  },
  "failedToFetchActiveSessions": "Kunne ikke hente aktive økter",
  "@failedToFetchActiveSessions": {
    "description": "In session page, warn user (in toast) that active sessions could not be fetched."
  },
  "failedToRefreshStripeSubscription": "Kunne ikke oppdatere abonnement",
  "failedToPlayVideo": "Kunne ikke spille av video",
  "uploadIsIgnoredDueToIgnorereason": "Opplastingen ble ignorert på grunn av {ignoreReason}",
  "@uploadIsIgnoredDueToIgnorereason": {
    "placeholders": {
      "ignoreReason": {
        "type": "String",
        "example": "no network"
      }
    }
  },
  "typeOfGallerGallerytypeIsNotSupportedForRename": "Galleritype {galleryType} støttes ikke for nytt navn",
  "@typeOfGallerGallerytypeIsNotSupportedForRename": {
    "placeholders": {
      "galleryType": {
        "type": "String",
        "example": "no network"
      }
    }
  },
  "tapToUploadIsIgnoredDue": "Trykk for å laste opp, opplasting er ignorert nå på grunn av {ignoreReason}",
  "@tapToUploadIsIgnoredDue": {
    "description": "Shown in upload icon widet, inside a tooltip.",
    "placeholders": {
      "ignoreReason": {
        "type": "String",
        "example": "no network"
      }
    }
  },
  "tapToUpload": "Trykk for å laste opp",
  "@tapToUpload": {
    "description": "Shown in upload icon widet, inside a tooltip."
  },
  "info": "Info",
  "addFiles": "Legg til filer",
  "castAlbum": "Cast album",
  "imageNotAnalyzed": "Bilde ikke analysert",
  "noFacesFound": "Ingen ansikter funnet",
  "fileNotUploadedYet": "Filen er ikke lastet opp enda",
  "noSuggestionsForPerson": "Ingen forslag for {personName}",
  "@noSuggestionsForPerson": {
    "placeholders": {
      "personName": {
        "type": "String",
        "example": "Alice"
      }
    }
  },
  "month": "måned",
  "yearShort": "år",
  "@yearShort": {
    "description": "Appears in pricing page (/yr)"
  },
  "currentlyRunning": "Kjører for øyeblikket",
  "ignored": "ignorert",
  "file": "Fil",
  "searchSectionsLengthMismatch": "Uoverensstemmelse i seksjonslengde: {snapshotLength} != {searchLength}",
  "@searchSectionsLengthMismatch": {
    "description": "Appears in search tab page",
    "placeholders": {
      "snapshotLength": {
        "type": "int",
        "example": "1"
      },
      "searchLength": {
        "type": "int",
        "example": "2"
      }
    }
  },
  "selectMailApp": "Velg e-post-app",
  "selectAllShort": "Alle",
  "@selectAllShort": {
    "description": "Text that appears in bottom right when you start to select multiple photos. When clicked, it selects all photos."
  },
  "selectCoverPhoto": "Velg forsidebilde",
  "newLocation": "Ny plassering",
  "faceNotClusteredYet": "Ansikt ikke gruppert ennå, vennligst kom tilbake senere",
  "theLinkYouAreTryingToAccessHasExpired": "Lenken du prøver å få tilgang til, er utløpt.",
  "openFile": "Åpne fil",
  "backupFile": "Sikkerhetskopieringsfil\n",
  "openAlbumInBrowser": "Åpne album i nettleser",
  "openAlbumInBrowserTitle": "Vennligst bruk webapplikasjonen for å legge til bilder til dette albumet",
  "allow": "Tillat",
  "allowAppToOpenSharedAlbumLinks": "Tillat app å åpne delte albumlenker",
  "seePublicAlbumLinksInApp": "Se offentlige albumlenker i appen",
  "emergencyContacts": "Nødkontakter",
  "acceptTrustInvite": "Godta invitasjonen",
  "declineTrustInvite": "Avslå invitasjon",
  "removeYourselfAsTrustedContact": "Fjern deg selv som betrodd kontakt",
  "legacy": "Arv",
  "legacyPageDesc": "Arv-funksjonen lar betrodde kontakter få tilgang til kontoen din i ditt fravær.",
  "legacyPageDesc2": "Betrodde kontakter kan starte gjenoppretting av kontoen, og hvis de ikke blir blokkert innen 30 dager, tilbakestille passordet ditt og få tilgang til kontoen din.",
  "legacyAccounts": "Eldre kontoer",
  "trustedContacts": "Betrodde kontakter",
  "addTrustedContact": "Legg til betrodd kontakt",
  "removeInvite": "Fjern invitasjon",
  "recoveryWarning": "En betrodd kontakt prøver å få tilgang til kontoen din",
  "rejectRecovery": "Avslå gjenoppretting",
  "recoveryInitiated": "Gjenoppretting startet",
  "recoveryInitiatedDesc": "Du kan få tilgang til kontoen etter {days} dager. En varsling vil bli sendt til {email}.",
  "@recoveryInitiatedDesc": {
    "placeholders": {
      "days": {
        "type": "int",
        "example": "30"
      },
      "email": {
        "type": "String",
        "example": "me@example.com"
      }
    }
  },
  "cancelAccountRecovery": "Avbryt gjenoppretting",
  "recoveryAccount": "Gjenopprett konto",
  "cancelAccountRecoveryBody": "Er du sikker på at du vil avbryte gjenoppretting?",
  "startAccountRecoveryTitle": "Start gjenoppretting",
  "whyAddTrustContact": "Betrodd kontakt kan hjelpe til med å gjenopprette dine data.",
  "recoveryReady": "Du kan nå gjenopprette {email} sin konto ved å sette et nytt passord.",
  "@recoveryReady": {
    "placeholders": {
      "email": {
        "type": "String",
        "example": "me@example.com"
      }
    }
  },
  "recoveryWarningBody": "{email} prøver å gjenopprette kontoen din.",
  "trustedInviteBody": "Du er invitert til å være en betrodd kontakt av {email}.",
  "warning": "Advarsel",
  "proceed": "Fortsett",
  "confirmAddingTrustedContact": "Du er i ferd med å legge til {email} som en betrodd kontakt. De vil kunne gjenopprette kontoen din hvis du er fraværende i {numOfDays} dager.",
  "@confirmAddingTrustedContact": {
    "placeholders": {
      "email": {
        "type": "String",
        "example": "me@example.com"
      },
      "numOfDays": {
        "type": "int",
        "example": "30"
      }
    }
  },
  "legacyInvite": "{email} har invitert deg til å være en betrodd kontakt",
  "authToManageLegacy": "Vennlist autentiser deg for å administrere de betrodde kontaktene dine",
  "useDifferentPlayerInfo": "Har du problemer med å spille av denne videoen? Hold inne her for å prøve en annen avspiller.",
  "hideSharedItemsFromHomeGallery": "Skjul delte elementer fra hjemgalleriet",
  "gallery": "Galleri",
  "joinAlbum": "Bli med i albumet",
  "joinAlbumSubtext": "for å se og legge til bildene dine",
  "joinAlbumSubtextViewer": "for å legge dette til til delte album",
  "join": "Bli med",
  "linkEmail": "Koble til e-post",
  "link": "Lenke",
  "noEnteAccountExclamation": "Ingen Ente-konto!",
  "orPickFromYourContacts": "Eller velg fra kontaktene dine",
  "emailDoesNotHaveEnteAccount": "{email} har ikke en Ente-konto.",
  "@emailDoesNotHaveEnteAccount": {
    "description": "Shown when email doesn't have an Ente account",
    "placeholders": {
      "email": {
        "type": "String"
      }
    }
  },
  "accountOwnerPersonAppbarTitle": "{title} (Me)",
  "@accountOwnerPersonAppbarTitle": {
    "description": "Title of appbar for account owner person",
    "placeholders": {
      "title": {
        "type": "String"
      }
    }
  },
  "reassignMe": "Tildel \"Meg\"",
  "me": "Meg",
  "linkEmailToContactBannerCaption": "for raskere deling",
  "@linkEmailToContactBannerCaption": {
    "description": "Caption for the 'Link email' title. It should be a continuation of the 'Link email' title. Just like how 'Link email' + 'for faster sharing' forms a proper sentence in English, the combination of these two strings should also be a proper sentence in other languages."
  },
  "selectPersonToLink": "Velg person å knytte til",
  "linkPersonToEmail": "Knytt personen til {email}",
  "@linkPersonToEmail": {
    "placeholders": {
      "email": {
        "type": "String"
      }
    }
  },
  "linkPersonToEmailConfirmation": "Dette knytter {personName} til {email}",
  "@linkPersonToEmailConfirmation": {
    "description": "Confirmation message when linking a person to an email",
    "placeholders": {
      "personName": {
        "type": "String"
      },
      "email": {
        "type": "String"
      }
    }
  },
  "selectYourFace": "Velg ansiktet ditt",
  "reassigningLoading": "Tildeler...",
  "reassignedToName": "Tildeler deg til {name}{name}{name}{name}{name}",
  "@reassignedToName": {
    "placeholders": {
      "name": {
        "type": "String"
      }
    }
  },
  "saveChangesBeforeLeavingQuestion": "Lagre endringer før du drar?",
  "dontSave": "Ikke lagre",
  "thisIsMeExclamation": "Dette er meg!",
  "linkPerson": "Knytt til person",
  "linkPersonCaption": "for bedre delingsopplevelse",
  "@linkPersonCaption": {
    "description": "Caption for the 'Link person' title. It should be a continuation of the 'Link person' title. Just like how 'Link person' + 'for better sharing experience' forms a proper sentence in English, the combination of these two strings should also be a proper sentence in other languages."
  },
  "videoStreaming": "Videostrømming",
  "processingVideos": "Behandler videoer",
  "streamDetails": "Strømmedetaljer",
  "processing": "Behandler",
  "queued": "I køen",
  "ineligible": "Ikke aktuell",
  "failed": "Mislykket",
  "playStream": "Spill av strøm",
  "playOriginal": "Spill av original",
  "joinAlbumConfirmationDialogBody": "Å bli med i et album vil gjøre e-postadressen din synlig for dens deltakere.",
  "pleaseWaitThisWillTakeAWhile": "Vennligst vent, dette vil ta litt tid.",
  "editTime": "Endre tidspunkt",
  "selectTime": "Velg tidspunkt",
  "selectDate": "Velg dato",
  "previous": "Forrige",
  "selectOneDateAndTimeForAll": "Velg én dato og klokkeslett for alle",
  "selectStartOfRange": "Velg starten på rekkevidde",
  "thisWillMakeTheDateAndTimeOfAllSelected": "Dette vil gjøre dato og klokkeslett for alle valgte bilder det samme.",
  "allWillShiftRangeBasedOnFirst": "Dette er den første i gruppen. Andre valgte bilder vil automatisk forflyttet basert på denne nye datoen",
  "newRange": "Ny rekkevidde",
  "selectOneDateAndTime": "Velg en dato og klokkeslett",
  "moveSelectedPhotosToOneDate": "Flytt valgte bilder til en dato",
  "shiftDatesAndTime": "Forskyv datoer og klokkeslett",
  "photosKeepRelativeTimeDifference": "Bilder holder relativ tidsforskjell",
  "photocountPhotos": "{count, plural, =0 {Ingen bilder} =1 {1 bilde} other {{count} bilder}}",
  "@photocountPhotos": {
    "placeholders": {
      "count": {
        "type": "int",
        "example": "2"
      }
    }
  },
  "appIcon": "App-ikon",
  "notThisPerson": "Ikke denne personen?",
  "selectedItemsWillBeRemovedFromThisPerson": "Valgte elementer fjernes fra denne personen, men blir ikke slettet fra biblioteket ditt.",
  "throughTheYears": "{dateFormat} gjennom årene",
  "thisWeekThroughTheYears": "Denne uka gjennom årene",
  "thisWeekXYearsAgo": "{count, plural, =1 {Denne uka, {count} år siden} other {Denne uka, {count} år siden}}",
  "youAndThem": "Du og {name}",
  "admiringThem": "Beundrer {name}",
  "embracingThem": "Omfavner {name}",
  "partyWithThem": "Fest med {name}",
  "hikingWithThem": "Tur med {name}",
  "feastingWithThem": "Festing med {name}",
  "selfiesWithThem": "Selfier med {name}",
  "posingWithThem": "Poseringer med {name}",
  "backgroundWithThem": "Vakker utsikt med {name}",
  "sportsWithThem": "Sport med {name}",
  "roadtripWithThem": "Biltur med {name}",
  "spotlightOnYourself": "Fremhev deg selv",
  "spotlightOnThem": "Fremhev {name}",
  "personIsAge": "{name} er {age}!",
  "personTurningAge": "{name} fyller {age} snart",
  "lastTimeWithThem": "Siste gang med {name}",
  "tripToLocation": "Reise til {location}",
  "tripInYear": "Reise i {year}",
  "lastYearsTrip": "Fjorårets tur",
  "sunrise": "På horisonten",
  "mountains": "Over åsene",
  "greenery": "Det grønne livet",
  "beach": "Sand og sjø",
  "city": "I byen",
  "moon": "I månelyset",
  "onTheRoad": "På veien igjen",
  "food": "Kulinær glede",
  "pets": "Pelsvenner",
  "cLIcon": "Nytt ikon",
  "cLIconDesc": "Endelig er et nytt appikon, som vi tror best representerer arbeidet vårt. Vi har også lagt til en icon-switcher slik at du kan fortsette å bruke det gamle ikonet.",
  "cLMemories": "Minner",
  "cLMemoriesDesc": "Gjenoppdag dine spesielle øyeblikk - fremhev dine favorittpersoner, dine turer og ferier, de beste bildene dine, og mye mer.  Skru på maskinlæring, merk deg selv og navngi vennene dine for best mulig opplevelse.",
  "cLWidgets": "Widgeter",
  "cLWidgetsDesc": "Hjemmeskjermwidgeter som er integrert med minner er nå tilgjengelige. De vil vise dine spesielle øyeblikk uten å åpne appen.",
  "cLFamilyPlan": "Begrensninger for familieabonnement",
  "cLFamilyPlanDesc": "Du kan nå sette grenser for hvor mye lagringsplass familiemedlemmer kan bruke.",
  "cLBulkEdit": "Masseendring av datoer",
  "cLBulkEditDesc": "Du kan nå velge flere bilder, og redigere dato/klokkeslett for alle med en rask handling. Forskyving av datoer støttes også."
}<|MERGE_RESOLUTION|>--- conflicted
+++ resolved
@@ -1362,20 +1362,6 @@
   "enableMachineLearningBanner": "Aktiver maskinlæring for magisk søk og ansiktsgjenkjenning",
   "searchDiscoverEmptySection": "Bilder vil vises her når behandlingen og synkronisering er fullført",
   "searchPersonsEmptySection": "Folk vil vises her når behandling og synkronisering er fullført",
-<<<<<<< HEAD
-
-=======
-  "collaboratorsSuccessfullyAdded": "{count, plural, one {}=0 {La til 0 samarbeidspartner} =1 {La til 1 samarbeidspartner} other {Lagt til {count} samarbeidspartnere}}",
-  "@collaboratorsSuccessfullyAdded": {
-    "placeholders": {
-      "count": {
-        "type": "int",
-        "example": "2"
-      }
-    },
-    "description": "Number of collaborators that were successfully added to an album."
-  },
->>>>>>> 368b0c94
   "accountIsAlreadyConfigured": "Kontoen er allerede konfigurert.",
   "sessionIdMismatch": "Økt-ID stemmer ikke",
   "@sessionIdMismatch": {
