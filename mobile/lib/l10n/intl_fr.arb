--- conflicted
+++ resolved
@@ -1654,10 +1654,6 @@
   "selectedItemsWillBeRemovedFromThisPerson": "Les éléments sélectionnés seront retirés de cette personne, mais pas supprimés de votre bibliothèque.",
   "throughTheYears": "{dateFormat} au fil des années",
   "thisWeekThroughTheYears": "Cette semaine au fil des années",
-<<<<<<< HEAD
-=======
-  "thisWeekXYearsAgo": "{count, plural, =1 {Cette semaine, {count} il y a l'année} other {Cette semaine, {count} il y a des années}}",
->>>>>>> 6772027c
   "youAndThem": "Vous et {name}",
   "admiringThem": "Admirant {name}",
   "embracingThem": "Embrasse {name}",
