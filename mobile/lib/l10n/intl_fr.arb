{
  "@@locale ": "en",
  "enterYourEmailAddress": "Entrez votre adresse e-mail",
  "enterYourNewEmailAddress": "Entrez votre nouvelle adresse e-mail",
  "accountWelcomeBack": "Bon retour parmi nous !",
  "emailAlreadyRegistered": "Email déjà enregistré.",
  "emailNotRegistered": "E-mail non enregistré.",
  "email": "E-mail",
  "cancel": "Annuler",
  "verify": "Vérifier",
  "invalidEmailAddress": "Adresse e-mail invalide",
  "enterValidEmail": "Veuillez entrer une adresse email valide.",
  "deleteAccount": "Supprimer mon compte",
  "askDeleteReason": "Quelle est la principale raison pour laquelle vous supprimez votre compte ?",
  "deleteAccountFeedbackPrompt": "Nous sommes désolés de vous voir partir. N'hésitez pas à partager vos commentaires pour nous aider à nous améliorer.",
  "feedback": "Commentaires",
  "kindlyHelpUsWithThisInformation": "Merci de nous aider avec cette information",
  "confirmDeletePrompt": "Oui, je veux supprimer définitivement ce compte et ses données dans toutes les applications.",
  "confirmAccountDeletion": "Confirmer la suppression du compte",
  "deleteAccountPermanentlyButton": "Supprimer définitivement le compte",
  "yourAccountHasBeenDeleted": "Votre compte a été supprimé",
  "selectReason": "Sélectionnez une raison",
  "deleteReason1": "Il manque une fonction clé dont j'ai besoin",
  "deleteReason2": "L'application ou une certaine fonctionnalité ne se comporte pas comme je pense qu'elle devrait",
  "deleteReason3": "J'ai trouvé un autre service que je préfère",
  "deleteReason4": "Ma raison n'est pas listée",
  "sendEmail": "Envoyer un e-mail",
  "deleteRequestSLAText": "Votre demande sera traitée sous 72 heures.",
  "deleteEmailRequest": "Veuillez envoyer un e-mail à <warning>account-deletion@ente.io</warning> à partir de votre adresse e-mail enregistrée.",
  "entePhotosPerm": "Ente <i>a besoin d'une autorisation pour</i> préserver vos photos",
  "ok": "Ok",
  "createAccount": "Créer un compte",
  "createNewAccount": "Créer un nouveau compte",
  "password": "Mot de passe",
  "confirmPassword": "Confirmer le mot de passe",
  "activeSessions": "Sessions actives",
  "oops": "Oups",
  "somethingWentWrongPleaseTryAgain": "Quelque chose s'est mal passé, veuillez recommencer",
  "thisWillLogYouOutOfThisDevice": "Cela vous déconnectera de cet appareil !",
  "thisWillLogYouOutOfTheFollowingDevice": "Cela vous déconnectera de l'appareil suivant :",
  "terminateSession": "Se déconnecter ?",
  "terminate": "Se déconnecter",
  "thisDevice": "Cet appareil",
  "recoverButton": "Restaurer",
  "recoverySuccessful": "Restauration réussie !",
  "decrypting": "Déchiffrement en cours...",
  "incorrectRecoveryKeyTitle": "Clé de secours non valide",
  "incorrectRecoveryKeyBody": "La clé de secours que vous avez entrée est incorrecte",
  "forgotPassword": "Mot de passe oublié",
  "enterYourRecoveryKey": "Entrez votre clé de récupération",
  "noRecoveryKey": "Aucune clé de récupération ?",
  "sorry": "Désolé",
  "noRecoveryKeyNoDecryption": "En raison de notre protocole de chiffrement de bout en bout, vos données ne peuvent pas être déchiffré sans votre mot de passe ou clé de récupération",
  "verifyEmail": "Vérifier l'email",
  "toResetVerifyEmail": "Pour réinitialiser votre mot de passe, vérifiez d'abord votre email.",
  "checkInboxAndSpamFolder": "Consultez votre boîte de réception (et les indésirables) pour finaliser la vérification",
  "tapToEnterCode": "Appuyez pour entrer le code",
  "resendEmail": "Renvoyer l'email",
  "weHaveSendEmailTo": "Nous avons envoyé un email à <green>{email}</green>",
  "@weHaveSendEmailTo": {
    "description": "Text to indicate that we have sent a mail to the user",
    "placeholders": {
      "email": {
        "description": "The email address of the user",
        "type": "String",
        "example": "example@ente.io"
      }
    }
  },
  "setPasswordTitle": "Définir le mot de passe",
  "changePasswordTitle": "Modifier le mot de passe",
  "resetPasswordTitle": "Réinitialiser le mot de passe",
  "encryptionKeys": "Clés de chiffrement",
  "passwordWarning": "Nous ne stockons pas ce mot de passe, donc si vous l'oubliez, <underline>nous ne pouvons pas déchiffrer vos données</underline>",
  "enterPasswordToEncrypt": "Entrez un mot de passe que nous pouvons utiliser pour chiffrer vos données",
  "enterNewPasswordToEncrypt": "Saisissez votre nouveau mot de passe qui sera utilisé pour chiffrer vos données",
  "weakStrength": "Securité Faible",
  "strongStrength": "Forte",
  "moderateStrength": "Moyen",
  "passwordStrength": "Sécurité du mot de passe : {passwordStrengthValue}",
  "@passwordStrength": {
    "description": "Text to indicate the password strength",
    "placeholders": {
      "passwordStrengthValue": {
        "description": "The strength of the password as a string",
        "type": "String",
        "example": "Weak or Moderate or Strong"
      }
    },
    "message": "Password Strength: {passwordStrengthText}"
  },
  "passwordChangedSuccessfully": "Le mot de passe a été modifié",
  "generatingEncryptionKeys": "Génération des clés de chiffrement...",
  "pleaseWait": "Veuillez patienter...",
  "continueLabel": "Continuer",
  "insecureDevice": "Appareil non sécurisé",
  "sorryWeCouldNotGenerateSecureKeysOnThisDevicennplease": "Désolé, nous n'avons pas pu générer de clés sécurisées sur cet appareil.\n\nVeuillez vous inscrire depuis un autre appareil.",
  "howItWorks": "Comment cela fonctionne",
  "encryption": "Chiffrement",
  "ackPasswordLostWarning": "Je comprends que si je perds mon mot de passe, je perdrai mes données puisque mes données sont <underline>chiffrées de bout en bout</underline>.",
  "privacyPolicyTitle": "Politique de Confidentialité",
  "termsOfServicesTitle": "Conditions d'utilisation",
  "signUpTerms": "J'accepte les <u-terms>conditions d'utilisation</u-terms> et la <u-policy>politique de confidentialité</u-policy>",
  "logInLabel": "Se connecter",
  "loginTerms": "En cliquant sur connecter, j'accepte les <u-terms>conditions d'utilisation</u-terms> et la <u-policy>politique de confidentialité</u-policy>",
  "changeEmail": "Modifier l'e-mail",
  "enterYourPassword": "Entrez votre mot de passe",
  "welcomeBack": "Bienvenue !",
  "contactSupport": "Contacter l'assistance",
  "incorrectPasswordTitle": "Mot de passe incorrect",
  "pleaseTryAgain": "Veuillez réessayer",
  "recreatePasswordTitle": "Recréer le mot de passe",
  "useRecoveryKey": "Utiliser la clé de secours",
  "recreatePasswordBody": "L'appareil actuel n'est pas assez puissant pour vérifier votre mot de passe, mais nous pouvons le régénérer d'une manière qui fonctionne avec tous les appareils.\n\nVeuillez vous connecter à l'aide de votre clé de secours et régénérer votre mot de passe (vous pouvez réutiliser le même si vous le souhaitez).",
  "verifyPassword": "Vérifier le mot de passe",
  "recoveryKey": "Clé de secours",
  "recoveryKeyOnForgotPassword": "Si vous oubliez votre mot de passe, la seule façon de récupérer vos données sera grâce à cette clé.",
  "recoveryKeySaveDescription": "Nous ne la stockons pas, veuillez la conserver en lieu endroit sûr.",
  "doThisLater": "Plus tard",
  "saveKey": "Enregistrer la clé",
  "recoveryKeyCopiedToClipboard": "Clé de secours copiée dans le presse-papiers",
  "recoverAccount": "Récupérer un compte",
  "recover": "Récupérer",
  "dropSupportEmail": "Veuillez envoyer un e-mail à {supportEmail} depuis votre adresse enregistrée",
  "@dropSupportEmail": {
    "placeholders": {
      "supportEmail": {
        "description": "The support email address",
        "type": "String",
        "example": "support@ente.io"
      }
    }
  },
  "twofactorSetup": "Configuration de l'authentification à deux facteurs",
  "enterCode": "Entrer le code",
  "scanCode": "Scanner le code",
  "codeCopiedToClipboard": "Code copié dans le presse-papiers",
  "copypasteThisCodentoYourAuthenticatorApp": "Copiez-collez ce code\ndans votre application d'authentification",
  "tapToCopy": "taper pour copier",
  "scanThisBarcodeWithnyourAuthenticatorApp": "Scannez ce code-barres avec\nvotre application d'authentification",
  "enterThe6digitCodeFromnyourAuthenticatorApp": "Entrez le code à 6 chiffres de\nvotre application d'authentification",
  "confirm": "Confirmer",
  "setupComplete": "Configuration terminée",
  "saveYourRecoveryKeyIfYouHaventAlready": "Enregistrez votre clé de récupération si vous ne l'avez pas déjà fait",
  "thisCanBeUsedToRecoverYourAccountIfYou": "Cela peut être utilisé pour récupérer votre compte si vous perdez votre deuxième facteur",
  "twofactorAuthenticationPageTitle": "Authentification à deux facteurs (A2F)",
  "lostDevice": "Appareil perdu ?",
  "verifyingRecoveryKey": "Vérification de la clé de récupération...",
  "recoveryKeyVerified": "Clé de récupération vérifiée",
  "recoveryKeySuccessBody": "Génial ! Votre clé de récupération est valide. Merci de votre vérification.\n\nN'oubliez pas de garder votre clé de récupération sauvegardée.",
  "invalidRecoveryKey": "La clé de récupération que vous avez saisie n'est pas valide. Veuillez vérifier qu'elle contient 24 caractères et qu'ils sont correctement orthographiés.\n\nSi vous avez saisi un ancien code de récupération, veuillez vérifier qu'il contient 64 caractères et qu'ils sont correctement orthographiés.",
  "invalidKey": "Clé invalide",
  "tryAgain": "Réessayer",
  "viewRecoveryKey": "Voir la clé de récupération",
  "confirmRecoveryKey": "Confirmer la clé de récupération",
  "recoveryKeyVerifyReason": "Votre clé de récupération est la seule façon de récupérer vos photos si vous oubliez votre mot de passe. Vous pouvez trouver votre clé de récupération dans Paramètres > Compte.\n\nVeuillez saisir votre clé de récupération ici pour vous assurer de l'avoir enregistré correctement.",
  "confirmYourRecoveryKey": "Confirmer la clé de récupération",
  "addViewer": "Ajouter un observateur",
  "addCollaborator": "Ajouter un collaborateur",
  "addANewEmail": "Ajouter un nouvel email",
  "orPickAnExistingOne": "Ou sélectionner un email existant",
  "collaboratorsCanAddPhotosAndVideosToTheSharedAlbum": "Les collaborateurs peuvent ajouter des photos et des vidéos à l'album partagé.",
  "enterEmail": "Entrer un email",
  "albumOwner": "Propriétaire",
  "@albumOwner": {
    "description": "Role of the album owner"
  },
  "you": "Vous",
  "collaborator": "Collaborateur",
  "addMore": "Ajouter",
  "@addMore": {
    "description": "Button text to add more collaborators/viewers"
  },
  "viewer": "Observateur",
  "remove": "Supprimer",
  "removeParticipant": "Supprimer le participant",
  "@removeParticipant": {
    "description": "menuSectionTitle for removing a participant"
  },
  "manage": "Gérer",
  "addedAs": "Ajouté comme",
  "changePermissions": "Modifier les permissions ?",
  "yesConvertToViewer": "Oui, convertir en observateur",
  "cannotAddMorePhotosAfterBecomingViewer": "{user} ne pourra pas ajouter plus de photos à cet album\n\nIl pourra toujours supprimer les photos existantes ajoutées par eux",
  "allowAddingPhotos": "Autoriser l'ajout de photos",
  "@allowAddingPhotos": {
    "description": "Switch button to enable uploading photos to a public link"
  },
  "allowAddPhotosDescription": "Autorisez les personnes ayant le lien à ajouter des photos dans l'album partagé.",
  "passwordLock": "Verrouillage par mot de passe",
  "canNotOpenTitle": "Impossible d'ouvrir cet album",
  "canNotOpenBody": "Désolé, cet album ne peut pas être ouvert dans l'application.",
  "disableDownloadWarningTitle": "Veuillez remarquer",
  "disableDownloadWarningBody": "Les observateurs peuvent toujours prendre des captures d'écran ou enregistrer une copie de vos photos en utilisant des outils externes",
  "allowDownloads": "Autoriser les téléchargements",
  "linkDeviceLimit": "Limite d'appareil",
  "noDeviceLimit": "Aucune",
  "@noDeviceLimit": {
    "description": "Text to indicate that there is limit on number of devices"
  },
  "linkExpiry": "Expiration du lien",
  "linkExpired": "Expiré",
  "linkEnabled": "Activé",
  "linkNeverExpires": "Jamais",
  "expiredLinkInfo": "Ce lien a expiré. Veuillez sélectionner un nouveau délai d'expiration ou désactiver l'expiration du lien.",
  "setAPassword": "Définir un mot de passe",
  "lockButtonLabel": "Verrouiller",
  "enterPassword": "Saisissez le mot de passe",
  "removeLink": "Supprimer le lien",
  "manageLink": "Gérer le lien",
  "linkExpiresOn": "Le lien expirera le {expiryTime}",
  "albumUpdated": "Album mis à jour",
  "never": "Jamais",
  "custom": "Personnaliser",
  "@custom": {
    "description": "Label for setting custom value for link expiry"
  },
  "after1Hour": "Après 1 heure",
  "after1Day": "Après 1 jour",
  "after1Week": "Après 1 semaine",
  "after1Month": "Après 1 mois",
  "after1Year": "Après 1 an",
  "manageParticipants": "Gérer",
  "albumParticipantsCount": "{count, plural, =0 {Aucun Participant} =1 {1 Participant} other {{count} Participants}}",
  "@albumParticipantsCount": {
    "placeholders": {
      "count": {
        "type": "int",
        "example": "5"
      }
    },
    "description": "Number of participants in an album, including the album owner."
  },
  "collabLinkSectionDescription": "Créez un lien pour permettre aux personnes d'ajouter et de voir des photos dans votre album partagé sans avoir besoin d'une application Ente ou d'un compte. Idéal pour récupérer des photos d'événement.",
  "collectPhotos": "Récupérer les photos",
  "collaborativeLink": "Lien collaboratif",
  "shareWithNonenteUsers": "Partager avec des utilisateurs non-Ente",
  "createPublicLink": "Créer un lien public",
  "sendLink": "Envoyer le lien",
  "copyLink": "Copier le lien",
  "linkHasExpired": "Le lien a expiré",
  "publicLinkEnabled": "Lien public activé",
  "shareALink": "Partager le lien",
  "sharedAlbumSectionDescription": "Créez des albums partagés et collaboratifs avec d'autres utilisateurs de Ente, y compris des utilisateurs ayant des plans gratuits.",
  "shareWithPeopleSectionTitle": "{numberOfPeople, plural, =0 {Partagez avec des personnes spécifiques} =1 {Partagé avec 1 personne} other {Partagé avec {numberOfPeople} personnes}}",
  "@shareWithPeopleSectionTitle": {
    "placeholders": {
      "numberOfPeople": {
        "type": "int",
        "example": "2"
      }
    }
  },
  "thisIsYourVerificationId": "Ceci est votre ID de vérification",
  "someoneSharingAlbumsWithYouShouldSeeTheSameId": "Quelqu'un qui partage des albums avec vous devrait voir le même ID sur son appareil.",
  "howToViewShareeVerificationID": "Demandez-leur d'appuyer longuement sur leur adresse email dans l'écran des paramètres pour vérifier que les identifiants des deux appareils correspondent.",
  "thisIsPersonVerificationId": "Ceci est l'ID de vérification de {email}",
  "@thisIsPersonVerificationId": {
    "placeholders": {
      "email": {
        "type": "String",
        "example": "someone@ente.io"
      }
    }
  },
  "verificationId": "ID de vérification",
  "verifyEmailID": "Vérifier {email}",
  "emailNoEnteAccount": "{email} n'a pas de compte Ente.\n\nEnvoyez une invitation pour partager des photos.",
  "shareMyVerificationID": "Voici mon ID de vérification : {verificationID} pour ente.io.",
  "shareTextConfirmOthersVerificationID": "Hé, pouvez-vous confirmer qu'il s'agit de votre ID de vérification ente.io : {verificationID}",
  "somethingWentWrong": "Un problème est survenu",
  "sendInvite": "Envoyer Invitations",
  "shareTextRecommendUsingEnte": "Téléchargez Ente pour pouvoir facilement partager des photos et vidéos en qualité originale\n\nhttps://ente.io",
  "done": "Terminé",
  "applyCodeTitle": "Utiliser le code",
  "enterCodeDescription": "Entrez le code fourni par votre ami·e pour débloquer l'espace de stockage gratuit",
  "apply": "Appliquer",
  "failedToApplyCode": "Impossible d'appliquer le code",
  "enterReferralCode": "Code de parrainage",
  "codeAppliedPageTitle": "Code appliqué",
  "changeYourReferralCode": "Modifier votre code de parrainage",
  "change": "Modifier",
  "unavailableReferralCode": "Désolé, ce code n'est pas disponible.",
  "codeChangeLimitReached": "Désolé, vous avez atteint la limite de changements de code.",
  "onlyFamilyAdminCanChangeCode": "Veuillez contacter {familyAdminEmail} pour modifier votre code.",
  "storageInGB": "{storageAmountInGB} Go",
  "claimed": "Obtenu",
  "@claimed": {
    "description": "Used to indicate storage claimed, like 10GB Claimed"
  },
  "details": "Détails",
  "claimMore": "Réclamez plus !",
  "theyAlsoGetXGb": "Ils obtiennent aussi {storageAmountInGB} Go",
  "freeStorageOnReferralSuccess": "{storageAmountInGB} Go chaque fois que quelqu'un s'inscrit à une offre payante et applique votre code",
  "shareTextReferralCode": "Code de parrainage Ente : {referralCode} \n\nValidez le dans Paramètres → Général → Références pour obtenir {referralStorageInGB} Go gratuitement après votre inscription à un plan payant\n\nhttps://ente.io",
  "claimFreeStorage": "Obtenez du stockage gratuit",
  "inviteYourFriends": "Parrainez vos ami·e·s",
  "failedToFetchReferralDetails": "Impossible de récupérer les détails du parrainage. Veuillez réessayer plus tard.",
  "referralStep1": "1. Donnez ce code à vos ami·e·s",
  "referralStep2": "2. Ils souscrivent à une offre payante",
  "referralStep3": "3. Vous recevez tous les deux {storageInGB} Go* gratuits",
  "referralsAreCurrentlyPaused": "Les recommandations sont actuellement en pause",
  "youCanAtMaxDoubleYourStorage": "* Vous pouvez au maximum doubler votre espace de stockage",
  "claimedStorageSoFar": "{isFamilyMember, select, true {Votre famille a obtenu {storageAmountInGb} Go jusqu'à présent} false {Vous avez obtenu {storageAmountInGb} Go jusqu'à présent} other {Vous avez obtenu {storageAmountInGb} Go jusqu'à présent !}}",
  "@claimedStorageSoFar": {
    "placeholders": {
      "isFamilyMember": {
        "type": "String",
        "example": "true"
      },
      "storageAmountInGb": {
        "type": "int",
        "example": "10"
      }
    }
  },
  "faq": "FAQ",
  "help": "Documentation",
  "oopsSomethingWentWrong": "Oups, une erreur est arrivée",
  "peopleUsingYourCode": "Filleul·e·s utilisant votre code",
  "eligible": "éligible",
  "total": "total",
  "codeUsedByYou": "Code utilisé par vous",
  "freeStorageClaimed": "Stockage gratuit obtenu",
  "freeStorageUsable": "Stockage gratuit disponible",
  "usableReferralStorageInfo": "Le stockage gratuit possible est limité par votre offre actuelle. Vous pouvez au maximum doubler votre espace de stockage gratuitement, le stockage supplémentaire deviendra donc automatiquement utilisable lorsque vous mettrez à niveau votre offre.",
  "removeFromAlbumTitle": "Retirer de l'album ?",
  "removeFromAlbum": "Retirer de l'album",
  "itemsWillBeRemovedFromAlbum": "Les éléments sélectionnés seront supprimés de cet album",
  "removeShareItemsWarning": "Certains des éléments que vous êtes en train de retirer ont été ajoutés par d'autres personnes, vous perdrez l'accès vers ces éléments",
  "addingToFavorites": "Ajout aux favoris...",
  "removingFromFavorites": "Suppression des favoris…",
  "sorryCouldNotAddToFavorites": "Désolé, impossible d'ajouter aux favoris !",
  "sorryCouldNotRemoveFromFavorites": "Désolé, impossible de supprimer des favoris !",
  "subscribeToEnableSharing": "Vous avez besoin d'un abonnement payant actif pour activer le partage.",
  "subscribe": "S'abonner",
  "canOnlyRemoveFilesOwnedByYou": "Vous ne pouvez supprimer que les fichiers que vous possédez",
  "deleteSharedAlbum": "Supprimer l'album partagé ?",
  "deleteAlbum": "Supprimer l'album",
  "deleteAlbumDialog": "Supprimer aussi les photos (et vidéos) présentes dans cet album de <bold>tous</bold> les autres albums dont elles font partie ?",
  "deleteSharedAlbumDialogBody": "L'album sera supprimé pour tout le monde\n\nVous perdrez l'accès aux photos partagées dans cet album qui sont détenues par d'autres personnes",
  "yesRemove": "Oui, supprimer",
  "creatingLink": "Création du lien...",
  "removeWithQuestionMark": "Enlever?",
  "removeParticipantBody": "{userEmail} sera retiré de cet album partagé\n\nToutes les photos ajoutées par eux seront également retirées de l'album",
  "keepPhotos": "Conserver les photos",
  "deletePhotos": "Supprimer des photos",
  "inviteToEnte": "Inviter à rejoindre Ente",
  "removePublicLink": "Supprimer le lien public",
  "disableLinkMessage": "Cela supprimera le lien public pour accéder à \"{albumName}\".",
  "sharing": "Partage...",
  "youCannotShareWithYourself": "Vous ne pouvez pas partager avec vous-même",
  "archive": "Archivée",
  "createAlbumActionHint": "Appuyez longuement pour sélectionner des photos et cliquez sur + pour créer un album",
  "importing": "Importation en cours...",
  "failedToLoadAlbums": "Impossible de charger les albums",
  "hidden": "Masqué",
  "authToViewYourHiddenFiles": "Veuillez vous authentifier pour voir vos fichiers cachés",
  "authToViewTrashedFiles": "Veuillez vous authentifier pour voir vos fichiers mis à la corbeille",
  "trash": "Corbeille",
  "uncategorized": "Aucune catégorie",
  "videoSmallCase": "vidéo",
  "photoSmallCase": "photo",
  "singleFileDeleteHighlight": "Elle sera supprimée de tous les albums.",
  "singleFileInBothLocalAndRemote": "Cette {fileType} est à la fois sur ente et sur votre appareil.",
  "singleFileInRemoteOnly": "Cette {fileType} sera supprimée de l'Ente.",
  "singleFileDeleteFromDevice": "Elle {fileType} sera supprimée de votre appareil.",
  "deleteFromEnte": "Supprimer de Ente",
  "yesDelete": "Oui, supprimer",
  "movedToTrash": "Déplacé dans la corbeille",
  "deleteFromDevice": "Supprimer de l'appareil",
  "deleteFromBoth": "Supprimer des deux",
  "newAlbum": "Nouvel album",
  "albums": "Albums",
  "memoryCount": "{count, plural, =0{aucun souvenir} one{{formattedCount} souvenir} other{{formattedCount} souvenirs}}",
  "@memoryCount": {
    "description": "The text to display the number of memories",
    "type": "text",
    "placeholders": {
      "count": {
        "example": "1",
        "type": "int"
      },
      "formattedCount": {
        "type": "String",
        "example": "11.513, 11,511"
      }
    }
  },
  "selectedPhotos": "{count} sélectionné(s)",
  "@selectedPhotos": {
    "description": "Display the number of selected photos",
    "type": "text",
    "placeholders": {
      "count": {
        "example": "5",
        "type": "int"
      }
    }
  },
  "selectedPhotosWithYours": "{count} sélectionné(s) ({yourCount} à vous)",
  "@selectedPhotosWithYours": {
    "description": "Display the number of selected photos, including the number of selected photos owned by the user",
    "type": "text",
    "placeholders": {
      "count": {
        "example": "12",
        "type": "int"
      },
      "yourCount": {
        "example": "2",
        "type": "int"
      }
    }
  },
  "advancedSettings": "Avancé",
  "@advancedSettings": {
    "description": "The text to display in the advanced settings section"
  },
  "photoGridSize": "Taille de la grille photo",
  "manageDeviceStorage": "Gérer le cache de l'appareil",
  "manageDeviceStorageDesc": "Examiner et vider le cache.",
  "machineLearning": "Apprentissage automatique (IA locale)",
  "mlConsent": "Activer l'apprentissage automatique",
  "mlConsentTitle": "Activer l'apprentissage automatique ?",
  "mlConsentDescription": "Si vous activez l'apprentissage automatique Ente extraira des informations comme la géométrie des visages, y compris dans les photos partagées avec vous. \nCela se fera localement sur votre appareil et avec un chiffrement bout-en-bout de toutes les données biométriques générées.",
  "mlConsentPrivacy": "Veuillez cliquer ici pour plus de détails sur cette fonctionnalité dans notre politique de confidentialité",
  "mlConsentConfirmation": "Je comprends et je souhaite activer l'apprentissage automatique",
  "magicSearch": "Recherche magique",
  "discover": "Découverte",
  "@discover": {
    "description": "The text to display for the discover section under which we show receipts, screenshots, sunsets, greenery, etc."
  },
  "discover_identity": "Identité",
  "discover_screenshots": "Captures d'écran ",
  "discover_receipts": "Recettes",
  "discover_notes": "Notes",
  "discover_memes": "Mèmes",
  "discover_visiting_cards": "Carte de Visite",
  "discover_babies": "Bébés",
  "discover_pets": "Animaux de compagnie",
  "discover_selfies": "Selfies",
  "discover_wallpapers": "Fonds d'écran",
  "discover_food": "Alimentation",
  "discover_celebrations": "Fêtes",
  "discover_sunset": "Coucher du soleil",
  "discover_hills": "Montagnes",
  "discover_greenery": "Plantes",
  "mlIndexingDescription": "Veuillez noter que l'apprentissage automatique entraînera une augmentation de l'utilisation de la connexion Internet et de la batterie jusqu'à ce que tous les souvenirs soient indexés. \nVous pouvez utiliser l'application de bureau Ente pour accélérer cette étape, tous les résultats seront synchronisés.",
  "loadingModel": "Téléchargement des modèles...",
  "waitingForWifi": "En attente de connexion Wi-Fi...",
  "status": "État",
  "indexedItems": "Éléments indexés",
  "pendingItems": "Éléments en attente",
  "clearIndexes": "Effacer les index",
  "selectFoldersForBackup": "Dossiers à sauvegarder",
  "selectedFoldersWillBeEncryptedAndBackedUp": "Les dossiers sélectionnés seront chiffrés et sauvegardés",
  "unselectAll": "Désélectionner tout",
  "selectAll": "Tout sélectionner",
  "skip": "Ignorer",
  "updatingFolderSelection": "Mise à jour de la sélection du dossier...",
  "itemCount": "{count, plural, one{{count} objet} other{{count} objets}}",
  "deleteItemCount": "{count, plural, =1 {Supprimer le fichier} other {Supprimer {count} fichiers}}",
  "duplicateItemsGroup": "{count} fichiers, {formattedSize} chacun",
  "@duplicateItemsGroup": {
    "description": "Display the number of duplicate files and their size",
    "type": "text",
    "placeholders": {
      "count": {
        "example": "12",
        "type": "int"
      },
      "formattedSize": {
        "example": "2.3 MB",
        "type": "String"
      }
    }
  },
  "showMemories": "Afficher les souvenirs",
  "yearsAgo": "{count, plural, one{il y a {count} an} other{il y a {count} ans}}",
  "backupSettings": "Paramètres de la sauvegarde",
  "backupStatus": "État de la sauvegarde",
  "backupStatusDescription": "Les éléments qui ont été sauvegardés apparaîtront ici",
  "backupOverMobileData": "Sauvegarder avec les données mobiles",
  "backupVideos": "Sauvegarde des vidéos",
  "disableAutoLock": "Désactiver le verrouillage automatique",
  "deviceLockExplanation": "Désactiver le verrouillage de l'écran lorsque Ente est au premier plan et qu'une sauvegarde est en cours. Ce n'est normalement pas nécessaire mais cela peut faciliter les gros téléchargements et les premières importations de grandes bibliothèques.",
  "about": "À propos d'Ente",
  "weAreOpenSource": "Nous sommes open source !",
  "privacy": "Politique de confidentialité",
  "terms": "Conditions",
  "checkForUpdates": "Vérifier les mises à jour",
  "checkStatus": "Vérifier le statut",
  "checking": "Vérification...",
  "youAreOnTheLatestVersion": "Vous êtes sur la dernière version",
  "account": "Compte",
  "manageSubscription": "Gérer l'abonnement",
  "authToChangeYourEmail": "Authentifiez-vous pour modifier votre adresse email",
  "changePassword": "Modifier le mot de passe",
  "authToChangeYourPassword": "Veuillez vous authentifier pour modifier votre mot de passe",
  "emailVerificationToggle": "Authentification à deux facteurs par email",
  "authToChangeEmailVerificationSetting": "Authentifiez-vous pour modifier l'authentification à deux facteurs par email",
  "exportYourData": "Exportez vos données",
  "logout": "Déconnexion",
  "authToInitiateAccountDeletion": "Veuillez vous authentifier pour débuter la suppression du compte",
  "areYouSureYouWantToLogout": "Voulez-vous vraiment vous déconnecter ?",
  "yesLogout": "Oui, se déconnecter",
  "aNewVersionOfEnteIsAvailable": "Une nouvelle version de Ente est disponible.",
  "update": "Mise à jour",
  "installManually": "Installation manuelle",
  "criticalUpdateAvailable": "Mise à jour critique disponible",
  "updateAvailable": "Une mise à jour est disponible",
  "ignoreUpdate": "Ignorer",
  "downloading": "Téléchargement en cours...",
  "cannotDeleteSharedFiles": "Les fichiers partagés ne peuvent pas être supprimés",
  "theDownloadCouldNotBeCompleted": "Le téléchargement n'a pas pu être terminé",
  "retry": "Réessayer",
  "backedUpFolders": "Dossiers sauvegardés",
  "backup": "Sauvegarde",
  "freeUpDeviceSpace": "Libérer de l'espace sur l'appareil",
  "freeUpDeviceSpaceDesc": "Économisez de l'espace sur votre appareil en effaçant les fichiers qui ont déjà été sauvegardés.",
  "allClear": "✨ Tout est effacé",
  "noDeviceThatCanBeDeleted": "Vous n'avez pas de fichiers sur cet appareil qui peuvent être supprimés",
  "removeDuplicates": "Supprimer les doublons",
  "removeDuplicatesDesc": "Examinez et supprimez les fichiers étant des doublons exacts.",
  "viewLargeFiles": "Fichiers volumineux",
  "viewLargeFilesDesc": "Affichez les fichiers qui consomment le plus de stockage.",
  "noDuplicates": "✨ Aucun doublon",
  "youveNoDuplicateFilesThatCanBeCleared": "Vous n'avez aucun fichier dupliqué pouvant être nettoyé",
  "success": "Succès",
  "rateUs": "Évaluez-nous",
  "remindToEmptyDeviceTrash": "Également vide \"récemment supprimé\" de \"Paramètres\" -> \"Stockage\" pour réclamer l'espace libéré",
  "youHaveSuccessfullyFreedUp": "Vous avez libéré {storageSaved} avec succès !",
  "@youHaveSuccessfullyFreedUp": {
    "description": "The text to display when the user has successfully freed up storage",
    "type": "text",
    "placeholders": {
      "storageSaved": {
        "example": "1.2 GB",
        "type": "String"
      }
    }
  },
  "remindToEmptyEnteTrash": "Vide aussi votre \"Corbeille\" pour réclamer l'espace libéré",
  "sparkleSuccess": "✨ Succès",
  "duplicateFileCountWithStorageSaved": "Vous avez nettoyé {count, plural, one{{count} fichier dupliqué} other{{count} fichiers dupliqués}}, en libérant ({storageSaved}!)",
  "@duplicateFileCountWithStorageSaved": {
    "description": "The text to display when the user has successfully cleaned up duplicate files",
    "type": "text",
    "placeholders": {
      "count": {
        "example": "1",
        "type": "int"
      },
      "storageSaved": {
        "example": "1.2 GB",
        "type": "String"
      }
    }
  },
  "familyPlans": "Abonnements famille",
  "referrals": "Parrainages",
  "notifications": "Notifications",
  "sharedPhotoNotifications": "Nouvelles photos partagées",
  "sharedPhotoNotificationsExplanation": "Recevoir des notifications quand quelqu'un·e ajoute une photo à un album partagé dont vous faites partie",
  "advanced": "Avancé",
  "general": "Général",
  "security": "Sécurité",
  "authToViewYourRecoveryKey": "Veuillez vous authentifier pour afficher votre clé de récupération",
  "twofactor": "Authentification à deux facteurs (A2F)",
  "authToConfigureTwofactorAuthentication": "Veuillez vous authentifier pour configurer l'authentification à deux facteurs",
  "lockscreen": "Écran de verrouillage",
  "authToChangeLockscreenSetting": "Veuillez vous authentifier pour modifier les paramètres de l'écran de verrouillage",
  "viewActiveSessions": "Afficher les connexions actives",
  "authToViewYourActiveSessions": "Authentifiez-vous pour voir les connexions actives",
  "disableTwofactor": "Désactiver l'authentification à deux facteurs",
  "confirm2FADisable": "Voulez-vous vraiment désactiver l'authentification à deux facteurs ?",
  "no": "Non",
  "yes": "Oui",
  "social": "Retrouvez nous",
  "rateUsOnStore": "Laissez une note sur {storeName}",
  "blog": "Blog",
  "merchandise": "Boutique",
  "twitter": "Twitter",
  "mastodon": "Mastodon",
  "matrix": "Matrix",
  "discord": "Discord",
  "reddit": "Reddit",
  "yourStorageDetailsCouldNotBeFetched": "Vos informations de stockage n'ont pas pu être récupérées",
  "reportABug": "Signaler un bogue",
  "reportBug": "Signaler un bogue",
  "suggestFeatures": "Suggérer une fonctionnalité",
  "support": "Support",
  "theme": "Thème",
  "lightTheme": "Clair",
  "darkTheme": "Sombre",
  "systemTheme": "Système",
  "freeTrial": "Essai gratuit",
  "selectYourPlan": "Sélectionner votre offre",
  "enteSubscriptionPitch": "Ente conserve vos souvenirs pour qu'ils soient toujours disponible, même si vous perdez cet appareil.",
  "enteSubscriptionShareWithFamily": "Vous pouvez également ajouter votre famille à votre forfait.",
  "currentUsageIs": "L'utilisation actuelle est de ",
  "@currentUsageIs": {
    "description": "This text is followed by storage usage",
    "examples": {
      "0": "Current usage is 1.2 GB"
    },
    "type": "text"
  },
  "faqs": "FAQ",
  "renewsOn": "Renouvellement le {endDate}",
  "freeTrialValidTill": "Essai gratuit valide jusqu’au {endDate}",
  "validTill": "Valable jusqu'au {endDate}",
  "addOnValidTill": "Votre extension de {storageAmount} est valable jusqu'au {endDate}",
  "playStoreFreeTrialValidTill": "Essai gratuit valable jusqu'à {endDate}.\nVous pouvez choisir un plan payant par la suite.",
  "subWillBeCancelledOn": "Votre abonnement sera annulé le {endDate}",
  "subscription": "Abonnement",
  "paymentDetails": "Détails de paiement",
  "manageFamily": "Gérer la famille",
  "contactToManageSubscription": "Veuillez nous contacter à support@ente.io pour gérer votre abonnement {provider}.",
  "renewSubscription": "Renouveler l’abonnement",
  "cancelSubscription": "Annuler l'abonnement",
  "areYouSureYouWantToRenew": "Êtes-vous sûr de vouloir renouveler ?",
  "yesRenew": "Oui, renouveler",
  "areYouSureYouWantToCancel": "Es-tu sûre de vouloir annuler?",
  "yesCancel": "Oui, annuler",
  "failedToRenew": "Échec du renouvellement",
  "failedToCancel": "Échec de l'annulation",
  "twoMonthsFreeOnYearlyPlans": "2 mois gratuits sur les forfaits annuels",
  "monthly": "Mensuel",
  "@monthly": {
    "description": "The text to display for monthly plans",
    "type": "text"
  },
  "yearly": "Annuel",
  "@yearly": {
    "description": "The text to display for yearly plans",
    "type": "text"
  },
  "confirmPlanChange": "Confirmer le changement de l'offre",
  "areYouSureYouWantToChangeYourPlan": "Êtes-vous certains de vouloir changer d'offre ?",
  "youCannotDowngradeToThisPlan": "Vous ne pouvez pas rétrograder vers cette offre",
  "cancelOtherSubscription": "Veuillez d'abord annuler votre abonnement existant de {paymentProvider}",
  "@cancelOtherSubscription": {
    "description": "The text to display when the user has an existing subscription from a different payment provider",
    "type": "text",
    "placeholders": {
      "paymentProvider": {
        "example": "Apple",
        "type": "String"
      }
    }
  },
  "optionalAsShortAsYouLike": "Optionnel, aussi court que vous le souhaitez...",
  "send": "Envoyer",
  "askCancelReason": "Votre abonnement a été annulé. Souhaitez-vous partager la raison ?",
  "thankYouForSubscribing": "Merci de vous être abonné !",
  "yourPurchaseWasSuccessful": "Votre achat a été effectué avec succès",
  "yourPlanWasSuccessfullyUpgraded": "Votre offre a été mise à jour avec succès",
  "yourPlanWasSuccessfullyDowngraded": "Votre plan a été rétrogradé avec succès",
  "yourSubscriptionWasUpdatedSuccessfully": "Votre abonnement a été mis à jour avec succès",
  "googlePlayId": "Identifiant Google Play",
  "appleId": "Apple ID",
  "playstoreSubscription": "Abonnement au PlayStore",
  "appstoreSubscription": "Abonnement à l'AppStore",
  "subAlreadyLinkedErrMessage": "Votre {id} est déjà lié à un autre compte Ente.\nSi vous souhaitez utiliser votre {id} avec ce compte, veuillez contacter notre support",
  "visitWebToManage": "Vous pouvez gérer votre abonnement sur web.ente.io",
  "couldNotUpdateSubscription": "Impossible de mettre à jour l’abonnement",
  "pleaseContactSupportAndWeWillBeHappyToHelp": "Veuillez contacter support@ente.io et nous serons heureux de vous aider!",
  "paymentFailed": "Échec du paiement",
  "paymentFailedTalkToProvider": "Veuillez contacter le support {providerName} si vous avez été facturé",
  "@paymentFailedTalkToProvider": {
    "description": "The text to display when the payment failed",
    "type": "text",
    "placeholders": {
      "providerName": {
        "example": "AppStore|PlayStore",
        "type": "String"
      }
    }
  },
  "continueOnFreeTrial": "Poursuivre avec la version d'essai gratuite",
  "areYouSureYouWantToExit": "Êtes-vous sûr de vouloir quitter ?",
  "thankYou": "Merci",
  "failedToVerifyPaymentStatus": "Échec de la vérification du statut du paiement",
  "pleaseWaitForSometimeBeforeRetrying": "Veuillez attendre quelque temps avant de réessayer",
  "paymentFailedMessage": "Malheureusement votre paiement a échoué. Veuillez contacter le support et nous vous aiderons !",
  "youAreOnAFamilyPlan": "Vous êtes sur un plan familial !",
  "contactFamilyAdmin": "Veuillez contacter <green>{familyAdminEmail}</green> pour gérer votre abonnement",
  "leaveFamily": "Quitter le plan familial",
  "areYouSureThatYouWantToLeaveTheFamily": "Êtes-vous certains de vouloir quitter le plan familial?",
  "leave": "Quitter",
  "rateTheApp": "Évaluer l'application",
  "startBackup": "Démarrer la sauvegarde",
  "noPhotosAreBeingBackedUpRightNow": "Aucune photo en cours de sauvegarde",
  "preserveMore": "Conserver plus",
  "grantFullAccessPrompt": "Veuillez autoriser l’accès à toutes les photos dans les paramètres",
  "allowPermTitle": "Autoriser l'accès aux photos",
  "allowPermBody": "Veuillez autoriser dans les paramètres l'accès à vos photos pour qu'Ente puisse afficher et sauvegarder votre bibliothèque.",
  "openSettings": "Ouvrir les paramètres",
  "selectMorePhotos": "Sélectionner plus de photos",
  "existingUser": "Utilisateur existant",
  "privateBackups": "Sauvegardes privées",
  "forYourMemories": "pour vos souvenirs",
  "endtoendEncryptedByDefault": "Chiffrement de bout en bout par défaut",
  "safelyStored": "Stockage sécurisé",
  "atAFalloutShelter": "dans un abri antiatomique",
  "designedToOutlive": "Conçu pour survivre",
  "available": "Disponible",
  "everywhere": "partout",
  "androidIosWebDesktop": "Android, iOS, Web, Ordinateur",
  "mobileWebDesktop": "Mobile, Web, Ordinateur",
  "newToEnte": "Nouveau sur Ente",
  "pleaseLoginAgain": "Veuillez vous reconnecter",
  "autoLogoutMessage": "En raison d'un problème technique, vous avez été déconnecté. Veuillez nous excuser pour le désagrément.",
  "yourSubscriptionHasExpired": "Votre abonnement a expiré",
  "storageLimitExceeded": "Limite de stockage atteinte",
  "upgrade": "Améliorer",
  "raiseTicket": "Créer un ticket",
  "@raiseTicket": {
    "description": "Button text for raising a support tickets in case of unhandled errors during backup",
    "type": "text"
  },
  "backupFailed": "Échec de la sauvegarde",
  "sorryBackupFailedDesc": "Désolé, nous n'avons pas pu sauvegarder ce fichier maintenant, nous allons réessayer plus tard.",
  "couldNotBackUpTryLater": "Nous n'avons pas pu sauvegarder vos données.\nNous allons réessayer plus tard.",
  "enteCanEncryptAndPreserveFilesOnlyIfYouGrant": "Ente peut chiffrer et conserver des fichiers que si vous leur accordez l'accès",
  "pleaseGrantPermissions": "Veuillez accorder la permission",
  "grantPermission": "Accorder la permission",
  "privateSharing": "Partage privé",
  "shareOnlyWithThePeopleYouWant": "Partagez uniquement avec les personnes que vous souhaitez",
  "usePublicLinksForPeopleNotOnEnte": "Utilisez des liens publics pour les personnes qui ne sont pas sur Ente",
  "allowPeopleToAddPhotos": "Autoriser les personnes à ajouter des photos",
  "shareAnAlbumNow": "Partagez un album maintenant",
  "collectEventPhotos": "Collecter les photos d'un événement",
  "sessionExpired": "Session expirée",
  "loggingOut": "Deconnexion...",
  "@onDevice": {
    "description": "The text displayed above folders/albums stored on device",
    "type": "text"
  },
  "onDevice": "Sur votre appareil",
  "@onEnte": {
    "description": "The text displayed above albums backed up to Ente",
    "type": "text"
  },
  "onEnte": "Sur <branding>Ente</branding>",
  "name": "Nom",
  "newest": "Le plus récent",
  "lastUpdated": "Dernière mise à jour",
  "deleteEmptyAlbums": "Supprimer les albums vides",
  "deleteEmptyAlbumsWithQuestionMark": "Supprimer les albums vides ?",
  "deleteAlbumsDialogBody": "Ceci supprimera tous les albums vides. Ceci est utile lorsque vous voulez réduire l'encombrement dans votre liste d'albums.",
  "deleteProgress": "Suppression de {currentlyDeleting} / {totalCount}",
  "genericProgress": "Traitement en cours {currentlyProcessing} / {totalCount}",
  "@genericProgress": {
    "description": "Generic progress text to display when processing multiple items",
    "type": "text",
    "placeholders": {
      "currentlyProcessing": {
        "example": "1",
        "type": "int"
      },
      "totalCount": {
        "example": "10",
        "type": "int"
      }
    }
  },
  "permanentlyDelete": "Supprimer définitivement",
  "canOnlyCreateLinkForFilesOwnedByYou": "Ne peut créer de lien que pour les fichiers que vous possédez",
  "publicLinkCreated": "Lien public créé",
  "youCanManageYourLinksInTheShareTab": "Vous pouvez gérer vos liens dans l'onglet Partage.",
  "linkCopiedToClipboard": "Lien copié dans le presse-papiers",
  "restore": "Restaurer",
  "@restore": {
    "description": "Display text for an action which triggers a restore of item from trash",
    "type": "text"
  },
  "moveToAlbum": "Déplacer vers l'album",
  "unhide": "Dévoiler",
  "unarchive": "Désarchiver",
  "favorite": "Favori",
  "removeFromFavorite": "Retirer des favoris",
  "shareLink": "Partager le lien",
  "createCollage": "Créez un collage",
  "saveCollage": "Enregistrer le collage",
  "collageSaved": "Collage sauvegardé dans la galerie",
  "collageLayout": "Disposition",
  "addToEnte": "Ajouter à Ente",
  "addToAlbum": "Ajouter à l'album",
  "delete": "Supprimer",
  "hide": "Masquer",
  "share": "Partager",
  "unhideToAlbum": "Afficher dans l'album",
  "restoreToAlbum": "Restaurer vers l'album",
  "moveItem": "{count, plural,=1 {Déplacer un élément} other {Déplacer des éléments}}",
  "@moveItem": {
    "description": "Page title while moving one or more items to an album"
  },
  "addItem": "{count, plural, =1 {Ajouter un élément} other {Ajouter des éléments}}",
  "@addItem": {
    "description": "Page title while adding one or more items to album"
  },
  "createOrSelectAlbum": "Créez ou sélectionnez un album",
  "selectAlbum": "Sélectionner album",
  "searchByAlbumNameHint": "Nom de l'album",
  "albumTitle": "Titre de l'album",
  "enterAlbumName": "Saisir un nom d'album",
  "restoringFiles": "Restauration des fichiers...",
  "movingFilesToAlbum": "Déplacement des fichiers vers l'album...",
  "unhidingFilesToAlbum": "Démasquage des fichiers vers l'album",
  "canNotUploadToAlbumsOwnedByOthers": "Impossible de télécharger dans les albums appartenant à d'autres personnes",
  "uploadingFilesToAlbum": "Envoi des fichiers vers l'album...",
  "addedSuccessfullyTo": "Ajouté avec succès à  {albumName}",
  "movedSuccessfullyTo": "Déplacé avec succès vers {albumName}",
  "thisAlbumAlreadyHDACollaborativeLink": "Cet album a déjà un lien collaboratif",
  "collaborativeLinkCreatedFor": "Lien collaboratif créé pour {albumName}",
  "askYourLovedOnesToShare": "Demandez à vos proches de partager",
  "invite": "Inviter",
  "shareYourFirstAlbum": "Partagez votre premier album",
  "sharedWith": "Partagé avec {emailIDs}",
  "sharedWithMe": "Partagés avec moi",
  "sharedByMe": "Partagé par moi",
  "doubleYourStorage": "Doublez votre espace de stockage",
  "referFriendsAnd2xYourPlan": "Parrainez vos ami·e·s et doublez votre stockage",
  "shareAlbumHint": "Ouvrez un album et appuyez sur le bouton de partage en haut à droite pour le partager.",
  "itemsShowTheNumberOfDaysRemainingBeforePermanentDeletion": "Les éléments montrent le nombre de jours restants avant la suppression définitive",
  "trashDaysLeft": "{count, plural, =0 {Bientôt} =1 {1 jour} other {{count} jours}}",
  "@trashDaysLeft": {
    "description": "Text to indicate number of days remaining before permanent deletion",
    "placeholders": {
      "count": {
        "example": "1|2|3",
        "type": "int"
      }
    }
  },
  "deleteAll": "Tout Supprimer",
  "renameAlbum": "Renommer l'album",
  "convertToAlbum": "Convertir en album",
  "setCover": "Définir la couverture",
  "@setCover": {
    "description": "Text to set cover photo for an album"
  },
  "sortAlbumsBy": "Trier par",
  "sortNewestFirst": "Plus récent en premier",
  "sortOldestFirst": "Plus ancien en premier",
  "rename": "Renommer",
  "leaveSharedAlbum": "Quitter l'album partagé?",
  "leaveAlbum": "Quitter l'album",
  "photosAddedByYouWillBeRemovedFromTheAlbum": "Les photos ajoutées par vous seront retirées de l'album",
  "youveNoFilesInThisAlbumThatCanBeDeleted": "Vous n'avez pas de fichiers dans cet album qui peuvent être supprimés",
  "youDontHaveAnyArchivedItems": "Vous n'avez aucun élément archivé.",
  "ignoredFolderUploadReason": "Certains fichiers de cet album sont ignorés parce qu'ils avaient été précédemment supprimés de Ente.",
  "resetIgnoredFiles": "Réinitialiser les fichiers ignorés",
  "deviceFilesAutoUploading": "Les fichiers ajoutés à cet album seront automatiquement téléchargés sur Ente.",
  "turnOnBackupForAutoUpload": "Activez la sauvegarde pour charger automatiquement sur Ente les fichiers ajoutés à ce dossier de l'appareil.",
  "noHiddenPhotosOrVideos": "Aucune photo ou vidéo masquée",
  "toHideAPhotoOrVideo": "Pour masquer une photo ou une vidéo:",
  "openTheItem": "• Ouvrir l'élément",
  "clickOnTheOverflowMenu": "• Cliquez sur le menu de débordement",
  "click": "• Cliquez sur",
  "nothingToSeeHere": "Il n'y a encore rien à voir ici 👀",
  "unarchiveAlbum": "Désarchiver l'album",
  "archiveAlbum": "Archiver l'album",
  "calculating": "Calcul en cours...",
  "pleaseWaitDeletingAlbum": "Veuillez patienter, suppression de l'album",
  "searchByExamples": "• Noms d'albums (par exemple \"Caméra\")\n• Types de fichiers (par exemple \"Vidéos\", \".gif\")\n• Années et mois (par exemple \"2022\", \"Janvier\")\n• Vacances (par exemple \"Noël\")\n• Descriptions de photos (par exemple \"#fun\")",
  "youCanTrySearchingForADifferentQuery": "Vous pouvez essayer de rechercher une autre requête.",
  "noResultsFound": "Aucun résultat trouvé",
  "addedBy": "Ajouté par {emailOrName}",
  "loadingExifData": "Chargement des données EXIF...",
  "viewAllExifData": "Visualiser toutes les données EXIF",
  "noExifData": "Aucune donnée EXIF",
  "thisImageHasNoExifData": "Cette image n'a pas de données exif",
  "exif": "EXIF",
  "noResults": "Aucun résultat",
  "weDontSupportEditingPhotosAndAlbumsThatYouDont": "Nous ne prenons pas en charge l'édition des photos et des albums que vous ne possédez pas encore",
  "failedToFetchOriginalForEdit": "Impossible de récupérer l'original pour l'édition",
  "close": "Fermer",
  "setAs": "Définir comme",
  "fileSavedToGallery": "Fichier enregistré dans la galerie",
  "filesSavedToGallery": "Fichiers enregistrés dans la galerie",
  "fileFailedToSaveToGallery": "Échec de l'enregistrement dans la galerie",
  "download": "Télécharger",
  "pressAndHoldToPlayVideo": "Appuyez et maintenez enfoncé pour lire la vidéo",
  "pressAndHoldToPlayVideoDetailed": "Maintenez appuyé sur l'image pour lire la vidéo",
  "downloadFailed": "Échec du téléchargement",
  "deduplicateFiles": "Déduplication de fichiers",
  "deselectAll": "Tout déselectionner",
  "reviewDeduplicateItems": "Veuillez vérifier et supprimer les éléments que vous croyez dupliqués.",
  "clubByCaptureTime": "Grouper par durée",
  "clubByFileName": "Grouper par nom de fichier",
  "count": "Total",
  "totalSize": "Taille totale",
  "longpressOnAnItemToViewInFullscreen": "Appuyez longuement sur un élément pour le voir en plein écran",
  "decryptingVideo": "Déchiffrement de la vidéo...",
  "authToViewYourMemories": "Authentifiez-vous pour voir vos souvenirs",
  "unlock": "Déverrouiller",
  "freeUpSpace": "Libérer de l'espace",
  "freeUpSpaceSaving": "{count, plural, =1 {Il peut être supprimé de l'appareil pour libérer {formattedSize}} other {Ils peuvent être supprimés de l'appareil pour libérer {formattedSize}}}",
  "filesBackedUpInAlbum": "{count, plural, one {1 fichier dans cet album a été sauvegardé en toute sécurité} other {{formattedNumber} fichiers dans cet album ont été sauvegardés en toute sécurité}}",
  "@filesBackedUpInAlbum": {
    "description": "Text to tell user how many files have been backed up in the album",
    "placeholders": {
      "count": {
        "example": "1",
        "type": "int"
      },
      "formattedNumber": {
        "content": "{formattedNumber}",
        "example": "1,000",
        "type": "String"
      }
    }
  },
  "filesBackedUpFromDevice": "{count, plural, one {1 fichier sur cet appareil a été sauvegardé en toute sécurité} other {{formattedNumber} fichiers sur cet appareil ont été sauvegardés en toute sécurité}}",
  "@filesBackedUpFromDevice": {
    "description": "Text to tell user how many files have been backed up from this device",
    "placeholders": {
      "count": {
        "example": "1",
        "type": "int"
      },
      "formattedNumber": {
        "content": "{formattedNumber}",
        "example": "1,000",
        "type": "String"
      }
    }
  },
  "@freeUpSpaceSaving": {
    "description": "Text to tell user how much space they can free up by deleting items from the device"
  },
  "freeUpAccessPostDelete": "Vous pouvez toujours {count, plural, =1 {l'} other {les}} accéder sur Ente tant que vous avez un abonnement actif",
  "@freeUpAccessPostDelete": {
    "placeholders": {
      "count": {
        "example": "1",
        "type": "int"
      }
    }
  },
  "freeUpAmount": "Libérer {sizeInMBorGB}",
  "thisEmailIsAlreadyInUse": "Cette adresse mail est déjà utilisé",
  "incorrectCode": "Code non valide",
  "authenticationFailedPleaseTryAgain": "L'authentification a échouée, veuillez réessayer",
  "verificationFailedPleaseTryAgain": "La vérification a échouée, veuillez réessayer",
  "authenticating": "Authentification...",
  "authenticationSuccessful": "Authentification réussie!",
  "incorrectRecoveryKey": "Clé de récupération non valide",
  "theRecoveryKeyYouEnteredIsIncorrect": "La clé de récupération que vous avez entrée est incorrecte",
  "twofactorAuthenticationSuccessfullyReset": "L'authentification à deux facteurs a été réinitialisée avec succès ",
  "pleaseVerifyTheCodeYouHaveEntered": "Veuillez vérifier le code que vous avez entré",
  "pleaseContactSupportIfTheProblemPersists": "Merci de contacter l'assistance si cette erreur persiste",
  "twofactorAuthenticationHasBeenDisabled": "L'authentification à deux facteurs a été désactivée",
  "sorryTheCodeYouveEnteredIsIncorrect": "Le code que vous avez saisi est incorrect",
  "yourVerificationCodeHasExpired": "Votre code de vérification a expiré",
  "emailChangedTo": "L'email a été changé par {newEmail}",
  "verifying": "Validation en cours...",
  "disablingTwofactorAuthentication": "Désactivation de l'authentification à deux facteurs...",
  "allMemoriesPreserved": "Tous les souvenirs sont sauvegardés",
  "loadingGallery": "Chargement de la galerie...",
  "syncing": "En cours de synchronisation...",
  "encryptingBackup": "Chiffrement de la sauvegarde...",
  "syncStopped": "Synchronisation arrêtée ?",
  "syncProgress": "{completed}/{total} souvenirs sauvegardés",
  "uploadingMultipleMemories": "Sauvegarde de {count} souvenirs...",
  "@uploadingMultipleMemories": {
    "description": "Text to tell user how many memories are being preserved",
    "placeholders": {
      "count": {
        "type": "String"
      }
    }
  },
  "uploadingSingleMemory": "Sauvegarde d'un souvenir...",
  "@syncProgress": {
    "description": "Text to tell user how many memories have been preserved",
    "placeholders": {
      "completed": {
        "type": "String"
      },
      "total": {
        "type": "String"
      }
    }
  },
  "archiving": "Archivage en cours...",
  "unarchiving": "Désarchivage en cours...",
  "successfullyArchived": "Archivé avec succès",
  "successfullyUnarchived": "Désarchivé avec succès",
  "renameFile": "Renommer le fichier",
  "enterFileName": "Entrez le nom du fichier",
  "filesDeleted": "Fichiers supprimés",
  "selectedFilesAreNotOnEnte": "Les fichiers sélectionnés ne sont pas sur Ente",
  "thisActionCannotBeUndone": "Cette action ne peut pas être annulée",
  "emptyTrash": "Vider la corbeille ?",
  "permDeleteWarning": "Tous les éléments de la corbeille seront définitivement supprimés\n\nCette action ne peut pas être annulée",
  "empty": "Vider",
  "couldNotFreeUpSpace": "Impossible de libérer de l'espace",
  "permanentlyDeleteFromDevice": "Supprimer définitivement de l'appareil ?",
  "someOfTheFilesYouAreTryingToDeleteAre": "Certains des fichiers que vous essayez de supprimer ne sont disponibles que sur votre appareil et ne peuvent pas être récupérés s'ils sont supprimés",
  "theyWillBeDeletedFromAllAlbums": "Ils seront supprimés de tous les albums.",
  "someItemsAreInBothEnteAndYourDevice": "Certains éléments sont à la fois sur Ente et votre appareil.",
  "selectedItemsWillBeDeletedFromAllAlbumsAndMoved": "Les éléments sélectionnés seront supprimés de tous les albums et déplacés dans la corbeille.",
  "theseItemsWillBeDeletedFromYourDevice": "Ces éléments seront supprimés de votre appareil.",
  "itLooksLikeSomethingWentWrongPleaseRetryAfterSome": "Il semble qu'une erreur s'est produite. Veuillez réessayer après un certain temps. Si l'erreur persiste, veuillez contacter notre équipe d'assistance.",
  "error": "Erreur",
  "tempErrorContactSupportIfPersists": "Il semble qu'une erreur s'est produite. Veuillez réessayer après un certain temps. Si l'erreur persiste, veuillez contacter notre équipe d'assistance.",
  "networkHostLookUpErr": "Impossible de se connecter à Ente, veuillez vérifier vos paramètres réseau et contacter le support si l'erreur persiste.",
  "networkConnectionRefusedErr": "Impossible de se connecter à Ente, veuillez réessayer après un certain temps. Si l'erreur persiste, veuillez contacter le support.",
  "cachedData": "Données mises en cache",
  "clearCaches": "Nettoyer le cache",
  "remoteImages": "Images distantes",
  "remoteVideos": "Vidéos distantes",
  "remoteThumbnails": "Miniatures distantes",
  "pendingSync": "Synchronisation en attente",
  "localGallery": "Galerie locale",
  "todaysLogs": "Journaux du jour",
  "viewLogs": "Afficher les journaux",
  "logsDialogBody": "Les journaux seront envoyés pour nous aider à déboguer votre problème. Les noms de fichiers seront inclus pour aider à identifier les problèmes.",
  "preparingLogs": "Préparation des journaux...",
  "emailYourLogs": "Envoyez vos journaux par email",
  "pleaseSendTheLogsTo": "Envoyez les logs à {toEmail}",
  "copyEmailAddress": "Copier l’adresse email",
  "exportLogs": "Exporter les logs",
  "pleaseEmailUsAt": "Merci de nous envoyer un email à {toEmail}",
  "dismiss": "Rejeter",
  "didYouKnow": "Le savais-tu ?",
  "loadingMessage": "Chargement de vos photos...",
  "loadMessage1": "Vous pouvez partager votre abonnement avec votre famille",
  "loadMessage2": "Nous avons préservé plus de 200 millions de souvenirs jusqu'à présent",
  "loadMessage3": "Nous conservons 3 copies de vos données, l'une dans un abri anti-atomique",
  "loadMessage4": "Toutes nos applications sont open source",
  "loadMessage5": "Notre code source et notre cryptographie ont été audités en externe",
  "loadMessage6": "Vous pouvez partager des liens vers vos albums avec vos proches",
  "loadMessage7": "Nos applications mobiles s'exécutent en arrière-plan pour chiffrer et sauvegarder automatiquement les nouvelles photos que vous prenez",
  "loadMessage8": "web.ente.io dispose d'un outil de téléchargement facile à utiliser",
  "loadMessage9": "Nous utilisons Xchacha20Poly1305 pour chiffrer vos données en toute sécurité",
  "photoDescriptions": "Descriptions de la photo",
  "fileTypesAndNames": "Types et noms de fichiers",
  "location": "Emplacement",
  "moments": "Souvenirs",
  "searchFaceEmptySection": "Les personnes seront affichées ici une fois l'indexation terminée",
  "searchDatesEmptySection": "Recherche par date, mois ou année",
  "searchLocationEmptySection": "Grouper les photos qui sont prises dans un certain angle d'une photo",
  "searchPeopleEmptySection": "Invitez quelqu'un·e et vous verrez ici toutes les photos partagées",
  "searchAlbumsEmptySection": "Albums",
  "searchFileTypesAndNamesEmptySection": "Types et noms de fichiers",
  "searchCaptionEmptySection": "Ajoutez des descriptions comme \"#trip\" dans les infos photo pour les retrouver ici plus rapidement",
  "language": "Langue",
  "selectLanguage": "Sélectionnez une langue",
  "locationName": "Nom du lieu",
  "addLocation": "Ajouter la localisation",
  "groupNearbyPhotos": "Grouper les photos à proximité",
  "kiloMeterUnit": "km",
  "addLocationButton": "Ajouter",
  "radius": "Rayon",
  "locationTagFeatureDescription": "Un tag d'emplacement regroupe toutes les photos qui ont été prises dans un certain rayon d'une photo",
  "galleryMemoryLimitInfo": "Jusqu'à 1000 souvenirs affichés dans la galerie",
  "save": "Sauvegarder",
  "centerPoint": "Point central",
  "pickCenterPoint": "Sélectionner le point central",
  "useSelectedPhoto": "Utiliser la photo sélectionnée",
  "resetToDefault": "Réinitialiser aux valeurs par défaut",
  "@resetToDefault": {
    "description": "Button text to reset cover photo to default"
  },
  "edit": "Éditer",
  "deleteLocation": "Supprimer la localisation",
  "rotateLeft": "Pivoter à gauche",
  "flip": "Retourner",
  "rotateRight": "Faire pivoter à droite",
  "saveCopy": "Enregistrer une copie",
  "light": "Clair",
  "color": "Couleur ",
  "yesDiscardChanges": "Oui, ignorer les modifications",
  "doYouWantToDiscardTheEditsYouHaveMade": "Voulez-vous annuler les modifications que vous avez faites ?",
  "saving": "Enregistrement...",
  "editsSaved": "Modification sauvegardée",
  "oopsCouldNotSaveEdits": "Oups, impossible d'enregistrer les modifications",
  "distanceInKMUnit": "km",
  "@distanceInKMUnit": {
    "description": "Unit for distance in km"
  },
  "dayToday": "Aujourd'hui",
  "dayYesterday": "Hier",
  "storage": "Stockage",
  "usedSpace": "Stockage utilisé",
  "storageBreakupFamily": "Famille",
  "storageBreakupYou": "Vous",
  "@storageBreakupYou": {
    "description": "Label to indicate how much storage you are using when you are part of a family plan"
  },
  "storageUsageInfo": "{usedAmount} {usedStorageUnit} sur {totalAmount} {totalStorageUnit} utilisés",
  "@storageUsageInfo": {
    "description": "Example: 1.2 GB of 2 GB used or 100 GB or 2TB used"
  },
  "availableStorageSpace": "{freeAmount} {storageUnit} libre",
  "appVersion": "Version : {versionValue}",
  "verifyIDLabel": "Vérifier",
  "fileInfoAddDescHint": "Ajouter une description...",
  "editLocationTagTitle": "Modifier l’emplacement",
  "setLabel": "Définir",
  "@setLabel": {
    "description": "Label of confirm button to add a new custom radius to the radius selector of a location tag"
  },
  "setRadius": "Définir le rayon",
  "familyPlanPortalTitle": "Famille",
  "familyPlanOverview": "Ajoutez 5 membres de votre famille à votre abonnement existant sans payer de supplément.\n\nChaque membre dispose de son propre espace privé et ne peut pas voir les fichiers des autres membres, sauf s'ils sont partagés.\n\nLes abonnement familiaux sont disponibles pour les clients qui ont un abonnement Ente payant.\n\nAbonnez-vous maintenant pour commencer !",
  "androidBiometricHint": "Vérifier l’identité",
  "@androidBiometricHint": {
    "description": "Hint message advising the user how to authenticate with biometrics. It is used on Android side. Maximum 60 characters."
  },
  "androidBiometricNotRecognized": "Reconnaissance impossible. Réessayez.",
  "@androidBiometricNotRecognized": {
    "description": "Message to let the user know that authentication was failed. It is used on Android side. Maximum 60 characters."
  },
  "androidBiometricSuccess": "Succès",
  "@androidBiometricSuccess": {
    "description": "Message to let the user know that authentication was successful. It is used on Android side. Maximum 60 characters."
  },
  "androidCancelButton": "Annuler",
  "@androidCancelButton": {
    "description": "Message showed on a button that the user can click to leave the current dialog. It is used on Android side. Maximum 30 characters."
  },
  "androidSignInTitle": "Authentification requise",
  "@androidSignInTitle": {
    "description": "Message showed as a title in a dialog which indicates the user that they need to scan biometric to continue. It is used on Android side. Maximum 60 characters."
  },
  "androidBiometricRequiredTitle": "Empreinte digitale requise",
  "@androidBiometricRequiredTitle": {
    "description": "Message showed as a title in a dialog which indicates the user has not set up biometric authentication on their device. It is used on Android side. Maximum 60 characters."
  },
  "androidDeviceCredentialsRequiredTitle": "Identifiants requis",
  "@androidDeviceCredentialsRequiredTitle": {
    "description": "Message showed as a title in a dialog which indicates the user has not set up credentials authentication on their device. It is used on Android side. Maximum 60 characters."
  },
  "androidDeviceCredentialsSetupDescription": "Identifiants requis",
  "@androidDeviceCredentialsSetupDescription": {
    "description": "Message advising the user to go to the settings and configure device credentials on their device. It shows in a dialog on Android side."
  },
  "goToSettings": "Allez aux réglages",
  "@goToSettings": {
    "description": "Message showed on a button that the user can click to go to settings pages from the current dialog. It is used on both Android and iOS side. Maximum 30 characters."
  },
  "androidGoToSettingsDescription": "L'authentification biométrique n'est pas configurée sur votre appareil. Allez dans 'Paramètres > Sécurité' pour ajouter l'authentification biométrique.",
  "@androidGoToSettingsDescription": {
    "description": "Message advising the user to go to the settings and configure biometric on their device. It shows in a dialog on Android side."
  },
  "iOSLockOut": "L'authentification biométrique est désactivée. Veuillez verrouiller et déverrouiller votre écran pour l'activer.",
  "@iOSLockOut": {
    "description": "Message advising the user to re-enable biometrics on their device. It shows in a dialog on iOS side."
  },
  "iOSGoToSettingsDescription": "L'authentification biométrique n'est pas configurée sur votre appareil. Veuillez activer Touch ID ou Face ID sur votre téléphone.",
  "@iOSGoToSettingsDescription": {
    "description": "Message advising the user to go to the settings and configure Biometrics for their device. It shows in a dialog on iOS side."
  },
  "iOSOkButton": "Ok",
  "@iOSOkButton": {
    "description": "Message showed on a button that the user can click to leave the current dialog. It is used on iOS side. Maximum 30 characters."
  },
  "openstreetmapContributors": "Contributeurs d'OpenStreetMap",
  "hostedAtOsmFrance": "Hébergé chez OSM France",
  "map": "Carte",
  "@map": {
    "description": "Label for the map view"
  },
  "maps": "Carte",
  "enableMaps": "Activer la carte",
  "enableMapsDesc": "Vos photos seront affichées sur une carte du monde.\n\nCette carte est hébergée par Open Street Map, et les emplacements exacts de vos photos ne sont jamais partagés.\n\nVous pouvez désactiver cette fonction à tout moment dans les Paramètres.",
  "quickLinks": "Liens rapides",
  "selectItemsToAdd": "Sélectionner les éléments à ajouter",
  "addSelected": "Ajouter la sélection",
  "addFromDevice": "Ajouter depuis l'appareil",
  "addPhotos": "Ajouter des photos",
  "noPhotosFoundHere": "Aucune photo trouvée",
  "zoomOutToSeePhotos": "Zoom en arrière pour voir les photos",
  "noImagesWithLocation": "Aucune image avec localisation",
  "unpinAlbum": "Désépingler l'album",
  "pinAlbum": "Épingler l'album",
  "create": "Créer",
  "viewAll": "Tout afficher",
  "nothingSharedWithYouYet": "Rien n'a encore été partagé avec vous",
  "noAlbumsSharedByYouYet": "Aucun album que vous avez partagé",
  "sharedWithYou": "Partagé avec vous",
  "sharedByYou": "Partagé par vous",
  "inviteYourFriendsToEnte": "Invitez vos ami·e·s sur Ente",
  "failedToDownloadVideo": "Échec du téléchargement de la vidéo",
  "hiding": "Masquage en cours...",
  "unhiding": "Démasquage en cours...",
  "successfullyHid": "Masquage réussi",
  "successfullyUnhid": "Masquage réussi",
  "crashReporting": "Rapport d'erreur",
  "resumableUploads": "Reprise automatique des transferts",
  "addToHiddenAlbum": "Ajouter à un album masqué",
  "moveToHiddenAlbum": "Déplacer vers un album masqué",
  "fileTypes": "Types de fichiers",
  "deleteConfirmDialogBody": "Ce compte est lié à d'autres applications Ente, si vous en utilisez une. Vos données téléchargées, dans toutes les applications ente, seront planifiées pour suppression, et votre compte sera définitivement supprimé.",
  "hearUsWhereTitle": "Comment avez-vous entendu parler de Ente? (facultatif)",
  "hearUsExplanation": "Nous ne suivons pas les installations d'applications. Il serait utile que vous nous disiez comment vous nous avez trouvés !",
  "viewAddOnButton": "Afficher les modules complémentaires",
  "addOns": "Modules complémentaires",
  "addOnPageSubtitle": "Détails des modules complémentaires",
  "yourMap": "Votre carte",
  "modifyYourQueryOrTrySearchingFor": "Modifiez votre requête, ou essayez de rechercher",
  "blackFridaySale": "Offre Black Friday",
  "upto50OffUntil4thDec": "Jusqu'à 50% de réduction, jusqu'au 4ème déc.",
  "photos": "Photos",
  "videos": "Vidéos",
  "livePhotos": "Photos en direct",
  "searchHint1": "Recherche rapide, sur l'appareil",
  "searchHint2": "Dates des photos, descriptions",
  "searchHint3": "Albums, noms de fichiers et types",
  "searchHint4": "Emplacement",
  "searchHint5": "Bientôt: Visages & recherche magique ✨",
  "addYourPhotosNow": "Ajoutez vos photos maintenant",
  "searchResultCount": "{count, plural, one{{count} résultat trouvé} other{{count} résultats trouvés}}",
  "@searchResultCount": {
    "description": "Text to tell user how many results were found for their search query",
    "placeholders": {
      "count": {
        "example": "1|2|3",
        "type": "int"
      }
    }
  },
  "faces": "Visages",
  "people": "Personnes",
  "contents": "Contenus",
  "addNew": "Ajouter un nouveau",
  "@addNew": {
    "description": "Text to add a new item (location tag, album, caption etc)"
  },
  "contacts": "Contacts",
  "noInternetConnection": "Aucune connexion internet",
  "pleaseCheckYourInternetConnectionAndTryAgain": "S'il vous plaît, vérifiez votre connexion à internet et réessayez.",
  "signOutFromOtherDevices": "Se déconnecter d'autres appareils",
  "signOutOtherBody": "Si vous pensez que quelqu'un peut connaître votre mot de passe, vous pouvez forcer tous les autres appareils utilisant votre compte à se déconnecter.",
  "signOutOtherDevices": "Déconnecter les autres appareils",
  "doNotSignOut": "Ne pas se déconnecter",
  "editLocation": "Modifier l’emplacement",
  "selectALocation": "Sélectionnez un emplacement",
  "selectALocationFirst": "Sélectionnez d'abord un emplacement",
  "changeLocationOfSelectedItems": "Changer l'emplacement des éléments sélectionnés ?",
  "editsToLocationWillOnlyBeSeenWithinEnte": "Les modifications de l'emplacement ne seront visibles que dans Ente",
  "cleanUncategorized": "Effacer les éléments non classés",
  "cleanUncategorizedDescription": "Supprimer tous les fichiers non-catégorisés étant présents dans d'autres albums",
  "waitingForVerification": "En attente de vérification...",
  "passkey": "Authentification à deux facteurs avec une clé de sécurité",
  "passkeyAuthTitle": "Vérification de la clé de sécurité",
  "loginWithTOTP": "Se connecter avec TOTP",
  "passKeyPendingVerification": "La vérification est toujours en attente",
  "loginSessionExpired": "Session expirée",
  "loginSessionExpiredDetails": "Votre session a expiré. Veuillez vous reconnecter.",
  "verifyPasskey": "Vérifier la clé de sécurité",
  "playOnTv": "Lire l'album sur la TV",
  "pair": "Associer",
  "deviceNotFound": "Appareil non trouvé",
  "castInstruction": "Visitez cast.ente.io sur l'appareil que vous voulez associer.\n\nEntrez le code ci-dessous pour lire l'album sur votre TV.",
  "deviceCodeHint": "Saisissez le code",
  "joinDiscord": "Rejoindre Discord",
  "locations": "Emplacements",
  "addAName": "Ajouter un nom",
  "findThemQuickly": "Trouvez-les rapidement",
  "@findThemQuickly": {
    "description": "Subtitle to indicate that the user can find people quickly by name"
  },
  "findPeopleByName": "Trouver des personnes rapidement par leur nom",
  "addViewers": "{count, plural, =0 {Ajouter un spectateur} =1 {Ajouter une spectateur} other {Ajouter des spectateurs}}",
  "addCollaborators": "{count, plural, =0 {Ajouter un collaborateur} =1 {Ajouter un collaborateur} other {Ajouter des collaborateurs}}",
  "longPressAnEmailToVerifyEndToEndEncryption": "Appuyez longuement sur un email pour vérifier le chiffrement de bout en bout.",
  "developerSettingsWarning": "Êtes-vous sûr de vouloir modifier les paramètres du développeur ?",
  "developerSettings": "Paramètres du développeur",
  "serverEndpoint": "Point de terminaison serveur",
  "invalidEndpoint": "Point de terminaison non valide",
  "invalidEndpointMessage": "Désolé, le point de terminaison que vous avez entré n'est pas valide. Veuillez en entrer un valide puis réessayez.",
  "endpointUpdatedMessage": "Point de terminaison mis à jour avec succès",
  "customEndpoint": "Connecté à {endpoint}",
  "createCollaborativeLink": "Créer un lien collaboratif",
  "search": "Rechercher",
  "enterPersonName": "Entrez le nom d'une personne",
  "editEmailAlreadyLinked": "Cet e-mail est déjà lié à {name}.",
  "viewPersonToUnlink": "Voir {name} pour délier",
  "enterName": "Saisir un nom",
  "savePerson": "Enregistrer la personne",
  "editPerson": "Modifier la personne",
  "mergedPhotos": "Photos fusionnées",
  "orMergeWithExistingPerson": "Ou fusionner avec une personne existante",
  "enterDateOfBirth": "Anniversaire (facultatif)",
  "birthday": "Anniversaire",
  "removePersonLabel": "Supprimer le libellé d'une personne",
  "autoPairDesc": "L'appairage automatique ne fonctionne qu'avec les appareils qui prennent en charge Chromecast.",
  "manualPairDesc": "L'appairage avec le code PIN fonctionne avec n'importe quel écran sur lequel vous souhaitez voir votre album.",
  "connectToDevice": "Connexion à l'appareil",
  "autoCastDialogBody": "Vous verrez ici les appareils Cast disponibles.",
  "autoCastiOSPermission": "Assurez-vous que les autorisations de réseau local sont activées pour l'application Ente Photos, dans les paramètres.",
  "noDeviceFound": "Aucun appareil trouvé",
  "stopCastingTitle": "Arrêter la diffusion",
  "stopCastingBody": "Voulez-vous arrêter la diffusion ?",
  "castIPMismatchTitle": "Échec de la diffusion de l'album",
  "castIPMismatchBody": "Veuillez vous assurer que vous êtes sur le même réseau que la TV.",
  "pairingComplete": "Appairage terminé",
  "savingEdits": "Enregistrement des modifications...",
  "autoPair": "Appairage automatique",
  "pairWithPin": "Appairer avec le code PIN",
  "faceRecognition": "Reconnaissance faciale",
  "foundFaces": "Visages trouvés",
  "clusteringProgress": "Progression du regroupement",
  "indexingIsPaused": "L'indexation est en pause. Elle reprendra automatiquement lorsque l'appareil sera prêt.",
  "trim": "Recadrer",
  "crop": "Rogner",
  "rotate": "Pivoter",
  "left": "Gauche",
  "right": "Droite",
  "whatsNew": "Nouveautés",
  "reviewSuggestions": "Examiner les suggestions",
  "review": "Suggestions",
  "useAsCover": "Utiliser comme couverture",
  "notPersonLabel": "Pas {name}?",
  "@notPersonLabel": {
    "description": "Label to indicate that the person in the photo is not the person whose name is mentioned",
    "placeholders": {
      "name": {
        "content": "{name}",
        "type": "String"
      }
    }
  },
  "enable": "Activer",
  "enabled": "Activé",
  "moreDetails": "Plus de détails",
  "enableMLIndexingDesc": "Ente prend en charge l'apprentissage automatique sur l'appareil pour la reconnaissance des visages, la recherche magique et d'autres fonctionnalités de recherche avancée",
  "magicSearchHint": "La recherche magique permet de rechercher des photos par leur contenu, par exemple 'fleur', 'voiture rouge', 'documents d'identité'",
  "panorama": "Panorama",
  "reenterPassword": "Ressaisir le mot de passe",
  "reenterPin": "Ressaisir le code PIN",
  "deviceLock": "Verrouillage par défaut de l'appareil",
  "pinLock": "Verrouillage par code PIN",
  "next": "Suivant",
  "setNewPassword": "Définir un nouveau mot de passe",
  "enterPin": "Saisir le code PIN",
  "setNewPin": "Définir un nouveau code PIN",
  "appLock": "Verrouillage de l'application",
  "noSystemLockFound": "Aucun verrou système trouvé",
  "tapToUnlock": "Appuyer pour déverrouiller",
  "tooManyIncorrectAttempts": "Trop de tentatives incorrectes",
  "videoInfo": "Informations vidéo",
  "autoLock": "Verrouillage automatique",
  "immediately": "Immédiatement",
  "autoLockFeatureDescription": "Délai après lequel l'application se verrouille une fois qu'elle est en arrière-plan",
  "hideContent": "Masquer le contenu",
  "hideContentDescriptionAndroid": "Masque le contenu de l'application dans le sélecteur d'applications et désactive les captures d'écran",
  "hideContentDescriptionIos": "Masque le contenu de l'application dans le sélecteur d'application",
  "passwordStrengthInfo": "La force du mot de passe est calculée en tenant compte de la longueur du mot de passe, des caractères utilisés et du fait que le mot de passe figure ou non parmi les 10 000 mots de passe les plus utilisés",
  "noQuickLinksSelected": "Aucun lien rapide sélectionné",
  "pleaseSelectQuickLinksToRemove": "Veuillez sélectionner les liens rapides à supprimer",
  "removePublicLinks": "Supprimer les liens publics",
  "thisWillRemovePublicLinksOfAllSelectedQuickLinks": "Ceci supprimera les liens publics de tous les liens rapides sélectionnés.",
  "guestView": "Vue invité",
  "guestViewEnablePreSteps": "Pour activer la vue invité, veuillez configurer le code d'accès de l'appareil ou le verrouillage de l'écran dans les paramètres de votre système.",
  "nameTheAlbum": "Nommez l'album",
  "collectPhotosDescription": "Créez un lien où vos amis peuvent ajouter des photos en qualité originale.",
  "collect": "Récupérer",
  "appLockDescriptions": "Choisissez entre l'écran de verrouillage par défaut de votre appareil et un écran de verrouillage personnalisé avec un code PIN ou un mot de passe.",
  "toEnableAppLockPleaseSetupDevicePasscodeOrScreen": "Pour activer le verrouillage de l'application vous devez configurer le code d'accès de l'appareil ou le verrouillage de l'écran dans les paramètres de votre système.",
  "authToViewPasskey": "Veuillez vous authentifier pour afficher votre clé de récupération",
  "loopVideoOn": "Vidéo en boucle activée",
  "loopVideoOff": "Vidéo en boucle désactivée",
  "localSyncErrorMessage": "Il semble que quelque chose s'est mal passé car la synchronisation des photos locales prend plus de temps que prévu. Veuillez contacter notre équipe d'assistance",
  "showPerson": "Montrer la personne",
  "sort": "Trier",
  "mostRecent": "Les plus récents",
  "mostRelevant": "Les plus pertinents",
  "loadingYourPhotos": "Chargement de vos photos...",
  "processingImport": "Traitement de {folderName}...",
  "personName": "Nom de la personne",
  "addNewPerson": "Ajouter une nouvelle personne",
  "addNameOrMerge": "Ajouter un nom ou fusionner",
  "mergeWithExisting": "Fusionner avec existant",
  "newPerson": "Nouvelle personne",
  "addName": "Ajouter un nom",
  "add": "Ajouter",
  "extraPhotosFoundFor": "Photos supplémentaires trouvées pour {text}",
  "@extraPhotosFoundFor": {
    "placeholders": {
      "text": {
        "type": "String"
      }
    }
  },
  "extraPhotosFound": "Photos supplémentaires trouvées",
  "configuration": "Paramètres",
  "localIndexing": "Indexation locale",
  "processed": "Appris",
  "resetPerson": "Réinitialiser",
  "areYouSureYouWantToResetThisPerson": "Êtes-vous certain de vouloir réinitialiser cette personne ?",
  "allPersonGroupingWillReset": "Tous les groupements pour cette personne seront réinitialisés, et vous perdrez toutes les suggestions faites pour cette personne",
  "yesResetPerson": "Oui, réinitialiser la personne",
  "onlyThem": "Seulement eux",
  "checkingModels": "Vérification des modèles...",
  "enableMachineLearningBanner": "Activer l'apprentissage automatique pour la reconnaissance des visages et la recherche magique",
  "searchDiscoverEmptySection": "Les images seront affichées ici une fois le traitement terminé",
  "searchPersonsEmptySection": "Les personnes seront affichées ici une fois le traitement terminé",
  "viewersSuccessfullyAdded": "{count, plural, =0 {0 spectateur ajouté} =1 {Un spectateur ajouté} other {{count} spectateurs ajoutés}}",
  "@viewersSuccessfullyAdded": {
    "placeholders": {
      "count": {
        "type": "int",
        "example": "2"
      }
    },
    "description": "Number of viewers that were successfully added to an album."
  },
  "collaboratorsSuccessfullyAdded": "{count, plural, =0 {0 collaborateur ajouté} =1 {1 collaborateur ajouté} other {{count} collaborateurs ajoutés}}",
  "@collaboratorsSuccessfullyAdded": {
    "placeholders": {
      "count": {
        "type": "int",
        "example": "2"
      }
    },
    "description": "Number of collaborators that were successfully added to an album."
  },
  "accountIsAlreadyConfigured": "Le compte est déjà configuré.",
  "sessionIdMismatch": "Incompatibilité de l'ID de session",
  "@sessionIdMismatch": {
    "description": "In passkey page, deeplink is ignored because of session ID mismatch."
  },
  "failedToFetchActiveSessions": "Impossible de récupérer les connexions actives",
  "@failedToFetchActiveSessions": {
    "description": "In session page, warn user (in toast) that active sessions could not be fetched."
  },
  "failedToRefreshStripeSubscription": "Impossible de rafraîchir l'abonnement",
  "failedToPlayVideo": "Impossible de lire la vidéo",
  "uploadIsIgnoredDueToIgnorereason": "L'envoi est ignoré en raison de {ignoreReason}",
  "@uploadIsIgnoredDueToIgnorereason": {
    "placeholders": {
      "ignoreReason": {
        "type": "String",
        "example": "no network"
      }
    }
  },
  "typeOfGallerGallerytypeIsNotSupportedForRename": "Les galeries de type '{galleryType}' ne peuvent être renommées",
  "@typeOfGallerGallerytypeIsNotSupportedForRename": {
    "placeholders": {
      "galleryType": {
        "type": "String",
        "example": "no network"
      }
    }
  },
  "tapToUploadIsIgnoredDue": "Appuyer pour envoyer, l'envoi est actuellement ignoré en raison de {ignoreReason}",
  "@tapToUploadIsIgnoredDue": {
    "description": "Shown in upload icon widet, inside a tooltip.",
    "placeholders": {
      "ignoreReason": {
        "type": "String",
        "example": "no network"
      }
    }
  },
  "tapToUpload": "Appuyer pour envoyer",
  "@tapToUpload": {
    "description": "Shown in upload icon widet, inside a tooltip."
  },
  "info": "Info",
  "addFiles": "Ajouter des fichiers",
  "castAlbum": "Caster l'album",
  "imageNotAnalyzed": "Image non analysée",
  "noFacesFound": "Aucun visage détecté",
  "fileNotUploadedYet": "Le fichier n'a pas encore été envoyé",
  "noSuggestionsForPerson": "Aucune suggestion pour {personName}",
  "@noSuggestionsForPerson": {
    "placeholders": {
      "personName": {
        "type": "String",
        "example": "Alice"
      }
    }
  },
  "month": "mois",
  "yearShort": "an",
  "@yearShort": {
    "description": "Appears in pricing page (/yr)"
  },
  "currentlyRunning": "en cours d'exécution",
  "ignored": "ignoré",
  "photosCount": "{count, plural, =0 {0 photo} =1 {1 photo} other {{count} photos}}",
  "@photosCount": {
    "placeholders": {
      "count": {
        "type": "int",
        "example": "2"
      }
    }
  },
  "file": "Fichier",
  "searchSectionsLengthMismatch": "Incompatibilité de longueur des sections : {snapshotLength} != {searchLength}",
  "@searchSectionsLengthMismatch": {
    "description": "Appears in search tab page",
    "placeholders": {
      "snapshotLength": {
        "type": "int",
        "example": "1"
      },
      "searchLength": {
        "type": "int",
        "example": "2"
      }
    }
  },
  "selectMailApp": "Sélectionnez l'application mail",
  "selectAllShort": "Tout",
  "@selectAllShort": {
    "description": "Text that appears in bottom right when you start to select multiple photos. When clicked, it selects all photos."
  },
  "selectCoverPhoto": "Sélectionnez la photo de couverture",
  "newLocation": "Nouveau lieu",
  "faceNotClusteredYet": "Ce visage n'a pas encore été regroupé, veuillez revenir plus tard",
  "theLinkYouAreTryingToAccessHasExpired": "Le lien que vous essayez d'accéder a expiré.",
  "openFile": "Ouvrir le fichier",
  "backupFile": "Sauvegarder le fichier",
  "openAlbumInBrowser": "Ouvrir l'album dans le navigateur",
  "openAlbumInBrowserTitle": "Veuillez utiliser l'application web pour ajouter des photos à cet album",
  "allow": "Autoriser",
  "allowAppToOpenSharedAlbumLinks": "Autoriser l'application à ouvrir les liens d'albums partagés",
  "seePublicAlbumLinksInApp": "Ouvrir les liens des albums publics dans l'application",
  "emergencyContacts": "Contacts d'urgence",
  "acceptTrustInvite": "Accepter l'invitation",
  "declineTrustInvite": "Refuser l’invitation",
  "removeYourselfAsTrustedContact": "Retirez-vous comme contact de confiance",
  "legacy": "Héritage",
  "legacyPageDesc": "L'héritage permet aux contacts de confiance d'accéder à votre compte en votre absence.",
  "legacyPageDesc2": "Ces contacts peuvent initier la récupération du compte et, s'ils ne sont pas bloqués dans les 30 jours qui suivent, peuvent réinitialiser votre mot de passe et accéder à votre compte.",
  "legacyAccounts": "Comptes hérités",
  "trustedContacts": "Contacts de confiance",
  "addTrustedContact": "Ajouter un contact de confiance",
  "removeInvite": "Supprimer l’Invitation",
  "recoveryWarning": "Un contact de confiance tente d'accéder à votre compte",
  "rejectRecovery": "Rejeter la récupération",
  "recoveryInitiated": "Récupération initiée",
  "recoveryInitiatedDesc": "Vous pourrez accéder au compte d'ici {days} jours. Une notification sera envoyée à {email}.",
  "@recoveryInitiatedDesc": {
    "placeholders": {
      "days": {
        "type": "int",
        "example": "30"
      },
      "email": {
        "type": "String",
        "example": "me@example.com"
      }
    }
  },
  "cancelAccountRecovery": "Annuler la récupération",
  "recoveryAccount": "Récupérer un compte",
  "cancelAccountRecoveryBody": "Êtes-vous sûr de vouloir annuler la récupération ?",
  "startAccountRecoveryTitle": "Démarrer la récupération",
  "whyAddTrustContact": "Un contact de confiance peut vous aider à récupérer vos données.",
  "recoveryReady": "Vous pouvez maintenant récupérer le compte de {email} en définissant un nouveau mot de passe.",
  "@recoveryReady": {
    "placeholders": {
      "email": {
        "type": "String",
        "example": "me@example.com"
      }
    }
  },
  "recoveryWarningBody": "{email} tente de récupérer votre compte.",
  "trustedInviteBody": "Vous avez été invité(e) à être un(e) héritier(e) par {email}.",
  "warning": "Attention",
  "proceed": "Procéder",
  "confirmAddingTrustedContact": "Vous êtes sur le point d'ajouter {email} en tant que contact sûr. Il pourra récupérer votre compte si vous êtes absent pendant {numOfDays} jours.",
  "@confirmAddingTrustedContact": {
    "placeholders": {
      "email": {
        "type": "String",
        "example": "me@example.com"
      },
      "numOfDays": {
        "type": "int",
        "example": "30"
      }
    }
  },
  "legacyInvite": "{email} vous a invité à être un contact de confiance",
  "authToManageLegacy": "Veuillez vous authentifier pour gérer vos contacts de confiance",
  "useDifferentPlayerInfo": "Vous avez des difficultés pour lire cette vidéo ? Appuyez longuement ici pour essayer un autre lecteur.",
  "hideSharedItemsFromHomeGallery": "Masquer les éléments partagés avec vous dans la galerie",
  "gallery": "Galerie",
  "joinAlbum": "Rejoindre l'album",
  "joinAlbumSubtext": "pour afficher et ajouter vos photos",
  "joinAlbumSubtextViewer": "pour ajouter ceci aux albums partagés",
  "join": "Rejoindre",
  "linkEmail": "Lier l'email",
  "link": "Lier",
  "noEnteAccountExclamation": "Aucun compte Ente !",
  "orPickFromYourContacts": "ou choisissez parmi vos contacts",
  "emailDoesNotHaveEnteAccount": "{email} n'a pas de compte Ente.",
  "@emailDoesNotHaveEnteAccount": {
    "description": "Shown when email doesn't have an Ente account",
    "placeholders": {
      "email": {
        "type": "String"
      }
    }
  },
  "accountOwnerPersonAppbarTitle": "{title} (Moi)",
  "@accountOwnerPersonAppbarTitle": {
    "description": "Title of appbar for account owner person",
    "placeholders": {
      "title": {
        "type": "String"
      }
    }
  },
  "reassignMe": "Réassigner \"Moi\"",
  "me": "Moi",
  "linkEmailToContactBannerCaption": "pour un partage plus rapide",
  "@linkEmailToContactBannerCaption": {
    "description": "Caption for the 'Link email' title. It should be a continuation of the 'Link email' title. Just like how 'Link email' + 'for faster sharing' forms a proper sentence in English, the combination of these two strings should also be a proper sentence in other languages."
  },
  "selectPersonToLink": "Sélectionnez la personne à associer",
  "linkPersonToEmail": "Associer la personne à {email}",
  "@linkPersonToEmail": {
    "placeholders": {
      "email": {
        "type": "String"
      }
    }
  },
  "linkPersonToEmailConfirmation": "Cela va associer {personName} à {email}",
  "@linkPersonToEmailConfirmation": {
    "description": "Confirmation message when linking a person to an email",
    "placeholders": {
      "personName": {
        "type": "String"
      },
      "email": {
        "type": "String"
      }
    }
  },
  "selectYourFace": "Sélectionnez votre visage",
  "reassigningLoading": "Réassignation...",
  "reassignedToName": "Vous a réassigné à {name}",
  "@reassignedToName": {
    "placeholders": {
      "name": {
        "type": "String"
      }
    }
  },
  "saveChangesBeforeLeavingQuestion": "Enregistrer les modifications avant de quitter ?",
  "dontSave": "Ne pas enregistrer",
  "thisIsMeExclamation": "C'est moi !",
  "linkPerson": "Lier la personne",
  "linkPersonCaption": "pour une meilleure expérience de partage",
  "@linkPersonCaption": {
    "description": "Caption for the 'Link person' title. It should be a continuation of the 'Link person' title. Just like how 'Link person' + 'for better sharing experience' forms a proper sentence in English, the combination of these two strings should also be a proper sentence in other languages."
  },
  "videoStreaming": "Vidéos diffusables",
  "processingVideos": "Traitement des vidéos",
  "streamDetails": "Détails du stream",
  "processing": "Traitement en cours",
  "queued": "En file d'attente",
  "ineligible": "Non compatible",
  "failed": "Échec",
  "playStream": "Lire le stream",
  "playOriginal": "Lire l'original",
  "joinAlbumConfirmationDialogBody": "Rejoindre un album rendra votre e-mail visible à ses participants.",
  "pleaseWaitThisWillTakeAWhile": "Veuillez patienter, cela prendra un peu de temps.",
  "editTime": "Modifier l'heure",
  "selectTime": "Sélectionner l'heure",
  "selectDate": "Sélectionner la date",
  "previous": "Précédent",
  "selectOneDateAndTimeForAll": "Sélectionnez une date et une heure pour tous",
  "selectStartOfRange": "Sélectionner le début de la plage",
  "thisWillMakeTheDateAndTimeOfAllSelected": "Cela rendra la date et l'heure identique à toutes les photos sélectionnées.",
  "allWillShiftRangeBasedOnFirst": "C'est la première dans le groupe. Les autres photos sélectionnées se déplaceront automatiquement en fonction de cette nouvelle date",
  "newRange": "Nouvelle plage",
  "selectOneDateAndTime": "Sélectionner une date et une heure",
  "moveSelectedPhotosToOneDate": "Déplacer les photos sélectionnées vers une date",
  "shiftDatesAndTime": "Dates et heure de décalage",
  "photosKeepRelativeTimeDifference": "Les photos gardent une différence de temps relative",
  "photocountPhotos": "{count, plural, =0 {No photos} =1 {1 photo} other {{count} photos}}",
  "@photocountPhotos": {
    "placeholders": {
      "count": {
        "type": "int",
        "example": "2"
      }
    }
  },
  "appIcon": "Icône de l'appli",
  "notThisPerson": "Ce n'est pas cette personne ?",
  "selectedItemsWillBeRemovedFromThisPerson": "Les éléments sélectionnés seront retirés de cette personne, mais pas supprimés de votre bibliothèque.",
  "throughTheYears": "{dateFormat} au fil des années",
  "thisWeekThroughTheYears": "Cette semaine au fil des années",
  "thisWeekXYearsAgo": "{count, plural, =1 {Cette semaine, {count} il y a l'année} other {Cette semaine, {count} il y a des années}}",
  "youAndThem": "Vous et {name}",
  "admiringThem": "Admirant {name}",
  "embracingThem": "Embrasse {name}",
  "partyWithThem": "En soirée avec {name}",
  "hikingWithThem": "Randonnée avec {name}",
  "feastingWithThem": "Fête avec {name}",
  "selfiesWithThem": "Selfies avec {name}",
  "posingWithThem": "Pose avec {name}",
  "backgroundWithThem": "Magnifiques vues avec {name}",
  "sportsWithThem": "Sports avec {name}",
  "roadtripWithThem": "En route avec {name}",
  "spotlightOnYourself": "Éclairage sur vous-même",
  "spotlightOnThem": "Spotlight sur {name}",
  "personIsAge": "{name} a {age}!",
  "personTurningAge": "{name} aura bientôt {age}",
  "lastTimeWithThem": "Dernière fois avec {name}",
  "tripToLocation": "Voyage vers {location}",
  "tripInYear": "Voyage en {year}",
  "lastYearsTrip": "Voyage de l'an dernier",
  "sunrise": "À l'horizon",
  "mountains": "Au-dessus des collines",
  "greenery": "La vie au vert",
  "beach": "Sable et mer",
  "city": "Dans la ville",
  "moon": "Au clair de lune",
  "onTheRoad": "De nouveau sur la route",
  "food": "Plaisir culinaire",
  "pets": "Compagnons à quatre pattes",
  "curatedMemories": "Souvenirs conservés",
  "widgets": "Gadgets",
  "memories": "Souvenirs",
  "peopleWidgetDesc": "Sélectionnez les personnes que vous souhaitez voir sur votre écran d'accueil.",
  "albumsWidgetDesc": "Sélectionnez les personnes que vous souhaitez voir sur votre écran d'accueil.",
  "memoriesWidgetDesc": "Sélectionnez le type de souvenirs que vous souhaitez voir sur votre écran d'accueil.",
  "smartMemories": "Souvenirs intelligents",
  "pastYearsMemories": "Souvenirs de ces dernières années",
  "deleteMultipleAlbumDialog": "Supprimer également les photos (et les vidéos) présentes dans ces {count} albums de <bold>tous les</bold> autres albums dont ils font partie ?",
  "addParticipants": "Ajouter des participants",
  "selectedAlbums": "{count} sélectionné(s)",
  "actionNotSupportedOnFavouritesAlbum": "Action non prise en charge sur l'album des Favoris",
  "onThisDayMemories": "Souvenirs du jour",
  "onThisDay": "Ce jour-ci",
  "lookBackOnYourMemories": "Regarde tes souvenirs passés 🌄",
  "newPhotosEmoji": " nouveau 📸",
  "sorryWeHadToPauseYourBackups": "Désolé, nous avons dû mettre en pause vos sauvegardes",
  "clickToInstallOurBestVersionYet": "Cliquez pour installer notre meilleure version",
  "onThisDayNotificationExplanation": "Recevoir des rappels sur les souvenirs de cette journée des années précédentes.",
  "addMemoriesWidgetPrompt": "Ajoutez un gadget des souvenirs à votre écran d'accueil et revenez ici pour le personnaliser.",
  "addAlbumWidgetPrompt": "Ajoutez un gadget d'album à votre écran d'accueil et revenez ici pour le personnaliser.",
  "addPeopleWidgetPrompt": "Ajoutez un gadget des personnes à votre écran d'accueil et revenez ici pour le personnaliser.",
  "birthdayNotifications": "Notifications d’anniversaire",
  "receiveRemindersOnBirthdays": "Recevoir des rappels quand c'est l'anniversaire de quelqu'un. Appuyer sur la notification vous amènera à des photos de son anniversaire.",
  "happyBirthday": "Joyeux anniversaire ! 🥳",
  "happyBirthdayToPerson": "Joyeux anniversaire {name}! 🎉",
  "birthdays": "Anniversaires",
<<<<<<< HEAD
  "wishThemAHappyBirthday": "Wish ${name} a happy birthday! 🎉"
=======
  "wishThemAHappyBirthday": "Wish ${name} a happy birthday! 🎉",
  "cLTitle1": "Téléchargement de fichiers vidéo volumineux",
  "cLDesc1": "Suite à la version bêta du streaming vidéo et au travail sur les téléchargements reprenables, nous avons maintenant augmenté la limite de téléchargement de fichiers à 10 Go. Ceci est maintenant disponible dans les applications desktop et mobiles.",
  "cLTitle2": "Téléchargement en arrière-plan",
  "cLDesc2": "Les téléchargements en arrière-plan sont maintenant pris en charge sur iOS également, en plus des appareils Android. Pas besoin d'ouvrir l'application pour sauvegarder vos dernières photos et vidéos.",
  "cLTitle3": "Lecture automatique des souvenirs",
  "cLDesc3": "Nous avons apporté des améliorations significatives à notre expérience de souvenirs, y compris la lecture automatique, le balayage vers le souvenir suivant et bien plus encore.",
  "cLTitle4": "Reconnaissance faciale améliorée",
  "cLDesc4": "Avec un tas d'améliorations internes, il est maintenant beaucoup plus facile de voir tous les visages détectés, de donner des commentaires sur les visages similaires et d'ajouter/supprimer des visages d'une seule photo.",
  "cLTitle5": "Notifications d'anniversaire",
  "cLDesc5": "Vous recevrez maintenant une notification optionnelle pour tous les anniversaires que vous avez sauvegardés sur Ente, ainsi qu'une collection de leurs meilleures photos.",
  "cLTitle6": "Téléchargements reprenables",
  "cLDesc6": "Plus besoin d'attendre que les téléchargements se terminent avant de pouvoir fermer l'application. Tous les téléchargements ont maintenant la capacité d'être mis en pause à mi-chemin et de reprendre là où vous vous êtes arrêté."
>>>>>>> fb03c88a
}<|MERGE_RESOLUTION|>--- conflicted
+++ resolved
@@ -1757,9 +1757,6 @@
   "happyBirthday": "Joyeux anniversaire ! 🥳",
   "happyBirthdayToPerson": "Joyeux anniversaire {name}! 🎉",
   "birthdays": "Anniversaires",
-<<<<<<< HEAD
-  "wishThemAHappyBirthday": "Wish ${name} a happy birthday! 🎉"
-=======
   "wishThemAHappyBirthday": "Wish ${name} a happy birthday! 🎉",
   "cLTitle1": "Téléchargement de fichiers vidéo volumineux",
   "cLDesc1": "Suite à la version bêta du streaming vidéo et au travail sur les téléchargements reprenables, nous avons maintenant augmenté la limite de téléchargement de fichiers à 10 Go. Ceci est maintenant disponible dans les applications desktop et mobiles.",
@@ -1773,5 +1770,4 @@
   "cLDesc5": "Vous recevrez maintenant une notification optionnelle pour tous les anniversaires que vous avez sauvegardés sur Ente, ainsi qu'une collection de leurs meilleures photos.",
   "cLTitle6": "Téléchargements reprenables",
   "cLDesc6": "Plus besoin d'attendre que les téléchargements se terminent avant de pouvoir fermer l'application. Tous les téléchargements ont maintenant la capacité d'être mis en pause à mi-chemin et de reprendre là où vous vous êtes arrêté."
->>>>>>> fb03c88a
 }