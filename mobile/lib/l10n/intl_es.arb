--- conflicted
+++ resolved
@@ -1725,9 +1725,6 @@
   "food": "Delicia culinaria",
   "pets": "Compañeros peludos",
   "curatedMemories": "Memorias revisadas",
-<<<<<<< HEAD
-  "wishThemAHappyBirthday": "Wish ${name} a happy birthday! 🎉"
-=======
   "wishThemAHappyBirthday": "Wish ${name} a happy birthday! 🎉",
   "cLTitle1": "Subida de archivos de video grandes",
   "cLDesc1": "Tras el lanzamiento de la versión beta de transmisión de video y el trabajo en subidas y descargas reanudables, ahora hemos aumentado el límite de subida de archivos a 10GB. Esto ya está disponible tanto en aplicaciones de escritorio como móviles.",
@@ -1741,5 +1738,4 @@
   "cLDesc5": "Ahora recibirás una notificación opcional para todos los cumpleaños que hayas guardado en Ente, junto con una colección de sus mejores fotos.",
   "cLTitle6": "Subidas y descargas reanudables",
   "cLDesc6": "No más esperas para que se completen las subidas/descargas antes de poder cerrar la aplicación. Todas las subidas y descargas ahora tienen la capacidad de pausarse a mitad de camino y reanudarse desde donde lo dejaste."
->>>>>>> fb03c88a
 }