{
  "@@locale ": "en",
  "enterYourEmailAddress": "Introduza o seu e-mail",
  "enterYourNewEmailAddress": "Introduza o seu novo e-mail",
  "accountWelcomeBack": "Bem-vindo de volta!",
  "emailAlreadyRegistered": "E-mail já em utilização.",
  "emailNotRegistered": "E-mail não em utilização.",
  "email": "Email",
  "cancel": "Cancelar",
  "verify": "Verificar",
  "invalidEmailAddress": "Endereço de email inválido",
  "enterValidEmail": "Por favor, insira um endereço de email válido.",
  "deleteAccount": "Eliminar conta",
  "askDeleteReason": "Qual o principal motivo pelo qual está a eliminar a conta?",
  "deleteAccountFeedbackPrompt": "Lamentamos a sua partida. Indique-nos a razão para podermos melhorar o serviço.",
  "feedback": "Opinião",
  "kindlyHelpUsWithThisInformation": "Por favor, ajude-nos com esta informação",
  "confirmDeletePrompt": "Sim, pretendo apagar permanentemente esta conta e os respetivos dados em todas as aplicações.",
  "confirmAccountDeletion": "Confirmar eliminação de conta",
  "deleteAccountPermanentlyButton": "Excluir conta permanentemente",
  "yourAccountHasBeenDeleted": "A sua conta foi eliminada",
  "selectReason": "Selecionar motivo",
  "deleteReason1": "Falta uma funcionalidade-chave de que eu necessito",
  "deleteReason2": "O aplicativo ou um determinado recurso não se comportou como era suposto",
  "deleteReason3": "Encontrei outro serviço de que gosto mais",
  "deleteReason4": "O motivo não está na lista",
  "sendEmail": "Enviar email",
  "deleteRequestSLAText": "O seu pedido será processado dentro de 72 horas.",
  "deleteEmailRequest": "Envie um e-mail para <warning>accountt-deletion@ente.io</warning> a partir do seu endereço de email registrado.",
  "entePhotosPerm": "Ente <i>precisa de permissão para</i> preservar suas fotos",
  "ok": "Ok",
  "createAccount": "Criar conta",
  "createNewAccount": "Criar nova conta",
  "password": "Palavra-passe",
  "confirmPassword": "Confirmar palavra-passe",
  "activeSessions": "Sessões ativas",
  "oops": "Oops",
  "somethingWentWrongPleaseTryAgain": "Ocorreu um erro. Tente novamente",
  "thisWillLogYouOutOfThisDevice": "Irá desconectar a sua conta do seu dispositivo!",
  "thisWillLogYouOutOfTheFollowingDevice": "Irá desconectar a sua conta do seguinte dispositivo:",
  "terminateSession": "Terminar sessão?",
  "terminate": "Terminar",
  "thisDevice": "Este dispositivo",
  "recoverButton": "Recuperar",
  "recoverySuccessful": "Recuperação bem sucedida!",
  "decrypting": "A desencriptar…",
  "incorrectRecoveryKeyTitle": "Chave de recuperação incorreta",
  "incorrectRecoveryKeyBody": "A chave de recuperação inserida está incorreta",
  "forgotPassword": "Esqueceu-se da palavra-passe",
  "enterYourRecoveryKey": "Insira a sua chave de recuperação",
  "noRecoveryKey": "Não tem chave de recuperação?",
  "sorry": "Desculpe",
  "noRecoveryKeyNoDecryption": "Devido à natureza do nosso protocolo de criptografia de ponta a ponta, os seus dados não podem ser descriptografados sem a sua palavra-passe ou a sua chave de recuperação",
  "verifyEmail": "Verificar email",
  "toResetVerifyEmail": "Para redefinir a sua palavra-passe, verifique primeiro o seu e-mail.",
  "checkInboxAndSpamFolder": "Verifique a sua caixa de entrada (e spam) para concluir a verificação",
  "tapToEnterCode": "Toque para inserir código",
  "resendEmail": "Reenviar e-mail",
  "weHaveSendEmailTo": "Enviamos um e-mail para <green>{email}</green>",
  "@weHaveSendEmailTo": {
    "description": "Text to indicate that we have sent a mail to the user",
    "placeholders": {
      "email": {
        "description": "The email address of the user",
        "type": "String",
        "example": "example@ente.io"
      }
    }
  },
  "setPasswordTitle": "Definir palavra-passe",
  "changePasswordTitle": "Alterar palavra-passe",
  "resetPasswordTitle": "Redefinir palavra-passe",
  "encryptionKeys": "Chaves de encriptação",
  "passwordWarning": "Não armazenamos esta palavra-passe, se você a esquecer, <underline>não podemos desencriptar os seus dados</underline>",
  "enterPasswordToEncrypt": "Inserir uma palavra-passe para encriptar os seus dados",
  "enterNewPasswordToEncrypt": "Inserir uma nova palavra-passe para encriptar os seus dados",
  "weakStrength": "Fraca",
  "strongStrength": "Forte",
  "moderateStrength": "Moderada",
  "passwordStrength": "Força da palavra-passe: {passwordStrengthValue}",
  "@passwordStrength": {
    "description": "Text to indicate the password strength",
    "placeholders": {
      "passwordStrengthValue": {
        "description": "The strength of the password as a string",
        "type": "String",
        "example": "Weak or Moderate or Strong"
      }
    },
    "message": "Password Strength: {passwordStrengthText}"
  },
  "passwordChangedSuccessfully": "Palavra-passe alterada com sucesso",
  "generatingEncryptionKeys": "Gerando chaves de encriptação...",
  "pleaseWait": "Por favor, aguarde ...",
  "continueLabel": "Continuar",
  "insecureDevice": "Dispositivo inseguro",
  "sorryWeCouldNotGenerateSecureKeysOnThisDevicennplease": "Desculpe, não foi possível gerar chaves seguras neste dispositivo.\n\npor favor iniciar sessão com um dispositivo diferente.",
  "howItWorks": "Como funciona",
  "encryption": "Encriptação",
  "ackPasswordLostWarning": "Eu entendo que se eu perder a minha palavra-passe, posso perder os meus dados já que esses dados são <underline> encriptados de ponta a ponta</underline>.",
  "privacyPolicyTitle": "Política de privacidade",
  "termsOfServicesTitle": "Termos",
  "signUpTerms": "Eu concordo com os <u-terms>termos de serviço</u-terms> e <u-policy>política de privacidade</u-policy>",
  "logInLabel": "Iniciar sessão",
  "loginTerms": "Ao clicar em iniciar sessão, eu concordo com os termos <u-terms>de serviço</u-terms> e <u-policy>política de privacidade</u-policy>",
  "changeEmail": "Alterar e-mail",
  "enterYourPassword": "Introduza a sua palavra-passe",
  "welcomeBack": "Bem-vindo(a) de volta!",
  "contactSupport": "Contactar o suporte",
  "incorrectPasswordTitle": "Palavra-passe incorreta",
  "pleaseTryAgain": "Por favor, tente novamente",
  "recreatePasswordTitle": "Recriar palavra-passe",
  "useRecoveryKey": "Usar chave de recuperação",
  "recreatePasswordBody": "O dispositivo atual não é suficientemente poderoso para verificar a palavra-passe, mas podemos regenerar novamente de uma maneira que funcione no seu dispositivo.\n\nPor favor, iniciar sessão utilizando código de recuperação e gerar novamente a sua palavra-passe (pode utilizar a mesma se quiser).",
  "verifyPassword": "Verificar palavra-passe",
  "recoveryKey": "Chave de recuperação",
  "recoveryKeyOnForgotPassword": "Se esquecer sua palavra-passe, a única maneira de recuperar os seus dados é com esta chave.",
  "recoveryKeySaveDescription": "Não armazenamos essa chave, por favor, guarde esta chave de 24 palavras num lugar seguro.",
  "doThisLater": "Fazer isto mais tarde",
  "saveKey": "Guardar chave",
  "recoveryKeyCopiedToClipboard": "Chave de recuperação copiada para a área de transferência",
  "recoverAccount": "Recuperar conta",
  "recover": "Recuperar",
  "dropSupportEmail": "Envie um e-mail para {supportEmail} a partir do seu endereço de e-mail registado",
  "@dropSupportEmail": {
    "placeholders": {
      "supportEmail": {
        "description": "The support email address",
        "type": "String",
        "example": "support@ente.io"
      }
    }
  },
  "twofactorSetup": "Configuração de dois fatores",
  "enterCode": "Insira o código",
  "scanCode": "Ler código Qr",
  "codeCopiedToClipboard": "Código copiado para área de transferência",
  "copypasteThisCodentoYourAuthenticatorApp": "Copie e cole este código\nno seu aplicativo de autenticação",
  "tapToCopy": "toque para copiar",
  "scanThisBarcodeWithnyourAuthenticatorApp": "Leia este código com a sua aplicação dois fatores.",
  "enterThe6digitCodeFromnyourAuthenticatorApp": "Introduzir o código de 6 dígitos da\nsua aplicação de autenticação",
  "confirm": "Confirmar",
  "setupComplete": "Configuração concluída",
  "saveYourRecoveryKeyIfYouHaventAlready": "Guarde a sua chave de recuperação, caso ainda não o tenha feito",
  "thisCanBeUsedToRecoverYourAccountIfYou": "Isto pode ser usado para recuperar sua conta se você perder seu segundo fator",
  "twofactorAuthenticationPageTitle": "Autenticação de dois fatores",
  "lostDevice": "Perdeu o seu dispositívo?",
  "verifyingRecoveryKey": "Verificando chave de recuperação...",
  "recoveryKeyVerified": "Chave de recuperação verificada",
  "recoveryKeySuccessBody": "Ótimo! A sua chave de recuperação é válida. Obrigado por verificar.\n\nLembre-se de manter cópia de segurança da sua chave de recuperação.",
  "invalidRecoveryKey": "A chave de recuperação que inseriu não é válida. Por favor, certifique-se que ela contém 24 palavras e verifique a ortografia de cada uma.\n\nSe inseriu um código de recuperação mais antigo, certifique-se de que tem 64 caracteres e verifique cada um deles.",
  "invalidKey": "Chave inválida",
  "tryAgain": "Tente novamente",
  "viewRecoveryKey": "Ver chave de recuperação",
  "confirmRecoveryKey": "Confirmar chave de recuperação",
  "recoveryKeyVerifyReason": "A sua chave de recuperação é a única forma de recuperar as suas fotografias se se esquecer da sua palavra-passe. Pode encontrar a sua chave de recuperação em Definições > Conta.\n\n\nIntroduza aqui a sua chave de recuperação para verificar se a guardou corretamente.",
  "confirmYourRecoveryKey": "Confirmar chave de recuperação",
  "addViewer": "Adicionar visualizador",
  "addCollaborator": "Adicionar colaborador",
  "addANewEmail": "Adicionar um novo e-mail",
  "orPickAnExistingOne": "Ou escolha um já existente",
  "collaboratorsCanAddPhotosAndVideosToTheSharedAlbum": "Os colaboradores podem adicionar fotos e vídeos ao álbum compartilhado.",
  "enterEmail": "Digite o e-mail",
  "albumOwner": "Dono",
  "@albumOwner": {
    "description": "Role of the album owner"
  },
  "you": "Tu",
  "collaborator": "Colaborador",
  "addMore": "Adicionar mais",
  "@addMore": {
    "description": "Button text to add more collaborators/viewers"
  },
  "viewer": "Visualizador",
  "remove": "Remover",
  "removeParticipant": "Remover participante",
  "@removeParticipant": {
    "description": "menuSectionTitle for removing a participant"
  },
  "manage": "Gerir",
  "addedAs": "Adicionado como",
  "changePermissions": "Alterar permissões",
  "yesConvertToViewer": "Sim, converter para visualizador",
  "cannotAddMorePhotosAfterBecomingViewer": "{user} não será capaz de adicionar mais fotos a este álbum\n\nEles ainda serão capazes de remover fotos existentes adicionadas por eles",
  "allowAddingPhotos": "Permitir adicionar fotos",
  "@allowAddingPhotos": {
    "description": "Switch button to enable uploading photos to a public link"
  },
  "allowAddPhotosDescription": "Permitir que pessoas com o link também adicionem fotos ao álbum compartilhado.",
  "passwordLock": "Bloqueio da palavra-passe",
  "canNotOpenTitle": "Não pôde abrir este álbum",
  "canNotOpenBody": "Perdão, portanto o álbum não pode ser aberto na aplicação.",
  "disableDownloadWarningTitle": "Por favor, observe",
  "disableDownloadWarningBody": "Visualizadores ainda podem fazer capturas de tela ou salvar uma cópia das suas fotos usando ferramentas externas",
  "allowDownloads": "Permitir downloads",
  "linkDeviceLimit": "Limite de dispositivo",
  "noDeviceLimit": "Nenhum",
  "@noDeviceLimit": {
    "description": "Text to indicate that there is limit on number of devices"
  },
  "linkExpiry": "Link expirado",
  "linkExpired": "Expirado",
  "linkEnabled": "Ativado",
  "linkNeverExpires": "Nunca",
  "expiredLinkInfo": "Este link expirou. Por favor, selecione um novo tempo de expiração ou desabilite a expiração do link.",
  "setAPassword": "Definir uma palavra-passe",
  "lockButtonLabel": "Bloquear",
  "enterPassword": "Introduzir palavra-passe",
  "removeLink": "Remover link",
  "manageLink": "Gerir link",
  "linkExpiresOn": "O link expirará em {expiryTime}",
  "albumUpdated": "Álbum atualizado",
  "never": "Nunca",
  "custom": "Personalizado",
  "@custom": {
    "description": "Label for setting custom value for link expiry"
  },
  "after1Hour": "Depois de 1 Hora",
  "after1Day": "Depois de 1 dia",
  "after1Week": "Depois de 1 semana",
  "after1Month": "Depois de 1 mês",
  "after1Year": "Depois de 1 ano",
  "manageParticipants": "Gerir",
  "albumParticipantsCount": "{count, plural, =0 {Nenhum participante} =1 {1 participante} other {{count} participantes}}",
  "@albumParticipantsCount": {
    "placeholders": {
      "count": {
        "type": "int",
        "example": "5"
      }
    },
    "description": "Number of participants in an album, including the album owner."
  },
  "collabLinkSectionDescription": "Criar um link para permitir que as pessoas adicionem e visualizem fotos em seu álbum compartilhado sem precisar de um aplicativo Ente ou conta. Ótimo para coletar fotos do evento.",
  "collectPhotos": "Coletar fotos",
  "collaborativeLink": "Link colaborativo",
  "shareWithNonenteUsers": "Compartilhar com usuários que não usam Ente",
  "createPublicLink": "Criar link público",
  "sendLink": "Enviar link",
  "copyLink": "Copiar link",
  "linkHasExpired": "O link expirou",
  "publicLinkEnabled": "Link público ativado",
  "shareALink": "Partilhar um link",
  "sharedAlbumSectionDescription": "Criar álbuns compartilhados e colaborativos com outros usuários da Ente, incluindo usuários em planos gratuitos.",
  "shareWithPeopleSectionTitle": "{numberOfPeople, plural, =0 {Compartilhe com pessoas específicas} =1 {Compartilhado com 1 pessoa} other {Compartilhado com {numberOfPeople} pessoas}}",
  "@shareWithPeopleSectionTitle": {
    "placeholders": {
      "numberOfPeople": {
        "type": "int",
        "example": "2"
      }
    }
  },
  "thisIsYourVerificationId": "Este é o seu ID de verificação",
  "someoneSharingAlbumsWithYouShouldSeeTheSameId": "Alguém compartilhando álbuns com você deve ver o mesmo ID no seu dispositivo.",
  "howToViewShareeVerificationID": "Por favor, peça-lhes para pressionar longamente o endereço de e-mail na tela de configurações e verifique se os IDs de ambos os dispositivos coincidem.",
  "thisIsPersonVerificationId": "Este é o ID de verificação de {email}",
  "@thisIsPersonVerificationId": {
    "placeholders": {
      "email": {
        "type": "String",
        "example": "someone@ente.io"
      }
    }
  },
  "verificationId": "ID de Verificação",
  "verifyEmailID": "Verificar e-mail",
  "emailNoEnteAccount": "{email} não possui uma conta Ente.\n\nEnvie um convite para compartilhar fotos.",
  "shareMyVerificationID": "Aqui está o meu ID de verificação: {verificationID} para ente.io.",
  "shareTextConfirmOthersVerificationID": "Ei, você pode confirmar que este é seu ID de verificação do ente.io: {verificationID}",
  "somethingWentWrong": "Ocorreu um erro",
  "sendInvite": "Enviar convite",
  "shareTextRecommendUsingEnte": "Descarregue o Ente para poder partilhar facilmente fotografias e vídeos de qualidade original\n\n\nhttps://ente.io",
  "done": "Concluído",
  "applyCodeTitle": "Aplicar código",
  "enterCodeDescription": "Introduza o código fornecido pelo seu amigo para obter armazenamento gratuito para ambos",
  "apply": "Aplicar",
  "failedToApplyCode": "Falha ao aplicar código",
  "enterReferralCode": "Insira o código de referência",
  "codeAppliedPageTitle": "Código aplicado",
  "changeYourReferralCode": "Alterar o código de referência",
  "change": "Alterar",
  "unavailableReferralCode": "Desculpe, este código não está disponível.",
  "codeChangeLimitReached": "Desculpe, você atingiu o limite de alterações de código.",
  "onlyFamilyAdminCanChangeCode": "Entre em contato com {familyAdminEmail} para alterar o seu código.",
  "storageInGB": "{storageAmountInGB} GB",
  "claimed": "Reclamado",
  "@claimed": {
    "description": "Used to indicate storage claimed, like 10GB Claimed"
  },
  "details": "Detalhes",
  "claimMore": "Reclamar mais!",
  "theyAlsoGetXGb": "Eles também recebem {storageAmountInGB} GB",
  "freeStorageOnReferralSuccess": "{storageAmountInGB} GB sempre que alguém se inscreve num plano pago e aplica o seu código",
  "shareTextReferralCode": "Insira o código de referência: {referralCode} \n\nAplique-o em Configurações → Geral → Indicações para obter {referralStorageInGB} GB gratuitamente após a sua inscrição para um plano pago\n\nhttps://ente.io",
  "claimFreeStorage": "Solicitar armazenamento gratuito",
  "inviteYourFriends": "Convide os seus amigos",
  "failedToFetchReferralDetails": "Não foi possível obter detalhes de indicação. Por favor, tente novamente mais tarde.",
  "referralStep1": "1. Envie este código aos seus amigos",
  "referralStep2": "2. Eles se inscrevem em um plano pago",
  "referralStep3": "3. Ambos ganham {storageInGB} GB* grátis",
  "referralsAreCurrentlyPaused": "As referências estão atualmente em pausa",
  "youCanAtMaxDoubleYourStorage": "* Você pode duplicar seu armazenamento no máximo",
  "claimedStorageSoFar": "{isFamilyMember, select,true {Sua família reinvidicou {storageAmountInGb} GB até então}false {Você reinvindicou {storageAmountInGb} GB até então}other {Você reinvindicou {storageAmountInGb} GB até então!}}",
  "@claimedStorageSoFar": {
    "placeholders": {
      "isFamilyMember": {
        "type": "String",
        "example": "true"
      },
      "storageAmountInGb": {
        "type": "int",
        "example": "10"
      }
    }
  },
  "faq": "Perguntas Frequentes",
  "help": "Ajuda",
  "oopsSomethingWentWrong": "Ops, algo deu errado",
  "peopleUsingYourCode": "Pessoas que utilizam seu código",
  "eligible": "elegível",
  "total": "total",
  "codeUsedByYou": "Código usado por você",
  "freeStorageClaimed": "Armazenamento gratuito reclamado",
  "freeStorageUsable": "Armazenamento livre utilizável",
  "usableReferralStorageInfo": "O armazenamento disponível é limitado pelo seu plano atual. O excesso de armazenamento reivindicado tornará automaticamente útil quando você atualizar seu plano.",
  "removeFromAlbumTitle": "Remover do álbum",
  "removeFromAlbum": "Remover do álbum",
  "itemsWillBeRemovedFromAlbum": "Os itens selecionados serão removidos deste álbum",
  "removeShareItemsWarning": "Alguns dos itens que você está removendo foram adicionados por outras pessoas, e você perderá o acesso a eles",
  "addingToFavorites": "Adicionando aos favoritos...",
  "removingFromFavorites": "Removendo dos favoritos...",
  "sorryCouldNotAddToFavorites": "Desculpe, não foi possível adicionar aos favoritos!",
  "sorryCouldNotRemoveFromFavorites": "Desculpe, não foi possível remover dos favoritos!",
  "subscribeToEnableSharing": "Você precisa de uma assinatura paga ativa para ativar o compartilhamento.",
  "subscribe": "Subscrever",
  "canOnlyRemoveFilesOwnedByYou": "",
  "deleteSharedAlbum": "Excluir álbum compartilhado?",
  "deleteAlbum": "Apagar álbum",
  "deleteAlbumDialog": "Eliminar também as fotos (e vídeos) presentes neste álbum de <bold>all</bold>  os outros álbuns de que fazem parte?",
  "deleteSharedAlbumDialogBody": "O álbum será apagado para todos\n\nVocê perderá o acesso a fotos compartilhadas neste álbum que são propriedade de outros",
  "yesRemove": "Sim, remover",
  "creatingLink": "Criar link...",
  "removeWithQuestionMark": "Remover?",
  "removeParticipantBody": "{userEmail} será removido deste álbum compartilhado\n\nQuaisquer fotos adicionadas por elas também serão removidas do álbum",
  "keepPhotos": "Manter fotos",
  "deletePhotos": "Apagar fotos",
  "inviteToEnte": "Convidar para Ente",
  "removePublicLink": "Remover link público",
  "disableLinkMessage": "Isto removerá o link público para acessar \"{albumName}\".",
  "sharing": "Partilhar...",
  "youCannotShareWithYourself": "Não podes partilhar contigo mesmo",
  "archive": "............",
  "createAlbumActionHint": "Pressione e segure para selecionar fotos e clique em + para criar um álbum",
  "importing": "A importar...",
  "failedToLoadAlbums": "Falha ao carregar álbuns",
  "hidden": "Oculto",
  "authToViewYourHiddenFiles": "Por favor, autentique para ver seus arquivos ocultos",
  "authToViewTrashedFiles": "Autentica-se para visualizar os ficheiros na lata de lixo",
  "trash": "Lixo",
  "uncategorized": "Sem categoria",
  "videoSmallCase": "vídeo",
  "photoSmallCase": "foto",
  "singleFileDeleteHighlight": "Será eliminado de todos os álbuns.",
  "singleFileInBothLocalAndRemote": "Este {fileType} encontra-se tanto no Ente como no seu dispositivo.",
  "singleFileInRemoteOnly": "Este {fileType} será eliminado do Ente.",
  "singleFileDeleteFromDevice": "Este {fileType} será eliminado do seu dispositivo.",
  "deleteFromEnte": "Apagar do Ente",
  "yesDelete": "Sim, apagar",
  "movedToTrash": "Mover para o lixo",
  "deleteFromDevice": "Apagar do dispositivo",
  "deleteFromBoth": "Apagar de ambos",
  "newAlbum": "Novo álbum",
  "albums": "Álbuns",
  "memoryCount": "{count, plural, =0{não há memórias} one{{formattedCount} memória} other{{formattedCount} memórias}}",
  "@memoryCount": {
    "description": "The text to display the number of memories",
    "type": "text",
    "placeholders": {
      "count": {
        "example": "1",
        "type": "int"
      },
      "formattedCount": {
        "type": "String",
        "example": "11.513, 11,511"
      }
    }
  },
  "selectedPhotos": "{count} selecionado(s)",
  "@selectedPhotos": {
    "description": "Display the number of selected photos",
    "type": "text",
    "placeholders": {
      "count": {
        "example": "5",
        "type": "int"
      }
    }
  },
  "selectedPhotosWithYours": "{count} selecionado(s) ({yourCount} seus)",
  "@selectedPhotosWithYours": {
    "description": "Display the number of selected photos, including the number of selected photos owned by the user",
    "type": "text",
    "placeholders": {
      "count": {
        "example": "12",
        "type": "int"
      },
      "yourCount": {
        "example": "2",
        "type": "int"
      }
    }
  },
  "advancedSettings": "Definições avançadas",
  "@advancedSettings": {
    "description": "The text to display in the advanced settings section"
  },
  "photoGridSize": "Tamanho da grelha de fotos",
  "manageDeviceStorage": "Gerir cache do aparelho",
  "manageDeviceStorageDesc": "Reveja e limpe o armazenamento de cache local.",
  "machineLearning": "Aprendizagem automática",
  "mlConsent": "Ativar aprendizagem automática",
  "mlConsentTitle": "Ativar aprendizagem automática?",
  "mlConsentDescription": "Se ativar a aprendizagem automática, o Ente extrairá informações como a geometria do rosto de ficheiros, incluindo os partilhados consigo.\n\n\nIsto acontecerá no seu dispositivo e todas as informações biométricas geradas serão encriptadas de ponta a ponta.",
  "mlConsentPrivacy": "Por favor, clique aqui para mais detalhes sobre este recurso na nossa política de privacidade",
  "mlConsentConfirmation": "Eu entendo, e desejo ativar a aprendizagem automática",
  "magicSearch": "Pesquisa mágica",
  "discover": "Descobrir",
  "@discover": {
    "description": "The text to display for the discover section under which we show receipts, screenshots, sunsets, greenery, etc."
  },
  "discover_identity": "Identidade",
  "discover_screenshots": "Capturas de ecrã",
  "discover_receipts": "Recibos",
  "discover_notes": "Notas",
  "discover_memes": "Memes",
  "discover_visiting_cards": "Cartões de visita",
  "discover_babies": "Bebés",
  "discover_pets": "Animais de estimação",
  "discover_selfies": "Selfies",
  "discover_wallpapers": "Papéis de parede",
  "discover_food": "Comida",
  "discover_celebrations": "Comemorações",
  "discover_sunset": "Pôr do sol",
  "discover_hills": "Colinas",
  "discover_greenery": "Vegetação",
  "mlIndexingDescription": "Tenha em atenção que a aprendizagem automática resultará numa maior utilização da largura de banda e da bateria até que todos os itens sejam indexados. Considere utilizar a aplicação de ambiente de trabalho para uma indexação mais rápida, todos os resultados serão sincronizados automaticamente.",
  "loadingModel": "Transferindo modelos...",
  "waitingForWifi": "Aguardando Wi-Fi...",
  "status": "Status",
  "indexedItems": "Itens indexados",
  "pendingItems": "Itens pendentes",
  "clearIndexes": "Limpar índices",
  "selectFoldersForBackup": "Selecionar pastas para cópia de segurança",
  "selectedFoldersWillBeEncryptedAndBackedUp": "As pastas selecionadas serão encriptadas e guardadas como cópia de segurança",
  "unselectAll": "Desmarcar tudo",
  "selectAll": "Selecionar tudo",
  "skip": "Pular",
  "updatingFolderSelection": "Atualizando seleção de pasta...",
  "itemCount": "{count, plural, one{{count} item} other{{count} itens}}",
  "deleteItemCount": "{count, plural, =1 {Apagar {count} item} other {Apagar {count} itens}}",
  "duplicateItemsGroup": "{count} arquivos, {formattedSize} cada",
  "@duplicateItemsGroup": {
    "description": "Display the number of duplicate files and their size",
    "type": "text",
    "placeholders": {
      "count": {
        "example": "12",
        "type": "int"
      },
      "formattedSize": {
        "example": "2.3 MB",
        "type": "String"
      }
    }
  },
  "showMemories": "Mostrar memórias",
  "yearsAgo": "{count, plural, one{{count} ano atrás} other{{count} anos atrás}}",
  "backupSettings": "Definições da cópia de segurança",
  "backupStatus": "Status da cópia de segurança",
  "backupStatusDescription": "Os itens que foram salvos com segurança aparecerão aqui",
  "backupOverMobileData": "Cópia de segurança através dos dados móveis",
  "backupVideos": "Cópia de segurança de vídeos",
  "disableAutoLock": "Desativar bloqueio automático",
  "deviceLockExplanation": "Desativar o bloqueio do ecrã do dispositivo quando o Ente estiver em primeiro plano e houver uma cópia de segurança em curso. Normalmente, isto não é necessário, mas pode ajudar a que os grandes carregamentos e as importações iniciais de grandes bibliotecas sejam concluídos mais rapidamente.",
  "about": "Sobre",
  "weAreOpenSource": "Nós somos de código aberto!",
  "privacy": "Privacidade",
  "terms": "Termos",
  "checkForUpdates": "Procurar atualizações",
  "checkStatus": "Verificar status",
  "checking": "A verificar...",
  "youAreOnTheLatestVersion": "Está a utilizar a versão mais recente",
  "account": "Conta",
  "manageSubscription": "Gerir subscrição",
  "authToChangeYourEmail": "Por favor, autentique-se para alterar o seu e-mail",
  "changePassword": "Alterar palavra-passe",
  "authToChangeYourPassword": "Por favor, autentique-se para alterar a palavra-passe",
  "emailVerificationToggle": "Verificação por e-mail",
  "authToChangeEmailVerificationSetting": "Por favor, autentique-se para alterar a verificação de e-mail",
  "exportYourData": "Exportar os seus dados",
  "logout": "Terminar sessão",
  "authToInitiateAccountDeletion": "Autentique-se para iniciar a eliminação da conta",
  "areYouSureYouWantToLogout": "Tem certeza que deseja terminar a sessão?",
  "yesLogout": "Sim, terminar sessão",
  "aNewVersionOfEnteIsAvailable": "Está disponível uma nova versão do Ente.",
  "update": "Atualizar",
  "installManually": "Instalar manualmente",
  "criticalUpdateAvailable": "Atualização crítica disponível",
  "updateAvailable": "Atualização disponível",
  "ignoreUpdate": "Ignorar",
  "downloading": "A transferir...",
  "cannotDeleteSharedFiles": "Não é possível eliminar ficheiros partilhados",
  "theDownloadCouldNotBeCompleted": "Não foi possível concluir o download.",
  "retry": "Tentar novamente",
  "backedUpFolders": "Pastas com cópia de segurança",
  "backup": "Cópia de segurança",
  "freeUpDeviceSpace": "Libertar espaço no dispositivo",
  "freeUpDeviceSpaceDesc": "Poupe espaço no seu dispositivo limpando ficheiros dos quais já foi feita uma cópia de segurança.",
  "allClear": "✨ Tudo limpo",
  "noDeviceThatCanBeDeleted": "Você não tem arquivos neste dispositivo que possam ser apagados",
  "removeDuplicates": "Remover duplicados",
  "removeDuplicatesDesc": "Rever e remover ficheiros que sejam duplicados exatos.",
  "viewLargeFiles": "Ficheiros grandes",
  "viewLargeFilesDesc": "Ver os ficheiros que estão a consumir a maior quantidade de armazenamento.",
  "noDuplicates": "✨ Sem duplicados",
  "youveNoDuplicateFilesThatCanBeCleared": "Não tem nenhum ficheiro duplicado que possa ser eliminado",
  "success": "Sucesso",
  "rateUs": "Avalie-nos",
  "remindToEmptyDeviceTrash": "Esvazie também a opção “Eliminados recentemente” em “Definições” -> “Armazenamento” para reclamar o espaço libertado",
  "youHaveSuccessfullyFreedUp": "Você liberou {storageSaved} com sucesso!",
  "@youHaveSuccessfullyFreedUp": {
    "description": "The text to display when the user has successfully freed up storage",
    "type": "text",
    "placeholders": {
      "storageSaved": {
        "example": "1.2 GB",
        "type": "String"
      }
    }
  },
  "remindToEmptyEnteTrash": "Esvazie também o seu “Lixo” para reivindicar o espaço libertado",
  "sparkleSuccess": "✨ Sucesso",
  "duplicateFileCountWithStorageSaved": "Você limpou {count, plural, one{{count} arquivo duplicado} other{{count} arquivos duplicados}}, guardando ({storageSaved}!)",
  "@duplicateFileCountWithStorageSaved": {
    "description": "The text to display when the user has successfully cleaned up duplicate files",
    "type": "text",
    "placeholders": {
      "count": {
        "example": "1",
        "type": "int"
      },
      "storageSaved": {
        "example": "1.2 GB",
        "type": "String"
      }
    }
  },
  "familyPlans": "Planos familiares",
  "referrals": "Referências",
  "notifications": "Notificações",
  "sharedPhotoNotifications": "Novas fotos partilhadas",
  "sharedPhotoNotificationsExplanation": "Receber notificações quando alguém adiciona uma foto a um álbum partilhado do qual faz parte",
  "advanced": "Avançado",
  "general": "Geral",
  "security": "Segurança",
  "authToViewYourRecoveryKey": "Por favor, autentique-se para ver a chave de recuperação",
  "twofactor": "Dois fatores",
  "authToConfigureTwofactorAuthentication": "Por favor, autentique para configurar a autenticação de dois fatores",
  "lockscreen": "Ecrã de bloqueio",
  "authToChangeLockscreenSetting": "Por favor, autentique-se para alterar a configuração da tela do ecrã de bloqueio",
  "viewActiveSessions": "Ver sessões ativas",
  "authToViewYourActiveSessions": "Por favor, autentique-se para ver as suas sessões ativas",
  "disableTwofactor": "Desativar autenticação de dois fatores",
  "confirm2FADisable": "Tem a certeza de que pretende desativar a autenticação de dois fatores?",
  "no": "Não",
  "yes": "Sim",
  "social": "Social",
  "rateUsOnStore": "Avalie-nos em {storeName}",
  "blog": "Blog",
  "merchandise": "Produtos",
  "twitter": "Twitter",
  "mastodon": "Mastodon",
  "matrix": "Matrix",
  "discord": "Discord",
  "reddit": "Reddit",
  "yourStorageDetailsCouldNotBeFetched": "Não foi possível obter os seus dados de armazenamento",
  "reportABug": "Reporte um bug",
  "reportBug": "Reportar bug",
  "suggestFeatures": "Sugerir recursos",
  "support": "Suporte",
  "theme": "Tema",
  "lightTheme": "Claro",
  "darkTheme": "Escuro",
  "systemTheme": "Sistema",
  "freeTrial": "Teste grátis",
  "selectYourPlan": "Selecione o seu plano",
  "enteSubscriptionPitch": "O Ente preserva as suas memórias, para que estejam sempre disponíveis, mesmo que perca o seu dispositivo.",
  "enteSubscriptionShareWithFamily": "Sua família também pode ser adicionada ao seu plano.",
  "currentUsageIs": "O uso atual é ",
  "@currentUsageIs": {
    "description": "This text is followed by storage usage",
    "examples": {
      "0": "Current usage is 1.2 GB"
    },
    "type": "text"
  },
  "faqs": "Perguntas frequentes",
  "renewsOn": "A subscrição é renovada em {endDate}",
  "freeTrialValidTill": "Teste gratuito válido até {endDate}",
  "validTill": "Válido até {endDate}",
  "addOnValidTill": "Seu addon {storageAmount} é válido até o momento {endDate}",
  "playStoreFreeTrialValidTill": "Teste gratuito válido até {endDate}.\nVocê pode escolher um plano pago depois.",
  "subWillBeCancelledOn": "A sua subscrição será cancelada em {endDate}",
  "subscription": "Subscrição",
  "paymentDetails": "Detalhes de pagamento",
  "manageFamily": "Gerir família",
  "contactToManageSubscription": "Contacte-nos em support@ente.io para gerir a sua subscrição {provider}",
  "renewSubscription": "Renovar subscrição",
  "cancelSubscription": "Cancelar subscrição",
  "areYouSureYouWantToRenew": "Tem a certeza de que pretende renovar?",
  "yesRenew": "Sim, Renovar",
  "areYouSureYouWantToCancel": "Tem a certeza de que quer cancelar?",
  "yesCancel": "Sim, cancelar",
  "failedToRenew": "Falhou ao renovar",
  "failedToCancel": "Falhou ao cancelar",
  "twoMonthsFreeOnYearlyPlans": "2 meses grátis em planos anuais",
  "monthly": "Mensal",
  "@monthly": {
    "description": "The text to display for monthly plans",
    "type": "text"
  },
  "yearly": "Anual",
  "@yearly": {
    "description": "The text to display for yearly plans",
    "type": "text"
  },
  "confirmPlanChange": "Confirmar alteração de plano",
  "areYouSureYouWantToChangeYourPlan": "Tem a certeza de que pretende alterar o seu plano?",
  "youCannotDowngradeToThisPlan": "Não é possível fazer o downgrade para este plano",
  "cancelOtherSubscription": "Por favor, cancele primeiro a sua subscrição existente de {paymentProvider}",
  "@cancelOtherSubscription": {
    "description": "The text to display when the user has an existing subscription from a different payment provider",
    "type": "text",
    "placeholders": {
      "paymentProvider": {
        "example": "Apple",
        "type": "String"
      }
    }
  },
  "optionalAsShortAsYouLike": "Opcional, o mais breve que quiser...",
  "send": "Enviar",
  "askCancelReason": "A sua subscrição foi cancelada. Gostaria de partilhar o motivo?",
  "thankYouForSubscribing": "Obrigado pela sua subscrição!",
  "yourPurchaseWasSuccessful": "Sua compra foi realizada com sucesso",
  "yourPlanWasSuccessfullyUpgraded": "O seu plano foi atualizado com sucesso",
  "yourPlanWasSuccessfullyDowngraded": "O seu plano foi rebaixado com sucesso",
  "yourSubscriptionWasUpdatedSuccessfully": "A sua subscrição foi actualizada com sucesso",
  "googlePlayId": "ID do Google Play",
  "appleId": "ID da Apple",
  "playstoreSubscription": "Subscrição da PlayStore",
  "appstoreSubscription": "Subscrição da AppStore",
  "subAlreadyLinkedErrMessage": "Seu {id} já está vinculado a outra conta Ente.\nSe você gostaria de usar seu {id} com esta conta, por favor contate nosso suporte''",
  "visitWebToManage": "Visite web.ente.io para gerir a sua subscrição",
  "couldNotUpdateSubscription": "Não foi possível atualizar a subscrição",
  "pleaseContactSupportAndWeWillBeHappyToHelp": "Por favor, entre em contato com support@ente.io e nós ficaremos felizes em ajudar!",
  "paymentFailed": "O pagamento falhou",
  "paymentFailedTalkToProvider": "Por favor, fale com o suporte {providerName} se você foi cobrado",
  "@paymentFailedTalkToProvider": {
    "description": "The text to display when the payment failed",
    "type": "text",
    "placeholders": {
      "providerName": {
        "example": "AppStore|PlayStore",
        "type": "String"
      }
    }
  },
  "continueOnFreeTrial": "Continuar em teste gratuito",
  "areYouSureYouWantToExit": "Tem certeza de que deseja sair?",
  "thankYou": "Obrigado",
  "failedToVerifyPaymentStatus": "Falha ao verificar status do pagamento",
  "pleaseWaitForSometimeBeforeRetrying": "Por favor, aguarde algum tempo antes de tentar novamente",
  "paymentFailedMessage": "Infelizmente o seu pagamento falhou. Entre em contato com o suporte e nós ajudaremos você!",
  "youAreOnAFamilyPlan": "Você está em um plano familiar!",
  "contactFamilyAdmin": "Contacte <green>{familyAdminEmail}</green> para gerir a sua subscrição",
  "leaveFamily": "Deixar plano famíliar",
  "areYouSureThatYouWantToLeaveTheFamily": "Tem certeza que deseja sair do plano familiar?",
  "leave": "Sair",
  "rateTheApp": "Avaliar aplicação",
  "startBackup": "Iniciar cópia de segurança",
  "noPhotosAreBeingBackedUpRightNow": "No momento não há backup de fotos sendo feito",
  "preserveMore": "Preservar mais",
  "grantFullAccessPrompt": "Por favor, permita o acesso a todas as fotos nas definições do aplicativo",
  "allowPermTitle": "Garanta acesso às fotos",
  "allowPermBody": "Por favor, permita o acesso às suas fotos para que Ente possa mostrá-las e fazer backup na Fototeca.",
  "openSettings": "Abrir Definições",
  "selectMorePhotos": "Selecionar mais fotos",
  "existingUser": "Utilizador existente",
  "privateBackups": "Backups privados",
  "forYourMemories": "para suas memórias",
  "endtoendEncryptedByDefault": "Criptografia de ponta a ponta por padrão",
  "safelyStored": "Armazenado com segurança",
  "atAFalloutShelter": "em um abrigo avançado",
  "designedToOutlive": "Feito para ter longevidade",
  "available": "Disponível",
  "everywhere": "em todo o lado",
  "androidIosWebDesktop": "Android, iOS, Web, Desktop",
  "mobileWebDesktop": "Mobile, Web, Desktop",
  "newToEnte": "Novo no Ente",
  "pleaseLoginAgain": "Por favor, inicie sessão novamente",
  "autoLogoutMessage": "Devido a uma falha técnica, a sua sessão foi encerrada. Pedimos desculpas pelo incómodo.",
  "yourSubscriptionHasExpired": "A sua subscrição expirou",
  "storageLimitExceeded": "Limite de armazenamento excedido",
  "upgrade": "Atualizar",
  "raiseTicket": "Abrir ticket",
  "@raiseTicket": {
    "description": "Button text for raising a support tickets in case of unhandled errors during backup",
    "type": "text"
  },
  "backupFailed": "Backup falhou",
  "sorryBackupFailedDesc": "Perdão, mas não podemos fazer backup deste ficheiro agora, tentaremos mais tarde.",
  "couldNotBackUpTryLater": "Não foi possível fazer o backup de seus dados.\nTentaremos novamente mais tarde.",
  "enteCanEncryptAndPreserveFilesOnlyIfYouGrant": "Ente pode criptografar e preservar arquivos apenas se você conceder acesso a eles",
  "pleaseGrantPermissions": "Por favor, conceda as permissões",
  "grantPermission": "Conceder permissão",
  "privateSharing": "Partilha privada",
  "shareOnlyWithThePeopleYouWant": "Partilhar apenas com as pessoas que deseja",
  "usePublicLinksForPeopleNotOnEnte": "Usar links públicos para pessoas que não estão no Ente",
  "allowPeopleToAddPhotos": "Permitir que as pessoas adicionem fotos",
  "shareAnAlbumNow": "Partilhar um álbum",
  "collectEventPhotos": "Coletar fotos do evento",
  "sessionExpired": "Sessão expirada",
  "loggingOut": "Terminar a sessão...",
  "@onDevice": {
    "description": "The text displayed above folders/albums stored on device",
    "type": "text"
  },
  "onDevice": "No dispositivo",
  "@onEnte": {
    "description": "The text displayed above albums backed up to Ente",
    "type": "text"
  },
  "onEnte": "Em <branding>ente</branding>",
  "name": "Nome",
  "newest": "Recentes",
  "lastUpdated": "Última atualização",
  "deleteEmptyAlbums": "Apagar álbuns vazios",
  "deleteEmptyAlbumsWithQuestionMark": "Apagar álbuns vazios?",
  "deleteAlbumsDialogBody": "Esta ação elimina todos os álbuns vazios. Isto é útil quando pretende reduzir a confusão na sua lista de álbuns.",
  "deleteProgress": "Apagar {currentlyDeleting} / {totalCount}",
  "genericProgress": "Processando {currentlyProcessing} / {totalCount}",
  "@genericProgress": {
    "description": "Generic progress text to display when processing multiple items",
    "type": "text",
    "placeholders": {
      "currentlyProcessing": {
        "example": "1",
        "type": "int"
      },
      "totalCount": {
        "example": "10",
        "type": "int"
      }
    }
  },
  "permanentlyDelete": "Eliminar permanentemente",
  "canOnlyCreateLinkForFilesOwnedByYou": "Só pode criar um link para arquivos pertencentes a você",
  "publicLinkCreated": "Link público criado",
  "youCanManageYourLinksInTheShareTab": "Pode gerir as suas ligações no separador partilhar.",
  "linkCopiedToClipboard": "Link copiado para a área de transferência",
  "restore": "Restaurar",
  "@restore": {
    "description": "Display text for an action which triggers a restore of item from trash",
    "type": "text"
  },
  "moveToAlbum": "Mover para álbum",
  "unhide": "Mostrar",
  "unarchive": "Desarquivar",
  "favorite": "Favorito",
  "removeFromFavorite": "Remover dos favoritos",
  "shareLink": "Partilhar link",
  "createCollage": "Criar coleção",
  "saveCollage": "Guardar colagem",
  "collageSaved": "Colagem guardada na galeria",
  "collageLayout": "Layout",
  "addToEnte": "Adicionar ao Ente",
  "addToAlbum": "Adicionar ao álbum",
  "delete": "Apagar",
  "hide": "Ocultar",
  "share": "Partilhar",
  "unhideToAlbum": "Mostrar para o álbum",
  "restoreToAlbum": "Restaurar para álbum",
  "moveItem": "{count, plural, =1 {Mover item} other {Mover itens}}",
  "@moveItem": {
    "description": "Page title while moving one or more items to an album"
  },
  "addItem": "{count, plural,=1 {Adicionar item} other {Adicionar itens}}",
  "@addItem": {
    "description": "Page title while adding one or more items to album"
  },
  "createOrSelectAlbum": "Criar ou selecionar álbum",
  "selectAlbum": "Selecionar álbum",
  "searchByAlbumNameHint": "Nome do álbum",
  "albumTitle": "Título do álbum",
  "enterAlbumName": "Introduzir nome do álbum",
  "restoringFiles": "Restaurar arquivos...",
  "movingFilesToAlbum": "Mover arquivos para o álbum...",
  "unhidingFilesToAlbum": "Desocultar ficheiros para o álbum",
  "canNotUploadToAlbumsOwnedByOthers": "Não é possível fazer upload para álbuns pertencentes a outros",
  "uploadingFilesToAlbum": "Enviar ficheiros para o álbum...",
  "addedSuccessfullyTo": "Adicionado com sucesso a {albumName}",
  "movedSuccessfullyTo": "Movido com sucesso para {albumName}",
  "thisAlbumAlreadyHDACollaborativeLink": "Este álbum já tem um link colaborativo",
  "collaborativeLinkCreatedFor": "Link colaborativo criado para {albumName}",
  "askYourLovedOnesToShare": "Peça aos seus entes queridos para partilharem",
  "invite": "Convidar",
  "shareYourFirstAlbum": "Partilhe o seu primeiro álbum",
  "sharedWith": "Partilhado com {emailIDs}",
  "sharedWithMe": "Partilhado comigo",
  "sharedByMe": "Partilhado por mim",
  "doubleYourStorage": "Duplicar o seu armazenamento",
  "referFriendsAnd2xYourPlan": "Recomende amigos e duplique o seu plano",
  "shareAlbumHint": "Abra um álbum e toque no botão de partilha no canto superior direito para partilhar",
  "itemsShowTheNumberOfDaysRemainingBeforePermanentDeletion": "Os itens mostram o número de dias restantes antes da eliminação permanente",
  "trashDaysLeft": "{count, plural, =0 {Brevemente} =1 {1 dia} other {{count} dias}}",
  "@trashDaysLeft": {
    "description": "Text to indicate number of days remaining before permanent deletion",
    "placeholders": {
      "count": {
        "example": "1|2|3",
        "type": "int"
      }
    }
  },
  "deleteAll": "Apagar tudo",
  "renameAlbum": "Renomear álbum",
  "convertToAlbum": "Converter para álbum",
  "setCover": "Definir capa",
  "@setCover": {
    "description": "Text to set cover photo for an album"
  },
  "sortAlbumsBy": "Ordenar por",
  "sortNewestFirst": "Mais recentes primeiro",
  "sortOldestFirst": "Mais antigos primeiro",
  "rename": "Renomear",
  "leaveSharedAlbum": "Sair do álbum compartilhado?",
  "leaveAlbum": "Sair do álbum",
  "photosAddedByYouWillBeRemovedFromTheAlbum": "As fotos adicionadas por si serão removidas do álbum",
  "youveNoFilesInThisAlbumThatCanBeDeleted": "Não existem ficheiros neste álbum que possam ser eliminados",
  "youDontHaveAnyArchivedItems": "Não tem nenhum item arquivado.",
  "ignoredFolderUploadReason": "Alguns ficheiros deste álbum não podem ser carregados porque foram anteriormente eliminados do Ente.",
  "resetIgnoredFiles": "Repor ficheiros ignorados",
  "deviceFilesAutoUploading": "Os ficheiros adicionados a este álbum de dispositivo serão automaticamente transferidos para o Ente.",
  "turnOnBackupForAutoUpload": "Ative o backup para enviar automaticamente arquivos adicionados a esta pasta do dispositivo para o Ente.",
  "noHiddenPhotosOrVideos": "Sem fotos ou vídeos ocultos",
  "toHideAPhotoOrVideo": "Para ocultar uma foto ou um vídeo",
  "openTheItem": "• Abra o item",
  "clickOnTheOverflowMenu": "• Clique no menu adicional",
  "click": "Clique",
  "nothingToSeeHere": "Nada para ver aqui! 👀",
  "unarchiveAlbum": "Desarquivar álbum",
  "archiveAlbum": "Arquivar álbum",
  "calculating": "Calcular...",
  "pleaseWaitDeletingAlbum": "Por favor aguarde,  apagar o álbum",
  "searchByExamples": "• Nomes de álbuns (ex: \"Câmera\")\n• Tipos de arquivos (ex.: \"Vídeos\", \".gif\")\n• Anos e meses (e.. \"2022\", \"Janeiro\")\n• Feriados (por exemplo, \"Natal\")\n• Descrições de fotos (por exemplo, \"#divertido\")",
  "youCanTrySearchingForADifferentQuery": "Pode tentar pesquisar uma consulta diferente.",
  "noResultsFound": "Não foram encontrados resultados",
  "addedBy": "Adicionado por {emailOrName}",
  "loadingExifData": "Carregando dados EXIF...",
  "viewAllExifData": "Ver todos os dados EXIF",
  "noExifData": "Sem dados EXIF",
  "thisImageHasNoExifData": "Esta imagem não tem dados exif",
  "exif": "EXIF",
  "noResults": "Nenhum resultado",
  "weDontSupportEditingPhotosAndAlbumsThatYouDont": "Não suportamos a edição de fotos e álbuns que ainda não possui",
  "failedToFetchOriginalForEdit": "Falha ao obter original para edição",
  "close": "Fechar",
  "setAs": "Definir como",
  "fileSavedToGallery": "Arquivo guardado na galeria",
  "filesSavedToGallery": "Arquivos guardados na galeria",
  "fileFailedToSaveToGallery": "Falha ao guardar o ficheiro na galeria",
  "download": "Download",
  "pressAndHoldToPlayVideo": "Pressione e segure para reproduzir o vídeo",
  "pressAndHoldToPlayVideoDetailed": "Pressione e segure na imagem para reproduzir o vídeo",
  "downloadFailed": "Falha no download",
  "deduplicateFiles": "Arquivos duplicados",
  "deselectAll": "Desmarcar tudo",
  "reviewDeduplicateItems": "Reveja e elimine os itens que considera serem duplicados.",
  "clubByCaptureTime": "Agrupar por tempo de captura",
  "clubByFileName": "Agrupar pelo nome de arquivo",
  "count": "Contagem",
  "totalSize": "Tamanho total",
  "longpressOnAnItemToViewInFullscreen": "Pressione e segure em um item para ver em tela cheia",
  "decryptingVideo": "Descriptografando vídeo...",
  "authToViewYourMemories": "Por favor, autentique-se para ver suas memórias",
  "unlock": "Desbloquear",
  "freeUpSpace": "Libertar espaço",
  "freeUpSpaceSaving": "{count, plural, =1 {Pode eliminá-lo do aparelho para esvaziar {formattedSize}} other {Pode eliminá-los do aparelho para esvaziar {formattedSize}}}",
  "filesBackedUpInAlbum": "{count, plural, one {1 arquivo} other {{formattedNumber} arquivos}} neste álbum teve um backup seguro",
  "@filesBackedUpInAlbum": {
    "description": "Text to tell user how many files have been backed up in the album",
    "placeholders": {
      "count": {
        "example": "1",
        "type": "int"
      },
      "formattedNumber": {
        "content": "{formattedNumber}",
        "example": "1,000",
        "type": "String"
      }
    }
  },
  "filesBackedUpFromDevice": "{count, plural, one {1 arquivo} other {{formattedNumber} arquivos}} neste dispositivo teve um backup seguro",
  "@filesBackedUpFromDevice": {
    "description": "Text to tell user how many files have been backed up from this device",
    "placeholders": {
      "count": {
        "example": "1",
        "type": "int"
      },
      "formattedNumber": {
        "content": "{formattedNumber}",
        "example": "1,000",
        "type": "String"
      }
    }
  },
  "@freeUpSpaceSaving": {
    "description": "Text to tell user how much space they can free up by deleting items from the device"
  },
  "freeUpAccessPostDelete": "Ainda pode acessá{count, plural, =1 {-lo} other {-los}} no Ente contanto que tenha uma subscrição ativa",
  "@freeUpAccessPostDelete": {
    "placeholders": {
      "count": {
        "example": "1",
        "type": "int"
      }
    }
  },
  "freeUpAmount": "Libertar {sizeInMBorGB}",
  "thisEmailIsAlreadyInUse": "Este email já está em uso",
  "incorrectCode": "Código incorrecto",
  "authenticationFailedPleaseTryAgain": "Falha na autenticação, por favor tente novamente",
  "verificationFailedPleaseTryAgain": "Falha na verificação, por favor tente novamente",
  "authenticating": "A Autenticar...",
  "authenticationSuccessful": "Autenticação bem sucedida!",
  "incorrectRecoveryKey": "Chave de recuperação incorreta",
  "theRecoveryKeyYouEnteredIsIncorrect": "A chave de recuperação inserida está incorreta",
  "twofactorAuthenticationSuccessfullyReset": "Autenticação de dois fatores redefinida com êxito",
  "pleaseVerifyTheCodeYouHaveEntered": "Por favor, verifique se o código que você inseriu",
  "pleaseContactSupportIfTheProblemPersists": "Por favor, contate o suporte se o problema persistir",
  "twofactorAuthenticationHasBeenDisabled": "A autenticação de dois fatores foi desativada",
  "sorryTheCodeYouveEnteredIsIncorrect": "Desculpe, o código inserido está incorreto",
  "yourVerificationCodeHasExpired": "O seu código de verificação expirou",
  "emailChangedTo": "Email alterado para {newEmail}",
  "verifying": "A verificar…",
  "disablingTwofactorAuthentication": "Desativar a autenticação de dois factores...",
  "allMemoriesPreserved": "Todas as memórias preservadas",
  "loadingGallery": "Carregando galeria...",
  "syncing": "Sincronizando...",
  "encryptingBackup": "Criptografando backup...",
  "syncStopped": "Sincronização interrompida",
  "syncProgress": "{completed}/{total} memórias preservadas",
  "uploadingMultipleMemories": "Preservar {count} memórias...",
  "@uploadingMultipleMemories": {
    "description": "Text to tell user how many memories are being preserved",
    "placeholders": {
      "count": {
        "type": "String"
      }
    }
  },
  "uploadingSingleMemory": "Preservar 1 memória...",
  "@syncProgress": {
    "description": "Text to tell user how many memories have been preserved",
    "placeholders": {
      "completed": {
        "type": "String"
      },
      "total": {
        "type": "String"
      }
    }
  },
  "archiving": "Arquivar...",
  "unarchiving": "Desarquivar...",
  "successfullyArchived": "Arquivado com sucesso",
  "successfullyUnarchived": "Desarquivado com sucesso",
  "renameFile": "Renomear arquivo",
  "enterFileName": "Inserir nome do arquivo",
  "filesDeleted": "Arquivos apagados",
  "selectedFilesAreNotOnEnte": "Os arquivos selecionados não estão no Ente",
  "thisActionCannotBeUndone": "Esta ação não pode ser desfeita",
  "emptyTrash": "Esvaziar lixo?",
  "permDeleteWarning": "Todos os itens no lixo serão permanentemente eliminados\n\n\nEsta ação não pode ser anulada",
  "empty": "Esvaziar",
  "couldNotFreeUpSpace": "Não foi possível libertar espaço",
  "permanentlyDeleteFromDevice": "Apagar permanentemente do dispositivo?",
  "someOfTheFilesYouAreTryingToDeleteAre": "Alguns dos ficheiros que está a tentar eliminar só estão disponíveis no seu dispositivo e não podem ser recuperados se forem eliminados",
  "theyWillBeDeletedFromAllAlbums": "Serão eliminados de todos os álbuns.",
  "someItemsAreInBothEnteAndYourDevice": "Alguns itens estão tanto no Ente como no seu dispositivo.",
  "selectedItemsWillBeDeletedFromAllAlbumsAndMoved": "Os itens selecionados serão eliminados de todos os álbuns e movidos para o lixo.",
  "theseItemsWillBeDeletedFromYourDevice": "Estes itens serão eliminados do seu dispositivo.",
  "itLooksLikeSomethingWentWrongPleaseRetryAfterSome": "Parece que algo correu mal. Por favor, tente novamente após algum tempo. Se o erro persistir, contacte a nossa equipa de apoio.",
  "error": "Erro",
  "tempErrorContactSupportIfPersists": "Parece que algo correu mal. Por favor, tente novamente mais tarde. Se o erro persistir, entre em contacto com a nossa equipa de suporte.",
  "networkHostLookUpErr": "Não foi possível estabelecer ligação ao Ente. Verifique as definições de rede e contacte o serviço de apoio se o erro persistir.",
  "networkConnectionRefusedErr": "Não foi possível conectar ao Ente, tente novamente após algum tempo. Se o erro persistir, entre em contato com o suporte.",
  "cachedData": "Dados em cache",
  "clearCaches": "Limpar cache",
  "remoteImages": "Imagens remotas",
  "remoteVideos": "Vídeos remotos",
  "remoteThumbnails": "Miniaturas remotas",
  "pendingSync": "Sincronização pendente",
  "localGallery": "Galeria local",
  "todaysLogs": "Logs de hoje",
  "viewLogs": "Ver logs",
  "logsDialogBody": "Isto enviará os registos para nos ajudar a resolver o problema. Tenha em atenção que os nomes dos ficheiros serão incluídos para ajudar a localizar problemas com ficheiros específicos.",
  "preparingLogs": "Preparando logs...",
  "emailYourLogs": "Enviar logs por e-mail",
  "pleaseSendTheLogsTo": "Por favor, envie os logs para \n{toEmail}",
  "copyEmailAddress": "Copiar endereço de email",
  "exportLogs": "Exportar logs",
  "pleaseEmailUsAt": "Por favor, envie-nos um e-mail para {toEmail}",
  "dismiss": "Rejeitar",
  "didYouKnow": "Você sabia?",
  "loadingMessage": "Carregar as suas fotos...",
  "loadMessage1": "Pode partilhar a sua subscrição com a sua família",
  "loadMessage2": "Já contivemos 200 milhões de memórias até o momento",
  "loadMessage3": "Mantemos 3 cópias dos seus dados, uma em um abrigo subterrâneo",
  "loadMessage4": "Todos os nossos aplicativos são de código aberto",
  "loadMessage5": "Nosso código-fonte e criptografia foram auditadas externamente",
  "loadMessage6": "Deixar o álbum partilhado?",
  "loadMessage7": "Nossos aplicativos móveis são executados em segundo plano para criptografar e fazer backup de quaisquer novas fotos que você clique",
  "loadMessage8": "web.ente.io tem um envio mais rápido",
  "loadMessage9": "Nós usamos Xchacha20Poly1305 para criptografar seus dados com segurança",
  "photoDescriptions": "Descrições das fotos",
  "fileTypesAndNames": "Tipos de arquivo e nomes",
  "location": "Localização",
  "moments": "Momentos",
  "searchFaceEmptySection": "As pessoas serão mostradas aqui quando a indexação estiver concluída",
  "searchDatesEmptySection": "Pesquisar por data, mês ou ano",
  "searchLocationEmptySection": "Fotos de grupo que estão sendo tiradas em algum raio da foto",
  "searchPeopleEmptySection": "Convide pessoas e verá todas as fotos partilhadas por elas aqui",
  "searchAlbumsEmptySection": "Álbuns",
  "searchFileTypesAndNamesEmptySection": "Tipos de arquivo e nomes",
  "searchCaptionEmptySection": "Adicione descrições como \"#trip\" nas informações das fotos para encontrá-las aqui rapidamente",
  "language": "Idioma",
  "selectLanguage": "Selecionar Idioma",
  "locationName": "Nome da localização",
  "addLocation": "Adicionar localização",
  "groupNearbyPhotos": "Agrupar fotos próximas",
  "kiloMeterUnit": "km",
  "addLocationButton": "Adicionar",
  "radius": "Raio",
  "locationTagFeatureDescription": "Uma etiqueta de localização agrupa todas as fotos que foram tiradas num determinado raio de uma fotografia",
  "galleryMemoryLimitInfo": "Até 1000 memórias mostradas na galeria",
  "save": "Guardar",
  "centerPoint": "Ponto central",
  "pickCenterPoint": "Escolha o ponto central",
  "useSelectedPhoto": "Utilizar foto selecionada",
  "resetToDefault": "Redefinir para o padrão",
  "@resetToDefault": {
    "description": "Button text to reset cover photo to default"
  },
  "edit": "Editar",
  "deleteLocation": "Apagar localização",
  "rotateLeft": "Rodar para a esquerda",
  "flip": "Inverter",
  "rotateRight": "Rodar para a direita",
  "saveCopy": "Guardar cópia",
  "light": "Claro",
  "color": "Cor",
  "yesDiscardChanges": "Sim, rejeitar alterações",
  "doYouWantToDiscardTheEditsYouHaveMade": "Pretende eliminar as edições que efectuou?",
  "saving": "A gravar...",
  "editsSaved": "Edição guardada",
  "oopsCouldNotSaveEdits": "Oops, não foi possível guardar as edições",
  "distanceInKMUnit": "km",
  "@distanceInKMUnit": {
    "description": "Unit for distance in km"
  },
  "dayToday": "Hoje",
  "dayYesterday": "Ontem",
  "storage": "Armazenamento",
  "usedSpace": "Espaço utilizado",
  "storageBreakupFamily": "Família",
  "storageBreakupYou": "Tu",
  "@storageBreakupYou": {
    "description": "Label to indicate how much storage you are using when you are part of a family plan"
  },
  "storageUsageInfo": "{usedAmount} {usedStorageUnit} de {totalAmount} {totalStorageUnit} usado",
  "@storageUsageInfo": {
    "description": "Example: 1.2 GB of 2 GB used or 100 GB or 2TB used"
  },
  "availableStorageSpace": "{freeAmount} {storageUnit} grátis",
  "appVersion": "Versão: {versionValue}",
  "verifyIDLabel": "Verificar",
  "fileInfoAddDescHint": "Acrescente uma descrição...",
  "editLocationTagTitle": "Editar localização",
  "setLabel": "Definir",
  "@setLabel": {
    "description": "Label of confirm button to add a new custom radius to the radius selector of a location tag"
  },
  "setRadius": "Definir raio",
  "familyPlanPortalTitle": "Família",
  "familyPlanOverview": "Adicione 5 membros da família ao seu plano existente sem pagar mais.\n\n\nCada membro tem o seu próprio espaço privado e não pode ver os ficheiros dos outros, a menos que sejam partilhados.\n\n\nOs planos familiares estão disponíveis para clientes que tenham uma subscrição paga do Ente.\n\n\nSubscreva agora para começar!",
  "androidBiometricHint": "Verificar identidade",
  "@androidBiometricHint": {
    "description": "Hint message advising the user how to authenticate with biometrics. It is used on Android side. Maximum 60 characters."
  },
  "androidBiometricNotRecognized": "Não reconhecido. Tente novamente.",
  "@androidBiometricNotRecognized": {
    "description": "Message to let the user know that authentication was failed. It is used on Android side. Maximum 60 characters."
  },
  "androidBiometricSuccess": "Sucesso",
  "@androidBiometricSuccess": {
    "description": "Message to let the user know that authentication was successful. It is used on Android side. Maximum 60 characters."
  },
  "androidCancelButton": "Cancelar",
  "@androidCancelButton": {
    "description": "Message showed on a button that the user can click to leave the current dialog. It is used on Android side. Maximum 30 characters."
  },
  "androidSignInTitle": "Autenticação necessária",
  "@androidSignInTitle": {
    "description": "Message showed as a title in a dialog which indicates the user that they need to scan biometric to continue. It is used on Android side. Maximum 60 characters."
  },
  "androidBiometricRequiredTitle": "Biometria necessária",
  "@androidBiometricRequiredTitle": {
    "description": "Message showed as a title in a dialog which indicates the user has not set up biometric authentication on their device. It is used on Android side. Maximum 60 characters."
  },
  "androidDeviceCredentialsRequiredTitle": "Credenciais do dispositivo são necessárias",
  "@androidDeviceCredentialsRequiredTitle": {
    "description": "Message showed as a title in a dialog which indicates the user has not set up credentials authentication on their device. It is used on Android side. Maximum 60 characters."
  },
  "androidDeviceCredentialsSetupDescription": "Credenciais do dispositivo necessárias",
  "@androidDeviceCredentialsSetupDescription": {
    "description": "Message advising the user to go to the settings and configure device credentials on their device. It shows in a dialog on Android side."
  },
  "goToSettings": "Ir para as definições",
  "@goToSettings": {
    "description": "Message showed on a button that the user can click to go to settings pages from the current dialog. It is used on both Android and iOS side. Maximum 30 characters."
  },
  "androidGoToSettingsDescription": "A autenticação biométrica não está configurada no seu dispositivo. Vá a “Definições > Segurança” para adicionar a autenticação biométrica.",
  "@androidGoToSettingsDescription": {
    "description": "Message advising the user to go to the settings and configure biometric on their device. It shows in a dialog on Android side."
  },
  "iOSLockOut": "A autenticação biométrica está desativada. Por favor, bloqueie e desbloqueie o ecrã para ativá-la.",
  "@iOSLockOut": {
    "description": "Message advising the user to re-enable biometrics on their device. It shows in a dialog on iOS side."
  },
  "iOSGoToSettingsDescription": "A autenticação biométrica não está configurada no seu dispositivo. Active o Touch ID ou o Face ID no seu telemóvel.",
  "@iOSGoToSettingsDescription": {
    "description": "Message advising the user to go to the settings and configure Biometrics for their device. It shows in a dialog on iOS side."
  },
  "iOSOkButton": "OK",
  "@iOSOkButton": {
    "description": "Message showed on a button that the user can click to leave the current dialog. It is used on iOS side. Maximum 30 characters."
  },
  "openstreetmapContributors": "Contribuidores do OpenStreetMap",
  "hostedAtOsmFrance": "Hospedado na OSM France",
  "map": "Mapa",
  "@map": {
    "description": "Label for the map view"
  },
  "maps": "Mapas",
  "enableMaps": "Ativar mapas",
  "enableMapsDesc": "Esta opção mostra as suas fotografias num mapa do mundo.\n\n\nEste mapa é alojado pelo Open Street Map e as localizações exactas das suas fotografias nunca são partilhadas.\n\n\nPode desativar esta funcionalidade em qualquer altura nas Definições.",
  "quickLinks": "Links rápidos",
  "selectItemsToAdd": "Selecionar itens para adicionar",
  "addSelected": "Adicionar selecionados",
  "addFromDevice": "Adicionar a partir do dispositivo",
  "addPhotos": "Adicionar fotos",
  "noPhotosFoundHere": "Nenhuma foto encontrada aqui",
  "zoomOutToSeePhotos": "Diminuir o zoom para ver fotos",
  "noImagesWithLocation": "Nenhuma imagem com localização",
  "unpinAlbum": "Desafixar álbum",
  "pinAlbum": "Fixar álbum",
  "create": "Criar",
  "viewAll": "Ver tudo",
  "nothingSharedWithYouYet": "Ainda nada partilhado consigo",
  "noAlbumsSharedByYouYet": "Ainda não há álbuns partilhados por si",
  "sharedWithYou": "Partilhado consigo",
  "sharedByYou": "Partilhado por si",
  "inviteYourFriendsToEnte": "Convide seus amigos para o Ente",
  "failedToDownloadVideo": "Falha ao fazer o download do vídeo",
  "hiding": "Ocultando...",
  "unhiding": "Reexibindo...",
  "successfullyHid": "Ocultado com sucesso",
  "successfullyUnhid": "Reexibido com sucesso",
  "crashReporting": "Relatório de falhas",
  "resumableUploads": "Uploads reenviados",
  "addToHiddenAlbum": "Adicionar a álbum oculto",
  "moveToHiddenAlbum": "Mover para álbum oculto",
  "fileTypes": "Tipos de arquivo",
  "deleteConfirmDialogBody": "Esta conta está ligada a outras aplicações Ente, se utilizar alguma. Os seus dados carregados, em todas as aplicações Ente, serão agendados para eliminação e a sua conta será permanentemente eliminada.",
  "hearUsWhereTitle": "Como é que soube do Ente? (opcional)",
  "hearUsExplanation": "Não monitorizamos as instalações de aplicações. Ajudaria se nos dissesse onde nos encontrou!",
  "viewAddOnButton": "Ver addons",
  "addOns": "addons",
  "addOnPageSubtitle": "Detalhes dos addons",
  "yourMap": "Seu mapa",
  "modifyYourQueryOrTrySearchingFor": "Modifique a sua consulta ou tente pesquisar por",
  "blackFridaySale": "Promoção Black Friday",
  "upto50OffUntil4thDec": "Até 50% de desconto, até 4 de dezembro.",
  "photos": "Fotos",
  "videos": "Vídeos",
  "livePhotos": "Fotos Em Tempo Real",
  "searchHint1": "Pesquisa rápida no dispositivo",
  "searchHint2": "Datas das fotos, descrições",
  "searchHint3": "Álbuns, nomes de arquivos e tipos",
  "searchHint4": "Local",
  "searchHint5": "Em breve: Rostos e pesquisa mágica ✨",
  "addYourPhotosNow": "Adicione suas fotos agora",
  "searchResultCount": "{count, plural, one{{count} ano atrás} other{{count} anos atrás}}",
  "@searchResultCount": {
    "description": "Text to tell user how many results were found for their search query",
    "placeholders": {
      "count": {
        "example": "1|2|3",
        "type": "int"
      }
    }
  },
  "faces": "Rostos",
  "people": "Pessoas",
  "contents": "Conteúdos",
  "addNew": "Adicionar novo",
  "@addNew": {
    "description": "Text to add a new item (location tag, album, caption etc)"
  },
  "contacts": "Contactos",
  "noInternetConnection": "Sem ligação à internet",
  "pleaseCheckYourInternetConnectionAndTryAgain": "Por favor, verifique a sua ligação à Internet e tente novamente.",
  "signOutFromOtherDevices": "Terminar sessão noutros dispositivos",
  "signOutOtherBody": "Se pensa que alguém pode saber a sua palavra-passe, pode forçar todos os outros dispositivos que utilizam a sua conta a terminar a sessão.",
  "signOutOtherDevices": "Terminar a sessão noutros dispositivos",
  "doNotSignOut": "Não terminar a sessão",
  "editLocation": "Editar localização",
  "selectALocation": "Selecione uma localização",
  "selectALocationFirst": "Selecione uma localização primeiro",
  "changeLocationOfSelectedItems": "Alterar a localização dos itens selecionados?",
  "editsToLocationWillOnlyBeSeenWithinEnte": "Edições para localização só serão vistas dentro do Ente",
  "cleanUncategorized": "Limpar sem categoria",
  "cleanUncategorizedDescription": "Remover todos os arquivos da Não Categorizados que estão presentes em outros álbuns",
  "waitingForVerification": "Aguardando verificação...",
  "passkey": "Chave de acesso",
  "passkeyAuthTitle": "Verificação da chave de acesso",
  "loginWithTOTP": "Iniciar sessão com TOTP",
  "passKeyPendingVerification": "A verificação ainda está pendente",
  "loginSessionExpired": "Sessão expirada",
  "loginSessionExpiredDetails": "A sua sessão expirou. Por favor, inicie sessão novamente.",
  "verifyPasskey": "Verificar chave de acesso",
  "playOnTv": "Reproduzir álbum na TV",
  "pair": "Emparelhar",
  "deviceNotFound": "Dispositivo não encontrado",
  "castInstruction": "Visite cast.ente.io no dispositivo que pretende emparelhar.\n\n\nIntroduza o código abaixo para reproduzir o álbum na sua TV.",
  "deviceCodeHint": "Introduza o código",
  "joinDiscord": "Juntar-se ao Discord",
  "locations": "Localizações",
  "addAName": "Adiciona um nome",
  "findThemQuickly": "Ache-os rapidamente",
  "@findThemQuickly": {
    "description": "Subtitle to indicate that the user can find people quickly by name"
  },
  "findPeopleByName": "Encontrar pessoas rapidamente pelo nome",
  "addViewers": "{count, plural, =0 {Adicionar visualizador} =1 {Adicionar visualizador} other {Adicionar vizualizadores}}",
  "addCollaborators": "{count, plural, =0 {Adicionar colaborador} =1 {Adicionar colaborador} other {Adicionar colaboradores}}",
  "longPressAnEmailToVerifyEndToEndEncryption": "Pressione e segure um e-mail para verificar a criptografia de ponta a ponta.",
  "developerSettingsWarning": "Tem a certeza de que pretende modificar as definições de programador?",
  "developerSettings": "Definições do programador",
  "serverEndpoint": "Endpoint do servidor",
  "invalidEndpoint": "Endpoint inválido",
  "invalidEndpointMessage": "Desculpe, o endpoint que introduziu é inválido. Introduza um ponto final válido e tente novamente.",
  "endpointUpdatedMessage": "Endpoint atualizado com sucesso",
  "customEndpoint": "Conectado a {endpoint}",
  "createCollaborativeLink": "Criar link colaborativo",
  "search": "Pesquisar",
  "enterPersonName": "Inserir nome da pessoa",
  "editEmailAlreadyLinked": "Este e-mail já está ligado a {name}.",
  "viewPersonToUnlink": "Ver {name} para desligar",
  "enterName": "Inserir nome",
  "savePerson": "Guardar pessoa",
  "editPerson": "Editar pessoa",
  "mergedPhotos": "Fotos combinadas",
  "orMergeWithExistingPerson": "Ou combinar com já existente",
  "enterDateOfBirth": "Aniversário (opcional)",
  "birthday": "Aniversário",
  "removePersonLabel": "Remover etiqueta da pessoa",
  "autoPairDesc": "O pareamento automático funciona apenas com dispositivos que suportam o Chromecast.",
  "manualPairDesc": "Emparelhar com PIN funciona com qualquer ecrã onde pretenda ver o seu álbum.",
  "connectToDevice": "Ligar ao dispositivo",
  "autoCastDialogBody": "Verá os dispositivos Cast disponíveis aqui.",
  "autoCastiOSPermission": "Certifique-se de que as permissões de Rede local estão activadas para a aplicação Ente Photos, nas Definições.",
  "noDeviceFound": "Nenhum dispositivo encontrado",
  "stopCastingTitle": "Parar transmissão",
  "stopCastingBody": "Queres parar de fazer transmissão?",
  "castIPMismatchTitle": "Falha ao transmitir álbum",
  "castIPMismatchBody": "Certifique-se de estar na mesma rede que a TV.",
  "pairingComplete": "Emparelhamento concluído",
  "savingEdits": "Gravando edições...",
  "autoPair": "Emparelhamento automático",
  "pairWithPin": "Emparelhar com PIN",
  "faceRecognition": "Reconhecimento facial",
  "foundFaces": "Rostos encontrados",
  "clusteringProgress": "Progresso de agrupamento",
  "indexingIsPaused": "A indexação está pausada, será retomada automaticamente quando o dispositivo estiver pronto.",
  "trim": "Cortar",
  "crop": "Recortar",
  "rotate": "Rodar",
  "left": "Esquerda",
  "right": "Direita",
  "whatsNew": "O que há de novo",
  "reviewSuggestions": "Revisar sugestões",
  "review": "Rever",
  "useAsCover": "Usar como capa",
  "notPersonLabel": "Não é {name}?",
  "@notPersonLabel": {
    "description": "Label to indicate that the person in the photo is not the person whose name is mentioned",
    "placeholders": {
      "name": {
        "content": "{name}",
        "type": "String"
      }
    }
  },
  "enable": "Ativar",
  "enabled": "Ativado",
  "moreDetails": "Mais detalhes",
  "enableMLIndexingDesc": "O Ente suporta a aprendizagem automática no dispositivo para reconhecimento facial, pesquisa mágica e outras funcionalidades de pesquisa avançadas",
  "magicSearchHint": "A pesquisa mágica permite pesquisar fotos por seu conteúdo, por exemplo, 'flor', 'carro vermelho', 'documentos de identidade'",
  "panorama": "Panorama",
  "reenterPassword": "Insira novamente a palavra-passe",
  "reenterPin": "Inserir PIN novamente",
  "deviceLock": "Bloqueio do dispositivo",
  "pinLock": "Bloqueio por PIN",
  "next": "Seguinte",
  "setNewPassword": "Definir nova palavra-passe",
  "enterPin": "Introduzir PIN",
  "setNewPin": "Definir novo PIN",
  "appLock": "Bloqueio de app",
  "noSystemLockFound": "Nenhum bloqueio de sistema encontrado",
  "tapToUnlock": "Toque para desbloquear",
  "tooManyIncorrectAttempts": "Muitas tentativas incorretas",
  "videoInfo": "Informação de Vídeo",
  "autoLock": "Bloqueio automático",
  "immediately": "Imediatamente",
  "autoLockFeatureDescription": "Tempo após o qual a aplicação bloqueia depois de ser colocada em segundo plano",
  "hideContent": "Ocultar conteúdo",
  "hideContentDescriptionAndroid": "Oculta o conteúdo da aplicação no alternador de aplicações e desactiva as capturas de ecrã",
  "hideContentDescriptionIos": "Oculta o conteúdo da aplicação no alternador de aplicações",
  "passwordStrengthInfo": "A força da palavra-passe é calculada tendo em conta o comprimento da palavra-passe, os caracteres utilizados e se a palavra-passe aparece ou não nas 10.000 palavras-passe mais utilizadas",
  "noQuickLinksSelected": "Nenhum link rápido selecionado",
  "pleaseSelectQuickLinksToRemove": "Selecione links rápidos para remover",
  "removePublicLinks": "Remover link público",
  "thisWillRemovePublicLinksOfAllSelectedQuickLinks": "Isto removerá links públicos de todos os links rápidos selecionados.",
  "guestView": "Visão de convidado",
  "guestViewEnablePreSteps": "Para ativar a vista de convidado, configure o código de acesso do dispositivo ou o bloqueio do ecrã nas definições do sistema.",
  "nameTheAlbum": "Nomear o álbum",
  "collectPhotosDescription": "Crie um link onde seus amigos podem enviar fotos na qualidade original.",
  "collect": "Recolher",
  "appLockDescriptions": "Escolha entre o ecrã de bloqueio predefinido do seu dispositivo e um ecrã de bloqueio personalizado com um PIN ou uma palavra-passe.",
  "toEnableAppLockPleaseSetupDevicePasscodeOrScreen": "Para ativar o bloqueio de aplicações, configure o código de acesso do dispositivo ou o bloqueio de ecrã nas definições do sistema.",
  "authToViewPasskey": "Autentique-se para ver a sua chave de acesso",
  "loopVideoOn": "Repetir vídeo ligado",
  "loopVideoOff": "Repetir vídeo desligado",
  "localSyncErrorMessage": "Parece que algo correu mal, uma vez que a sincronização de fotografias locais está a demorar mais tempo do que o esperado. Contacte a nossa equipa de apoio",
  "showPerson": "Mostrar pessoa",
  "sort": "Ordenar",
  "mostRecent": "Mais recente",
  "mostRelevant": "Mais relevante",
  "loadingYourPhotos": "Carregar as suas fotos...",
  "processingImport": "Processando {folderName}...",
  "personName": "Nome da pessoa",
  "addNewPerson": "Adicionar nova pessoa",
  "addNameOrMerge": "Adicionar nome ou juntar",
  "mergeWithExisting": "Juntar com o existente",
  "newPerson": "Nova pessoa",
  "addName": "Adicionar pessoa",
  "add": "Adicionar",
  "extraPhotosFoundFor": "Fotos extras encontradas para {text}",
  "@extraPhotosFoundFor": {
    "placeholders": {
      "text": {
        "type": "String"
      }
    }
  },
  "extraPhotosFound": "Fotos adicionais encontradas",
  "configuration": "Configuração",
  "localIndexing": "Indexação local",
  "processed": "Processado",
  "resetPerson": "Remover",
  "areYouSureYouWantToResetThisPerson": "Tens a certeza de que queres repor esta pessoa?",
  "allPersonGroupingWillReset": "Todos os agrupamentos para esta pessoa serão reiniciados e perderá todas as sugestões feitas para esta pessoa",
  "yesResetPerson": "Sim, repor pessoa",
  "onlyThem": "Apenas eles",
  "checkingModels": "A verificar modelos...",
  "enableMachineLearningBanner": "Habilitar aprendizagem automática para pesquisa mágica e reconhecimento de rosto",
  "searchDiscoverEmptySection": "As imagens aparecerão aqui caso o processamento e sincronização for concluído",
  "searchPersonsEmptySection": "As pessoas aparecerão aqui caso o processamento e sincronização for concluído",
  "viewersSuccessfullyAdded": "{count, plural, =0 {Adicionado 0 vizualizadores} =1 {Adicionado 1 visualizador} other {Adicionado {count} visualizadores}}",
  "@viewersSuccessfullyAdded": {
    "placeholders": {
      "count": {
        "type": "int",
        "example": "2"
      }
    },
    "description": "Number of viewers that were successfully added to an album."
  },
  "collaboratorsSuccessfullyAdded": "{count, plural, =0 {Adicionado 0 colaboradores} =1 {Adicionado 1 colaborador} other {Adicionado {count} colaboradores}}",
  "@collaboratorsSuccessfullyAdded": {
    "placeholders": {
      "count": {
        "type": "int",
        "example": "2"
      }
    },
    "description": "Number of collaborators that were successfully added to an album."
  },
  "accountIsAlreadyConfigured": "A conta já está ajustada.",
  "sessionIdMismatch": "Incompatibilidade de ID de sessão",
  "@sessionIdMismatch": {
    "description": "In passkey page, deeplink is ignored because of session ID mismatch."
  },
  "failedToFetchActiveSessions": "Falha ao obter sessões em atividade",
  "@failedToFetchActiveSessions": {
    "description": "In session page, warn user (in toast) that active sessions could not be fetched."
  },
  "failedToRefreshStripeSubscription": "Falha ao atualizar subscrição",
  "failedToPlayVideo": "Falha ao reproduzir multimédia",
  "uploadIsIgnoredDueToIgnorereason": "Envio ignorado devido à {ignoreReason}",
  "@uploadIsIgnoredDueToIgnorereason": {
    "placeholders": {
      "ignoreReason": {
        "type": "String",
        "example": "no network"
      }
    }
  },
  "typeOfGallerGallerytypeIsNotSupportedForRename": "Tipo de galeria {galleryType} não é permitido para renomear",
  "@typeOfGallerGallerytypeIsNotSupportedForRename": {
    "placeholders": {
      "galleryType": {
        "type": "String",
        "example": "no network"
      }
    }
  },
  "tapToUploadIsIgnoredDue": "Clique para enviar, o envio foi ignorado devido a {ignoreReason}",
  "@tapToUploadIsIgnoredDue": {
    "description": "Shown in upload icon widet, inside a tooltip.",
    "placeholders": {
      "ignoreReason": {
        "type": "String",
        "example": "no network"
      }
    }
  },
  "tapToUpload": "Clique para enviar",
  "@tapToUpload": {
    "description": "Shown in upload icon widet, inside a tooltip."
  },
  "info": "Info",
  "addFiles": "Adicionar Ficheiros",
  "castAlbum": "Transfere Álbum",
  "imageNotAnalyzed": "Imagem sem análise",
  "noFacesFound": "Nenhum rosto foi detetado",
  "fileNotUploadedYet": "Ficheiro não enviado ainda",
  "noSuggestionsForPerson": "Sem sugestões para {personName}",
  "@noSuggestionsForPerson": {
    "placeholders": {
      "personName": {
        "type": "String",
        "example": "Alice"
      }
    }
  },
  "month": "mês",
  "yearShort": "ano",
  "@yearShort": {
    "description": "Appears in pricing page (/yr)"
  },
  "currentlyRunning": "em execução",
  "ignored": "ignorado",
  "photosCount": "{count, plural, =0 {0 fotos} =1 {1 foto} other {{count} fotos}}",
  "@photosCount": {
    "placeholders": {
      "count": {
        "type": "int",
        "example": "2"
      }
    }
  },
  "file": "Ficheiro",
  "searchSectionsLengthMismatch": "Desigualdade de Largura entre Seções: {snapshotLength} != {searchLength}",
  "@searchSectionsLengthMismatch": {
    "description": "Appears in search tab page",
    "placeholders": {
      "snapshotLength": {
        "type": "int",
        "example": "1"
      },
      "searchLength": {
        "type": "int",
        "example": "2"
      }
    }
  },
  "selectMailApp": "Selecione Aplicação de Correios",
  "selectAllShort": "Tudo",
  "@selectAllShort": {
    "description": "Text that appears in bottom right when you start to select multiple photos. When clicked, it selects all photos."
  },
  "selectCoverPhoto": "Selecione Foto para Capa",
  "newLocation": "Novo Lugar",
  "faceNotClusteredYet": "Rosto não aglomerado ainda, retome mais tarde",
  "theLinkYouAreTryingToAccessHasExpired": "A ligação que está a tentar acessar já expirou.",
  "openFile": "Abrir o Ficheiro",
  "backupFile": "Backup de Ficheiro",
  "openAlbumInBrowser": "Abrir o Álbum em Navegador",
  "openAlbumInBrowserTitle": "Utilize a Aplicação de Web Sítio para adicionar fotos ao álbum",
  "allow": "Permitir",
  "allowAppToOpenSharedAlbumLinks": "Permitir Aplicação Abrir Ligações Partilhadas",
  "seePublicAlbumLinksInApp": "Ver Ligações Públicas na Aplicação",
  "emergencyContacts": "Contactos de Emergência",
  "acceptTrustInvite": "Aceite o Convite",
  "declineTrustInvite": "Dispense o Convite",
  "removeYourselfAsTrustedContact": "Retirar convosco dos contactos de confiança",
  "legacy": "Revivência",
  "legacyPageDesc": "A Revivência permite que contactos de confiança acessem a sua conta na sua inatividade.",
  "legacyPageDesc2": "Contactos de confiança podem restaurar a sua conta, e se não lhes impedir em 30 dias, redefine a sua palavra-passe e acesse a sua conta.",
  "legacyAccounts": "Contas revividas",
  "trustedContacts": "Contactos de Confiança",
  "addTrustedContact": "Adicionar Contacto de Confiança",
  "removeInvite": "Retirar convite",
  "recoveryWarning": "Um contacto de confiança está a tentar acessar a sua conta",
  "rejectRecovery": "Recusar recuperação",
  "recoveryInitiated": "Recuperação iniciada",
  "recoveryInitiatedDesc": "Pode acessar a conta após {days} dias. Uma notificação será enviada para {email}.",
  "@recoveryInitiatedDesc": {
    "placeholders": {
      "days": {
        "type": "int",
        "example": "30"
      },
      "email": {
        "type": "String",
        "example": "me@example.com"
      }
    }
  },
  "cancelAccountRecovery": "Cancelar recuperação",
  "recoveryAccount": "Recuperar Conta",
  "cancelAccountRecoveryBody": "Quer mesmo cancelar a recuperação?",
  "startAccountRecoveryTitle": "Começar Recuperação",
  "whyAddTrustContact": "O contacto de confiança pode ajudar na recuperação dos seus dados.",
  "recoveryReady": "Agora pode recuperar a conta de {email} definindo uma nova palavra-passe.",
  "@recoveryReady": {
    "placeholders": {
      "email": {
        "type": "String",
        "example": "me@example.com"
      }
    }
  },
  "recoveryWarningBody": "{email} está a tentar recuperar a sua conta.",
  "trustedInviteBody": "Foste convidado para ser um contacto revivido de {email}.",
  "warning": "Alerta",
  "proceed": "Continuar",
  "confirmAddingTrustedContact": "Está prestes a adicionar {email} como contacto de confiança. Eles poderão recuperar a sua conta caso esteja inativo por {numOfDays} dias.",
  "@confirmAddingTrustedContact": {
    "placeholders": {
      "email": {
        "type": "String",
        "example": "me@example.com"
      },
      "numOfDays": {
        "type": "int",
        "example": "30"
      }
    }
  },
  "legacyInvite": "{email} convidou-lhe a ser um contacto de confiança",
  "authToManageLegacy": "Autentica-se para gerir os seus contactos de confiança",
  "useDifferentPlayerInfo": "A ter problemas reproduzindo este vídeo? Prima aqui para tentar outro reprodutor.",
  "hideSharedItemsFromHomeGallery": "Esconder Itens Partilhados da Galeria Inicial",
  "gallery": "Galeria",
  "joinAlbum": "Aderir ao Álbum",
  "joinAlbumSubtext": "para ver e adicionar as suas fotos",
  "joinAlbumSubtextViewer": "para adicionar isto aos álbuns partilhados",
  "join": "Aderir",
  "linkEmail": "Ligar e-mail",
  "link": "Ligar",
  "noEnteAccountExclamation": "Nenhuma conta do Ente!",
  "orPickFromYourContacts": "ou selecione dos seus contactos",
  "emailDoesNotHaveEnteAccount": "{email} não há uma conta no Ente.",
  "@emailDoesNotHaveEnteAccount": {
    "description": "Shown when email doesn't have an Ente account",
    "placeholders": {
      "email": {
        "type": "String"
      }
    }
  },
  "accountOwnerPersonAppbarTitle": "{title} (Eu)",
  "@accountOwnerPersonAppbarTitle": {
    "description": "Title of appbar for account owner person",
    "placeholders": {
      "title": {
        "type": "String"
      }
    }
  },
  "reassignMe": "Retribua \"Mim\"",
  "me": "Eu",
  "linkEmailToContactBannerCaption": "para partilha ágil",
  "@linkEmailToContactBannerCaption": {
    "description": "Caption for the 'Link email' title. It should be a continuation of the 'Link email' title. Just like how 'Link email' + 'for faster sharing' forms a proper sentence in English, the combination of these two strings should also be a proper sentence in other languages."
  },
  "selectPersonToLink": "Selecione uma pessoa para ligar-se",
  "linkPersonToEmail": "Ligar pessoa a {email}",
  "@linkPersonToEmail": {
    "placeholders": {
      "email": {
        "type": "String"
      }
    }
  },
  "linkPersonToEmailConfirmation": "Isto ligará {personName} a {email}",
  "@linkPersonToEmailConfirmation": {
    "description": "Confirmation message when linking a person to an email",
    "placeholders": {
      "personName": {
        "type": "String"
      },
      "email": {
        "type": "String"
      }
    }
  },
  "selectYourFace": "Selecionar o seu rosto",
  "reassigningLoading": "A retribuir...",
  "reassignedToName": "Retribuiu tu a {name}",
  "@reassignedToName": {
    "placeholders": {
      "name": {
        "type": "String"
      }
    }
  },
  "saveChangesBeforeLeavingQuestion": "Guardar as alterações antes de sair?",
  "dontSave": "Não guarde",
  "thisIsMeExclamation": "Este sou eu!",
  "linkPerson": "Ligar pessoa",
  "linkPersonCaption": "para melhor experiência de partilha",
  "@linkPersonCaption": {
    "description": "Caption for the 'Link person' title. It should be a continuation of the 'Link person' title. Just like how 'Link person' + 'for better sharing experience' forms a proper sentence in English, the combination of these two strings should also be a proper sentence in other languages."
  },
  "videoStreaming": "Vídeos transmissíveis",
  "processingVideos": "A processar vídeos",
  "streamDetails": "Detalhes do em direto",
  "processing": "A processar",
  "queued": "Em fila",
  "ineligible": "Inelegível",
  "failed": "Falha",
  "playStream": "Ver em direto",
  "playOriginal": "Ver original",
  "joinAlbumConfirmationDialogBody": "Aderir a um álbum fará o seu e-mail visível aos participantes.",
  "pleaseWaitThisWillTakeAWhile": "Espera um pouco, isto deve levar um tempo.",
  "editTime": "Editar tempo",
  "selectTime": "Selecionar tempo",
  "selectDate": "Selecionar data",
  "previous": "Anterior",
  "selectOneDateAndTimeForAll": "Selecionar uma data e hora a todos",
  "selectStartOfRange": "Selecionar início de intervalo",
  "thisWillMakeTheDateAndTimeOfAllSelected": "Isto fará a data e hora de todas as fotos o mesmo.",
  "allWillShiftRangeBasedOnFirst": "Este é o primeiro neste grupo. Outras fotos selecionadas serão automaticamente alteradas para a nova data",
  "newRange": "Novo intervalo",
  "selectOneDateAndTime": "Selecione uma Data e Hora",
  "moveSelectedPhotosToOneDate": "Alterar datas de Fotos ao Selecionado",
  "shiftDatesAndTime": "Mude as Datas e Horas",
  "photosKeepRelativeTimeDifference": "As Fotos continuam com uma diferença de horário relativo",
  "photocountPhotos": "{count, plural, =0 {Sem fotos} =1 {1 foto} other {{count} fotos}}",
  "@photocountPhotos": {
    "placeholders": {
      "count": {
        "type": "int",
        "example": "2"
      }
    }
  },
  "appIcon": "Ícone da Aplicação",
  "notThisPerson": "Não é esta pessoa?",
  "selectedItemsWillBeRemovedFromThisPerson": "Os itens em seleção serão removidos desta pessoa, mas não da sua biblioteca.",
  "throughTheYears": "{dateFormat} com o avanço dos anos",
  "thisWeekThroughTheYears": "Esta semana com o avanço dos anos",
  "thisWeekXYearsAgo": "{count, plural, =1 {Esta semana, {count} ano atrás} other {Esta semana, {count} anos atrás}}",
  "youAndThem": "Tu e {name}",
  "admiringThem": "A admirar {name}",
  "embracingThem": "A abraçar {name}",
  "partyWithThem": "Tendo uma festa com {name}",
  "hikingWithThem": "Passeando com {name}",
  "feastingWithThem": "A comer com {name}",
  "selfiesWithThem": "A captar selfies com {name}",
  "posingWithThem": "A posicionar com {name}",
  "backgroundWithThem": "Vistas deslumbrantes com {name}",
  "sportsWithThem": "A praticar esportes com {name}",
  "roadtripWithThem": "A viajar na rua com {name}",
  "spotlightOnYourself": "A dar destaque em vos",
  "spotlightOnThem": "A dar destaque em {name}",
  "personIsAge": "{name} tem {age} anos!",
  "personTurningAge": "{name} fará {age} anos em breve",
  "lastTimeWithThem": "Últimos momentos com {name}",
  "tripToLocation": "Viagem para {location}",
  "tripInYear": "Viajem em {year}",
  "lastYearsTrip": "Viagem do ano passado",
  "sunrise": "No horizonte",
  "mountains": "Sobre as colinas",
  "greenery": "A vida esverdeada",
  "beach": "A areia e o mar",
  "city": "Na cidade",
  "moon": "Na luz da lua",
  "onTheRoad": "Na rua de novo",
  "food": "Culinária saborosa",
  "pets": "Acompanhantes peludos",
  "curatedMemories": "Memórias curadas",
  "widgets": "Widgets",
  "memories": "Memórias",
  "peopleWidgetDesc": "Seleciona as pessoas que adoraria ver no seu ecrã inicial.",
  "albumsWidgetDesc": "Seleciona os álbuns que adoraria ver no seu ecrã inicial.",
  "memoriesWidgetDesc": "Seleciona os tipos de memórias que adoraria ver no seu ecrã inicial.",
  "smartMemories": "Memórias inteligentes",
  "pastYearsMemories": "Memórias de anos passados",
  "deleteMultipleAlbumDialog": "Também eliminar fotos (e vídeos) presentes em {count} álbuns e de <bold>todos</bold> os outros álbuns que fazem parte?",
  "addParticipants": "Adicionar participante",
  "selectedAlbums": "{count} selecionado(s)",
  "actionNotSupportedOnFavouritesAlbum": "Ação não suportada no álbum de Preferidos",
  "onThisDayMemories": "Memórias deste dia",
  "onThisDay": "Neste dia",
  "lookBackOnYourMemories": "Revê as suas memórias 🌄",
  "newPhotosEmoji": " novo 📸",
  "sorryWeHadToPauseYourBackups": "Perdão, precisamos parar seus backups",
  "clickToInstallOurBestVersionYet": "Clica para transferir a melhor versão",
  "onThisDayNotificationExplanation": "Obtém lembretes de memórias deste dia em anos passados.",
  "addMemoriesWidgetPrompt": "Adiciona um widget de memórias no seu ecrã inicial e volte aqui para personalizar.",
  "addAlbumWidgetPrompt": "Adiciona um widget de álbum no seu ecrã inicial e volte aqui para personalizar.",
  "addPeopleWidgetPrompt": "Adiciona um widget de pessoas no seu ecrã inicial e volte aqui para personalizar.",
  "birthdayNotifications": "Notificações de felicidades",
  "receiveRemindersOnBirthdays": "Obtém lembretes de quando é aniversário de alguém. Apertar na notificação o levará às fotos do aniversariante.",
  "happyBirthday": "Felicidades! 🥳",
  "happyBirthdayToPerson": "Felicidades para {name}! 🎉",
  "birthdays": "Aniversários",
<<<<<<< HEAD
  "wishThemAHappyBirthday": "Wish ${name} a happy birthday! 🎉"
=======
  "wishThemAHappyBirthday": "Wish ${name} a happy birthday! 🎉",
  "cLTitle1": "Envio de ficheiros de vídeo grandes",
  "cLDesc1": "Na sequência da versão beta de transmissão de vídeo e do trabalho em envios e transferências retomáveis, agora aumentámos o limite de envio de ficheiros para 10GB. Isto está agora disponível tanto nas aplicações de computador como móveis.",
  "cLTitle2": "Envio em segundo plano",
  "cLDesc2": "Os envios em segundo plano agora também são suportados no iOS, além dos dispositivos Android. Não é necessário abrir a aplicação para fazer uma cópia de segurança das suas fotografias e vídeos mais recentes.",
  "cLTitle3": "Reprodução automática de memórias",
  "cLDesc3": "Fizemos melhorias significativas na nossa experiência de memórias, incluindo reprodução automática, deslizar para a próxima memória e muito mais.",
  "cLTitle4": "Reconhecimento facial melhorado",
  "cLDesc4": "Juntamente com várias melhorias internas, agora é muito mais fácil ver todas as faces detectadas, fornecer comentários sobre faces similares e adicionar/remover faces de uma única fotografia.",
  "cLTitle5": "Notificações de aniversário",
  "cLDesc5": "Agora receberá uma notificação opcional para todos os aniversários que guardou no Ente, juntamente com uma colecção das suas melhores fotografias.",
  "cLTitle6": "Envios e transferências retomáveis",
  "cLDesc6": "Já não é necessário esperar que os envios/transferências sejam concluídos antes de poder fechar a aplicação. Todos os envios e transferências têm agora a capacidade de serem pausados a meio e retomados de onde parou."
>>>>>>> fb03c88a
}<|MERGE_RESOLUTION|>--- conflicted
+++ resolved
@@ -1757,9 +1757,6 @@
   "happyBirthday": "Felicidades! 🥳",
   "happyBirthdayToPerson": "Felicidades para {name}! 🎉",
   "birthdays": "Aniversários",
-<<<<<<< HEAD
-  "wishThemAHappyBirthday": "Wish ${name} a happy birthday! 🎉"
-=======
   "wishThemAHappyBirthday": "Wish ${name} a happy birthday! 🎉",
   "cLTitle1": "Envio de ficheiros de vídeo grandes",
   "cLDesc1": "Na sequência da versão beta de transmissão de vídeo e do trabalho em envios e transferências retomáveis, agora aumentámos o limite de envio de ficheiros para 10GB. Isto está agora disponível tanto nas aplicações de computador como móveis.",
@@ -1773,5 +1770,4 @@
   "cLDesc5": "Agora receberá uma notificação opcional para todos os aniversários que guardou no Ente, juntamente com uma colecção das suas melhores fotografias.",
   "cLTitle6": "Envios e transferências retomáveis",
   "cLDesc6": "Já não é necessário esperar que os envios/transferências sejam concluídos antes de poder fechar a aplicação. Todos os envios e transferências têm agora a capacidade de serem pausados a meio e retomados de onde parou."
->>>>>>> fb03c88a
 }