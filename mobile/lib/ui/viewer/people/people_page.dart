import "dart:async";
import "dart:developer";

import 'package:flutter/material.dart';
import "package:logging/logging.dart";
import 'package:photos/core/event_bus.dart';
import 'package:photos/events/files_updated_event.dart';
import 'package:photos/events/local_photos_updated_event.dart';
import "package:photos/events/people_changed_event.dart";
import 'package:photos/models/file/file.dart';
import 'package:photos/models/file_load_result.dart';
import 'package:photos/models/gallery_type.dart';
import "package:photos/models/ml/face/person.dart";
import "package:photos/models/search/search_result.dart";
import 'package:photos/models/selected_files.dart';
import "package:photos/services/machine_learning/face_ml/face_filtering/face_filtering_constants.dart";
import "package:photos/services/machine_learning/face_ml/feedback/cluster_feedback.dart";
import "package:photos/services/search_service.dart";
import 'package:photos/ui/viewer/actions/file_selection_overlay_bar.dart';
import 'package:photos/ui/viewer/gallery/gallery.dart';
import "package:photos/ui/viewer/gallery/hierarchical_search_gallery.dart";
import "package:photos/ui/viewer/gallery/state/gallery_files_inherited_widget.dart";
import "package:photos/ui/viewer/gallery/state/inherited_search_filter_data.dart";
import "package:photos/ui/viewer/gallery/state/search_filter_data_provider.dart";
import "package:photos/ui/viewer/gallery/state/selection_state.dart";
import "package:photos/ui/viewer/people/people_app_bar.dart";
import "package:photos/ui/viewer/people/people_banner.dart";
import "package:photos/ui/viewer/people/person_cluster_suggestion.dart";

class PeoplePage extends StatefulWidget {
  final String tagPrefix;
  final PersonEntity person;
  final SearchResult? searchResult;

  static const GalleryType appBarType = GalleryType.peopleTag;
  static const GalleryType overlayType = GalleryType.peopleTag;

  const PeoplePage({
    this.tagPrefix = "",
    required this.person,
<<<<<<< HEAD
=======
    required this.searchResult,
>>>>>>> 680ddce3
    super.key,
  });

  @override
  State<PeoplePage> createState() => _PeoplePageState();
}

class _PeoplePageState extends State<PeoplePage> {
  final Logger _logger = Logger("_PeoplePageState");
  final _selectedFiles = SelectedFiles();
  List<EnteFile>? files;
  int? smallestClusterSize;
  Future<List<EnteFile>> filesFuture = Future.value([]);

  bool get showSuggestionBanner => (!userDismissedSuggestionBanner &&
      smallestClusterSize != null &&
      smallestClusterSize! >= kMinimumClusterSizeSearchResult &&
      files != null &&
      files!.isNotEmpty);

  bool userDismissedSuggestionBanner = false;

  late final StreamSubscription<LocalPhotosUpdatedEvent> _filesUpdatedEvent;
  late final StreamSubscription<PeopleChangedEvent> _peopleChangedEvent;

  @override
  void initState() {
    super.initState();
    ClusterFeedbackService.resetLastViewedClusterID();
    _peopleChangedEvent = Bus.instance.on<PeopleChangedEvent>().listen((event) {
      setState(() {});
    });

    filesFuture = loadPersonFiles();

    _filesUpdatedEvent =
        Bus.instance.on<LocalPhotosUpdatedEvent>().listen((event) {
      if (event.type == EventType.deletedFromDevice ||
          event.type == EventType.deletedFromEverywhere ||
          event.type == EventType.deletedFromRemote ||
          event.type == EventType.hide) {
        for (var updatedFile in event.updatedFiles) {
          files?.remove(updatedFile);
        }
        setState(() {});
      }
    });
  }

  Future<List<EnteFile>> loadPersonFiles() async {
    log("loadPersonFiles");
    final result = await SearchService.instance
        .getClusterFilesForPersonID(widget.person.remoteID);
    if (result.isEmpty) {
      _logger.severe(
        "No files found for person with id ${widget.person.remoteID}, can't load files",
      );
      return [];
    }
    smallestClusterSize = result.values.fold<int>(result.values.first.length,
        (previousValue, element) {
      return element.length < previousValue ? element.length : previousValue;
    });
    final List<EnteFile> resultFiles = [];
    for (final e in result.entries) {
      resultFiles.addAll(e.value);
    }
    final List<EnteFile> sortedFiles = List<EnteFile>.from(resultFiles);
    sortedFiles.sort((a, b) => b.creationTime!.compareTo(a.creationTime!));
    files = sortedFiles;
    return sortedFiles;
  }

  @override
  void dispose() {
    _filesUpdatedEvent.cancel();
    _peopleChangedEvent.cancel();
    super.dispose();
  }

  @override
  Widget build(BuildContext context) {
    _logger.info("Building for ${widget.person.data.name}");
    return GalleryFilesState(
      child: InheritedSearchFilterDataWrapper(
        searchFilterDataProvider: widget.searchResult != null
            ? SearchFilterDataProvider(
                initialGalleryFilter:
                    widget.searchResult!.getHierarchicalSearchFilter(),
              )
            : null,
        child: Scaffold(
          appBar: PreferredSize(
            preferredSize:
                Size.fromHeight(widget.searchResult != null ? 90.0 : 50.0),
            child: PeopleAppBar(
              GalleryType.peopleTag,
              widget.person.data.name,
              _selectedFiles,
              widget.person,
            ),
          ),
          body: FutureBuilder<List<EnteFile>>(
            future: filesFuture,
            builder: (context, snapshot) {
              final inheritedSearchFilterData = InheritedSearchFilterData.of(
                context,
              );
              if (snapshot.hasData) {
                final personFiles = snapshot.data as List<EnteFile>;
                return Column(
                  children: [
                    Expanded(
                      child: SelectionState(
                        selectedFiles: _selectedFiles,
                        child: Stack(
                          alignment: Alignment.bottomCenter,
                          children: [
                            inheritedSearchFilterData.isHierarchicalSearchable
                                ? ValueListenableBuilder(
                                    valueListenable: inheritedSearchFilterData
                                        .searchFilterDataProvider!
                                        .isSearchingNotifier,
                                    builder: (
                                      context,
                                      value,
                                      _,
                                    ) {
                                      return value
                                          ? HierarchicalSearchGallery(
                                              tagPrefix: widget.tagPrefix,
                                              selectedFiles: _selectedFiles,
                                            )
                                          : _Gallery(
                                              tagPrefix: widget.tagPrefix,
                                              selectedFiles: _selectedFiles,
                                              personFiles: personFiles,
                                              loadPersonFiles: loadPersonFiles,
                                            );
                                    },
                                  )
                                : _Gallery(
                                    tagPrefix: widget.tagPrefix,
                                    selectedFiles: _selectedFiles,
                                    personFiles: personFiles,
                                    loadPersonFiles: loadPersonFiles,
                                  ),
                            FileSelectionOverlayBar(
                              PeoplePage.overlayType,
                              _selectedFiles,
                              person: widget.person,
                            ),
                          ],
                        ),
                      ),
                    ),
                    showSuggestionBanner
                        ? Dismissible(
                            key: const Key("suggestionBanner"),
                            direction: DismissDirection.horizontal,
                            onDismissed: (direction) {
                              setState(() {
                                userDismissedSuggestionBanner = true;
                              });
                            },
                            child: PeopleBanner(
                              type: PeopleBannerType.suggestion,
                              startIcon: Icons.face_retouching_natural,
                              actionIcon: Icons.search_outlined,
                              text: "Review suggestions",
                              subText: "Improve the results",
                              onTap: () async {
                                unawaited(
                                  Navigator.of(context).push(
                                    MaterialPageRoute(
                                      builder: (context) =>
                                          PersonReviewClusterSuggestion(
                                        widget.person,
                                      ),
                                    ),
                                  ),
                                );
                              },
                            ),
                          )
                        : const SizedBox.shrink(),
                  ],
                );
              } else if (snapshot.hasError) {
                log("Error: ${snapshot.error} ${snapshot.stackTrace}}");
                //Need to show an error on the UI here
                return const SizedBox.shrink();
              } else {
                return const Center(
                  child: CircularProgressIndicator(),
                );
              }
            },
          ),
        ),
      ),
    );
  }
}

class _Gallery extends StatelessWidget {
  final String tagPrefix;
  final SelectedFiles selectedFiles;
  final List<EnteFile> personFiles;
  final Future<List<EnteFile>> Function() loadPersonFiles;

  const _Gallery({
    required this.tagPrefix,
    required this.selectedFiles,
    required this.personFiles,
    required this.loadPersonFiles,
  });

  @override
  Widget build(BuildContext context) {
    return Gallery(
      asyncLoader: (
        creationStartTime,
        creationEndTime, {
        limit,
        asc,
      }) async {
        final result = await loadPersonFiles();
        return Future.value(
          FileLoadResult(
            result,
            false,
          ),
        );
      },
      reloadEvent: Bus.instance.on<LocalPhotosUpdatedEvent>(),
      forceReloadEvents: [
        Bus.instance.on<PeopleChangedEvent>(),
      ],
      removalEventTypes: const {
        EventType.deletedFromRemote,
        EventType.deletedFromEverywhere,
        EventType.hide,
      },
      tagPrefix: tagPrefix + tagPrefix,
      selectedFiles: selectedFiles,
      initialFiles: personFiles.isNotEmpty ? [personFiles.first] : [],
    );
  }
}<|MERGE_RESOLUTION|>--- conflicted
+++ resolved
@@ -38,10 +38,7 @@
   const PeoplePage({
     this.tagPrefix = "",
     required this.person,
-<<<<<<< HEAD
-=======
     required this.searchResult,
->>>>>>> 680ddce3
     super.key,
   });
 
