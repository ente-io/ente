import "dart:async";

import 'package:flutter/material.dart';
import "package:logging/logging.dart";
import 'package:photos/core/event_bus.dart';
import 'package:photos/events/files_updated_event.dart';
import 'package:photos/events/local_photos_updated_event.dart';
import "package:photos/events/people_changed_event.dart";
import "package:photos/l10n/l10n.dart";
import 'package:photos/models/file/file.dart';
import 'package:photos/models/file_load_result.dart';
import 'package:photos/models/gallery_type.dart';
import "package:photos/models/ml/face/person.dart";
import "package:photos/models/search/search_result.dart";
import 'package:photos/models/selected_files.dart';
import "package:photos/services/machine_learning/face_ml/feedback/cluster_feedback.dart";
import "package:photos/services/machine_learning/ml_result.dart";
import "package:photos/services/search_service.dart";
import "package:photos/ui/components/end_to_end_banner.dart";
import 'package:photos/ui/viewer/actions/file_selection_overlay_bar.dart';
import 'package:photos/ui/viewer/gallery/gallery.dart';
import "package:photos/ui/viewer/gallery/hierarchical_search_gallery.dart";
import "package:photos/ui/viewer/gallery/state/gallery_files_inherited_widget.dart";
import "package:photos/ui/viewer/gallery/state/inherited_search_filter_data.dart";
import "package:photos/ui/viewer/gallery/state/search_filter_data_provider.dart";
import "package:photos/ui/viewer/gallery/state/selection_state.dart";
import "package:photos/ui/viewer/people/link_email_screen.dart";

import "package:photos/ui/viewer/people/people_app_bar.dart";
import "package:photos/ui/viewer/people/person_gallery_suggestion.dart";
import "package:photos/utils/navigation_util.dart";

class PeoplePage extends StatefulWidget {
  final String tagPrefix;
  final PersonEntity person;
  final SearchResult? searchResult;

  static const GalleryType appBarType = GalleryType.peopleTag;
  static const GalleryType overlayType = GalleryType.peopleTag;

  const PeoplePage({
    this.tagPrefix = "",
    required this.person,
    required this.searchResult,
    super.key,
  });

  @override
  State<PeoplePage> createState() => _PeoplePageState();
}

class _PeoplePageState extends State<PeoplePage> {
  final Logger _logger = Logger("_PeoplePageState");
  final _selectedFiles = SelectedFiles();
  List<EnteFile>? files;
  Future<List<EnteFile>> filesFuture = Future.value([]);
  late PersonEntity _person;

  bool userDismissedPersonGallerySuggestion = false;

  late final StreamSubscription<LocalPhotosUpdatedEvent> _filesUpdatedEvent;
  late final StreamSubscription<PeopleChangedEvent> _peopleChangedEvent;
  late SearchFilterDataProvider? _searchFilterDataProvider;

  @override
  void initState() {
    super.initState();
    _person = widget.person;
    ClusterFeedbackService.resetLastViewedClusterID();
    _peopleChangedEvent = Bus.instance.on<PeopleChangedEvent>().listen((event) {
      if (event.type == PeopleEventType.saveOrEditPerson) {
        if (event.person != null &&
            event.person!.remoteID == _person.remoteID) {
          setState(() {
            _person = event.person!;
          });
<<<<<<< HEAD
        }
      }

      if (event.source == widget.person.remoteID) {
        if (event.type == PeopleEventType.removedFaceFromCluster) {
          final filesBefore = files?.length ?? 0;
          for (final String removedFaceID in event.relevantFaceIDs!) {
            final int fileID = getFileIdFromFaceId<int>(removedFaceID);
            files?.removeWhere((file) => file.uploadedFileID == fileID);
          }
          final filesAfter = files?.length ?? 0;
          // Is this setState also indented to update gallery? If yes need to
          // test if it actually works.
          if (filesBefore != filesAfter) setState(() {});
=======
>>>>>>> fb03c88a
        }
      }
    });

    filesFuture = loadPersonFiles();

    _filesUpdatedEvent =
        Bus.instance.on<LocalPhotosUpdatedEvent>().listen((event) {
      if (event.type == EventType.deletedFromDevice ||
          event.type == EventType.deletedFromEverywhere ||
          event.type == EventType.deletedFromRemote ||
          event.type == EventType.hide) {
        for (var updatedFile in event.updatedFiles) {
          files?.remove(updatedFile);
        }
        setState(() {});
      }
    });
    _searchFilterDataProvider = widget.searchResult != null
        ? SearchFilterDataProvider(
            initialGalleryFilter:
                widget.searchResult!.getHierarchicalSearchFilter(),
          )
        : null;
  }

  Future<List<EnteFile>> loadPersonFiles() async {
    final result = await SearchService.instance
        .getClusterFilesForPersonID(_person.remoteID);
    if (result.isEmpty) {
      _logger.severe(
        "No files found for person with id ${_person.remoteID}, can't load files",
      );
      return [];
    }
    final List<EnteFile> resultFiles = [];
    for (final e in result.entries) {
      resultFiles.addAll(e.value);
    }
    final List<EnteFile> sortedFiles = List<EnteFile>.from(resultFiles);
    sortedFiles.sort((a, b) => b.creationTime!.compareTo(a.creationTime!));
    files = sortedFiles;
    return sortedFiles;
  }

  @override
  void dispose() {
    _filesUpdatedEvent.cancel();
    _peopleChangedEvent.cancel();
    super.dispose();
  }

  @override
  Widget build(BuildContext context) {
    _logger.info("Building for ${_person.data.name}");
    return GalleryFilesState(
      child: InheritedSearchFilterDataWrapper(
        searchFilterDataProvider: _searchFilterDataProvider,
        child: Scaffold(
          appBar: PreferredSize(
            preferredSize:
                Size.fromHeight(widget.searchResult != null ? 90.0 : 50.0),
            child: PeopleAppBar(
              GalleryType.peopleTag,
              _person.data.name,
              _selectedFiles,
              _person,
            ),
          ),
          body: FutureBuilder<List<EnteFile>>(
            future: filesFuture,
            builder: (context, snapshot) {
              final inheritedSearchFilterData = InheritedSearchFilterData.of(
                context,
              );
              if (snapshot.hasData) {
                final personFiles = snapshot.data as List<EnteFile>;
                return SelectionState(
                  selectedFiles: _selectedFiles,
                  child: Stack(
                    alignment: Alignment.bottomCenter,
                    children: [
                      inheritedSearchFilterData.isHierarchicalSearchable
                          ? ValueListenableBuilder(
                              valueListenable: inheritedSearchFilterData
                                  .searchFilterDataProvider!
                                  .isSearchingNotifier,
                              builder: (
                                context,
                                value,
                                _,
                              ) {
                                return value
                                    ? HierarchicalSearchGallery(
                                        tagPrefix: widget.tagPrefix,
                                        selectedFiles: _selectedFiles,
                                      )
                                    : _Gallery(
                                        tagPrefix: widget.tagPrefix,
                                        selectedFiles: _selectedFiles,
                                        personFiles: personFiles,
                                        loadPersonFiles: loadPersonFiles,
                                        personEntity: _person,
                                      );
                              },
                            )
                          : _Gallery(
                              tagPrefix: widget.tagPrefix,
                              selectedFiles: _selectedFiles,
                              personFiles: personFiles,
                              loadPersonFiles: loadPersonFiles,
                              personEntity: _person,
                            ),
                      FileSelectionOverlayBar(
                        PeoplePage.overlayType,
                        _selectedFiles,
                        person: _person,
                      ),
                    ],
                  ),
                );
              } else if (snapshot.hasError) {
                _logger
                    .severe("Error: ${snapshot.error} ${snapshot.stackTrace}}");
                //Need to show an error on the UI here
                return const SizedBox.shrink();
              } else {
                return const Center(
                  child: CircularProgressIndicator(),
                );
              }
            },
          ),
        ),
      ),
    );
  }
}

class _Gallery extends StatefulWidget {
  final String tagPrefix;
  final SelectedFiles selectedFiles;
  final List<EnteFile> personFiles;
  final Future<List<EnteFile>> Function() loadPersonFiles;
  final PersonEntity personEntity;

  const _Gallery({
    required this.tagPrefix,
    required this.selectedFiles,
    required this.personFiles,
    required this.loadPersonFiles,
    required this.personEntity,
  });

  @override
  State<_Gallery> createState() => _GalleryState();
}

class _GalleryState extends State<_Gallery> {
  bool userDismissedPersonGallerySuggestion = false;

  @override
  Widget build(BuildContext context) {
    return Gallery(
      asyncLoader: (
        creationStartTime,
        creationEndTime, {
        limit,
        asc,
      }) async {
        final result = await widget.loadPersonFiles();
        return Future.value(
          FileLoadResult(
            result,
            false,
          ),
        );
      },
      reloadEvent: Bus.instance.on<LocalPhotosUpdatedEvent>(),
      forceReloadEvents: [Bus.instance.on<PeopleChangedEvent>()],
      removalEventTypes: const {
        EventType.deletedFromRemote,
        EventType.deletedFromEverywhere,
        EventType.hide,
      },
      tagPrefix: widget.tagPrefix + widget.tagPrefix,
      selectedFiles: widget.selectedFiles,
      initialFiles:
          widget.personFiles.isNotEmpty ? [widget.personFiles.first] : [],
      header: Column(
        children: [
          widget.personEntity.data.email != null &&
                  widget.personEntity.data.email!.isNotEmpty
              ? const SizedBox.shrink()
              : Padding(
                  padding: const EdgeInsets.only(top: 12, bottom: 8),
                  child: EndToEndBanner(
                    title: context.l10n.linkEmail,
                    caption: context.l10n.linkEmailToContactBannerCaption,
                    leadingIcon: Icons.email_outlined,
                    onTap: () async {
                      await routeToPage(
                        context,
                        LinkEmailScreen(widget.personEntity.remoteID),
                      );
                    },
                  ),
                ),
          !userDismissedPersonGallerySuggestion
              ? Dismissible(
                  key: const Key("personGallerySuggestion"),
                  direction: DismissDirection.horizontal,
                  onDismissed: (direction) {
                    setState(() {
                      userDismissedPersonGallerySuggestion = true;
                    });
                  },
                  child: PersonGallerySuggestion(
                    person: widget.personEntity,
<<<<<<< HEAD
=======
                    onClose: () {
                      setState(() {
                        userDismissedPersonGallerySuggestion = true;
                      });
                    },
>>>>>>> fb03c88a
                  ),
                )
              : const SizedBox.shrink(),
        ],
      ),
    );
  }
}<|MERGE_RESOLUTION|>--- conflicted
+++ resolved
@@ -14,7 +14,6 @@
 import "package:photos/models/search/search_result.dart";
 import 'package:photos/models/selected_files.dart';
 import "package:photos/services/machine_learning/face_ml/feedback/cluster_feedback.dart";
-import "package:photos/services/machine_learning/ml_result.dart";
 import "package:photos/services/search_service.dart";
 import "package:photos/ui/components/end_to_end_banner.dart";
 import 'package:photos/ui/viewer/actions/file_selection_overlay_bar.dart';
@@ -74,23 +73,6 @@
           setState(() {
             _person = event.person!;
           });
-<<<<<<< HEAD
-        }
-      }
-
-      if (event.source == widget.person.remoteID) {
-        if (event.type == PeopleEventType.removedFaceFromCluster) {
-          final filesBefore = files?.length ?? 0;
-          for (final String removedFaceID in event.relevantFaceIDs!) {
-            final int fileID = getFileIdFromFaceId<int>(removedFaceID);
-            files?.removeWhere((file) => file.uploadedFileID == fileID);
-          }
-          final filesAfter = files?.length ?? 0;
-          // Is this setState also indented to update gallery? If yes need to
-          // test if it actually works.
-          if (filesBefore != filesAfter) setState(() {});
-=======
->>>>>>> fb03c88a
         }
       }
     });
@@ -310,14 +292,11 @@
                   },
                   child: PersonGallerySuggestion(
                     person: widget.personEntity,
-<<<<<<< HEAD
-=======
                     onClose: () {
                       setState(() {
                         userDismissedPersonGallerySuggestion = true;
                       });
                     },
->>>>>>> fb03c88a
                   ),
                 )
               : const SizedBox.shrink(),
