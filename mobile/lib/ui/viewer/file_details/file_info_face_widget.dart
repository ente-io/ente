--- conflicted
+++ resolved
@@ -46,10 +46,7 @@
     this.clusterID,
     this.highlight = false,
     this.isEditMode = false,
-<<<<<<< HEAD
-=======
     this.width,
->>>>>>> fb03c88a
     required this.reloadAllFaces,
     super.key,
   });
@@ -61,10 +58,7 @@
 class _FileInfoFaceWidgetState extends State<FileInfoFaceWidget> {
   bool get hasPerson => widget.person != null;
   bool get isEditMode => widget.isEditMode;
-<<<<<<< HEAD
-=======
   double get thumbnailWidth => widget.width ?? 68;
->>>>>>> fb03c88a
 
   @override
   Widget build(BuildContext context) {
@@ -80,13 +74,8 @@
                       : _onPlusIconTap
                   : _routeToPersonOrClusterPage,
               child: Container(
-<<<<<<< HEAD
-                height: 60,
-                width: 60,
-=======
                 height: thumbnailWidth,
                 width: thumbnailWidth,
->>>>>>> fb03c88a
                 decoration: ShapeDecoration(
                   shape: RoundedRectangleBorder(
                     borderRadius: const BorderRadius.all(
@@ -102,13 +91,8 @@
                 ),
                 child: ClipRRect(
                   child: SizedBox(
-<<<<<<< HEAD
-                    width: 60,
-                    height: 60,
-=======
                     width: thumbnailWidth,
                     height: thumbnailWidth,
->>>>>>> fb03c88a
                     child: ClipPath(
                       clipper: ShapeBorderClipper(
                         shape: ContinuousRectangleBorder(
@@ -156,44 +140,28 @@
     if (kDebugMode) {
       faceInfo.add(
         Text(
-<<<<<<< HEAD
-          'S: ${widget.face.score.toStringAsFixed(3)}(I)',
-=======
           'S:${widget.face.score.toStringAsFixed(2)}(I)',
->>>>>>> fb03c88a
           style: Theme.of(context).textTheme.bodySmall,
           maxLines: 1,
         ),
       );
       faceInfo.add(
         Text(
-<<<<<<< HEAD
-          'B: ${widget.face.blur.toStringAsFixed(0)}(I)',
-=======
           'B:${widget.face.blur.toStringAsFixed(0)}(I)',
->>>>>>> fb03c88a
           style: Theme.of(context).textTheme.bodySmall,
           maxLines: 1,
         ),
       );
       faceInfo.add(
         Text(
-<<<<<<< HEAD
-          'D: ${widget.face.detection.getFaceDirection().toDirectionString().substring(0, 3)}(I)',
-=======
           'D:${widget.face.detection.getFaceDirection().toDirectionString().substring(0, 3)}(I)',
->>>>>>> fb03c88a
           style: Theme.of(context).textTheme.bodySmall,
           maxLines: 1,
         ),
       );
       faceInfo.add(
         Text(
-<<<<<<< HEAD
-          'Si: ${widget.face.detection.faceIsSideways().toString()}(I)',
-=======
           'Si:${widget.face.detection.faceIsSideways().toString()}(I)',
->>>>>>> fb03c88a
           style: Theme.of(context).textTheme.bodySmall,
           maxLines: 1,
         ),
