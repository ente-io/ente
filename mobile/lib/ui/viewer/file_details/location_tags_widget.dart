--- conflicted
+++ resolved
@@ -104,14 +104,9 @@
   }
 
   Future<List<Widget>> _getLocationTags() async {
-<<<<<<< HEAD
-    final locationTags = await LocationService.instance
-        .enclosingLocationTags(widget.file.location!);
-=======
     // await Future.delayed(const Duration(seconds: 1));
     final locationTags =
         await locationService.enclosingLocationTags(widget.file.location!);
->>>>>>> 8a22b0ec
     if (locationTags.isEmpty) {
       if (mounted) {
         setState(() {
