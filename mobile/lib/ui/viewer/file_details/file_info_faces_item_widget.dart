--- conflicted
+++ resolved
@@ -137,11 +137,8 @@
   }
 
   Widget _buildFaceGrid(List<_FaceInfo> faceInfoList) {
-<<<<<<< HEAD
-=======
     final screenWidth = MediaQuery.of(context).size.width;
     final thumbnailWidth = screenWidth * 0.16;
->>>>>>> fb03c88a
     return Padding(
       padding: const EdgeInsets.only(right: 12.0),
       child: Wrap(
@@ -155,10 +152,7 @@
                 faceCrop: faceInfo.faceCrop,
                 person: faceInfo.person,
                 clusterID: faceInfo.clusterID,
-<<<<<<< HEAD
-=======
                 width: thumbnailWidth,
->>>>>>> fb03c88a
                 isEditMode: _isEditMode,
                 reloadAllFaces: () => loadFaces(isRefresh: true),
               ),
