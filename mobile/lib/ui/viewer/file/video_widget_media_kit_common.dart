import "dart:async";

import "package:flutter/material.dart";
import "package:media_kit_video/media_kit_video.dart";
import "package:photos/models/file/file.dart";
import "package:photos/theme/colors.dart";
import "package:photos/theme/ente_theme.dart";
import "package:photos/ui/actions/file/file_actions.dart";
import "package:photos/ui/common/loading_widget.dart";
import "package:photos/ui/viewer/file/video_stream_change.dart";
import "package:photos/utils/standalone/date_time.dart";
import "package:photos/utils/standalone/debouncer.dart";

class VideoWidget extends StatefulWidget {
  final EnteFile file;
  final VideoController controller;
  final Function(bool)? playbackCallback;
  final bool isFromMemories;
  final void Function() onStreamChange;
  final bool isPreviewPlayer;

  const VideoWidget(
    this.file,
    this.controller,
    this.playbackCallback, {
    super.key,
    required this.isFromMemories,
    // ignore: unused_element
    required this.onStreamChange,
    required this.isPreviewPlayer,
  });

  @override
  State<VideoWidget> createState() => _VideoWidgetState();
}

class _VideoWidgetState extends State<VideoWidget> {
  final showControlsNotifier = ValueNotifier<bool>(true);
  static const double verticalMargin = 64;
  final _hideControlsDebouncer = Debouncer(
    const Duration(milliseconds: 2000),
  );
  final _isSeekingNotifier = ValueNotifier<bool>(false);
  late final StreamSubscription<bool> _isPlayingStreamSubscription;

  @override
  void initState() {
    super.initState();
    _isPlayingStreamSubscription =
        widget.controller.player.stream.playing.listen((isPlaying) {
      if (isPlaying && !_isSeekingNotifier.value) {
        _hideControlsDebouncer.run(() async {
          showControlsNotifier.value = false;
          widget.playbackCallback?.call(true);
        });
      }
    });

    _isSeekingNotifier.addListener(isSeekingListener);
  }

  @override
  void dispose() {
    showControlsNotifier.dispose();
    _isPlayingStreamSubscription.cancel();
    _hideControlsDebouncer.cancelDebounceTimer();
    _isSeekingNotifier.removeListener(isSeekingListener);
    _isSeekingNotifier.dispose();
    super.dispose();
  }

  void isSeekingListener() {
    if (_isSeekingNotifier.value) {
      _hideControlsDebouncer.cancelDebounceTimer();
    } else {
      if (widget.controller.player.state.playing) {
        _hideControlsDebouncer.run(() async {
          showControlsNotifier.value = false;
          widget.playbackCallback?.call(true);
        });
      }
    }
  }

  @override
  Widget build(BuildContext context) {
    return Video(
      controller: widget.controller,
      controls: (state) {
        return ValueListenableBuilder(
          valueListenable: showControlsNotifier,
          builder: (context, value, _) {
            return AnimatedOpacity(
              duration: const Duration(milliseconds: 200),
              opacity: value ? 1 : 0,
              curve: Curves.easeInOutQuad,
              child: Stack(
                alignment: Alignment.center,
                children: [
                  GestureDetector(
                    behavior: HitTestBehavior.opaque,
<<<<<<< HEAD
                    onTap: () {
                      if (widget.isFromMemories) return;
                      showControlsNotifier.value = !showControlsNotifier.value;
                      if (widget.playbackCallback != null) {
                        widget.playbackCallback!(
                          !showControlsNotifier.value,
                        );
=======
                    onTap: widget.isFromMemories
                        ? null
                        : () {
                            showControlsNotifier.value =
                                !showControlsNotifier.value;
                            if (widget.playbackCallback != null) {
                              widget.playbackCallback!(
                                !showControlsNotifier.value,
                              );
                            }
                          },
                    onLongPress: () {
                      if (widget.isFromMemories) {
                        widget.playbackCallback?.call(false);
                        widget.controller.player.stop();
                      }
                    },
                    onLongPressUp: () {
                      if (widget.isFromMemories) {
                        widget.playbackCallback?.call(true);
                        widget.controller.player.play();
>>>>>>> 75121455
                      }
                    },
                    onLongPress: () {
                      if (widget.isFromMemories) {
                        widget.controller.player.stop();
                      }
                    },
                    onLongPressUp: () {
                      if (widget.isFromMemories) {
                        widget.controller.player.play();
                      }
                    },
                    child: Container(
                      constraints: const BoxConstraints.expand(),
                    ),
                  ),
                  widget.isFromMemories
                      ? const SizedBox.shrink()
                      : IgnorePointer(
                          ignoring: !value,
                          child: PlayPauseButtonMediaKit(widget.controller),
                        ),
                  widget.isFromMemories
                      ? const SizedBox.shrink()
                      : Positioned(
                          bottom: verticalMargin,
                          right: 0,
                          left: 0,
                          child: IgnorePointer(
                            ignoring: !value,
                            child: SafeArea(
                              top: false,
                              left: false,
                              right: false,
                              child: Padding(
                                padding: EdgeInsets.only(
                                  bottom: widget.isFromMemories ? 32 : 0,
                                ),
                                child: Column(
                                  mainAxisAlignment: MainAxisAlignment.center,
                                  children: [
                                    VideoStreamChangeWidget(
                                      showControls: value,
                                      file: widget.file,
                                      isPreviewPlayer: widget.isPreviewPlayer,
                                      onStreamChange: widget.onStreamChange,
                                    ),
                                    SeekBarAndDuration(
                                      controller: widget.controller,
                                      isSeekingNotifier: _isSeekingNotifier,
                                      file: widget.file,
                                    ),
                                  ],
                                ),
                              ),
                            ),
                          ),
                        ),
                ],
              ),
            );
          },
        );
      },
    );
  }
}

class PlayPauseButtonMediaKit extends StatefulWidget {
  final VideoController? controller;
  const PlayPauseButtonMediaKit(
    this.controller, {
    super.key,
  });

  @override
  State<PlayPauseButtonMediaKit> createState() => _PlayPauseButtonState();
}

class _PlayPauseButtonState extends State<PlayPauseButtonMediaKit> {
  bool _isPlaying = true;
  late final StreamSubscription<bool>? isPlayingStreamSubscription;
  late StreamSubscription<bool>? _bufferStateSubscription;
  late var buffering = widget.controller?.player.state.buffering ?? true;

  @override
  void initState() {
    super.initState();

    isPlayingStreamSubscription =
        widget.controller?.player.stream.playing.listen((isPlaying) {
      setState(() {
        _isPlaying = isPlaying;
      });
    });

    _bufferStateSubscription =
        widget.controller?.player.stream.buffering.listen(
      (event) => setState(() => buffering = event),
    );
  }

  @override
  void dispose() {
    isPlayingStreamSubscription?.cancel();
    _bufferStateSubscription?.cancel();
    super.dispose();
  }

  @override
  Widget build(BuildContext context) {
    if (buffering) return const EnteLoadingWidget();

    return GestureDetector(
      behavior: HitTestBehavior.opaque,
      onTap: () {
        if (widget.controller?.player.state.playing ?? false) {
          widget.controller?.player.pause();
        } else {
          widget.controller?.player.play();
        }
      },
      child: Container(
        width: 54,
        height: 54,
        decoration: BoxDecoration(
          color: Colors.black.withOpacity(0.3),
          shape: BoxShape.circle,
          border: Border.all(
            color: strokeFaintDark,
            width: 1,
          ),
        ),
        child: AnimatedSwitcher(
          duration: const Duration(milliseconds: 250),
          transitionBuilder: (Widget child, Animation<double> animation) {
            return ScaleTransition(scale: animation, child: child);
          },
          switchInCurve: Curves.easeInOutQuart,
          switchOutCurve: Curves.easeInOutQuart,
          child: _isPlaying
              ? const Icon(
                  Icons.pause,
                  size: 32,
                  key: ValueKey("pause"),
                  color: Colors.white,
                )
              : const Icon(
                  Icons.play_arrow,
                  size: 36,
                  key: ValueKey("play"),
                  color: Colors.white,
                ),
        ),
      ),
    );
  }
}

class SeekBarAndDuration extends StatelessWidget {
  final VideoController? controller;
  final ValueNotifier<bool> isSeekingNotifier;
  final EnteFile file;

  const SeekBarAndDuration({
    super.key,
    required this.controller,
    required this.isSeekingNotifier,
    required this.file,
  });

  @override
  Widget build(BuildContext context) {
    return Padding(
      padding: const EdgeInsets.symmetric(
        horizontal: 8,
      ),
      child: Container(
        padding: const EdgeInsets.fromLTRB(
          16,
          4,
          16,
          4,
        ),
        decoration: BoxDecoration(
          color: Colors.black.withOpacity(0.3),
          borderRadius: const BorderRadius.all(
            Radius.circular(8),
          ),
          border: Border.all(
            color: strokeFaintDark,
            width: 1,
          ),
        ),
        child: Column(
          children: [
            file.caption != null && file.caption!.isNotEmpty
                ? Padding(
                    padding: const EdgeInsets.fromLTRB(
                      0,
                      8,
                      0,
                      12,
                    ),
                    child: GestureDetector(
                      onTap: () {
                        showDetailsSheet(context, file);
                      },
                      child: Text(
                        file.caption!,
                        maxLines: 3,
                        overflow: TextOverflow.ellipsis,
                        style: getEnteTextTheme(context)
                            .mini
                            .copyWith(color: textBaseDark),
                      ),
                    ),
                  )
                : const SizedBox.shrink(),
            Row(
              children: [
                StreamBuilder(
                  stream: controller?.player.stream.position,
                  builder: (context, snapshot) {
                    if (snapshot.data == null) {
                      return Text(
                        "0:00",
                        style: getEnteTextTheme(
                          context,
                        ).mini.copyWith(
                              color: textBaseDark,
                            ),
                      );
                    }
                    return Text(
                      secondsToDuration(snapshot.data!.inSeconds),
                      style: getEnteTextTheme(
                        context,
                      ).mini.copyWith(
                            color: textBaseDark,
                          ),
                    );
                  },
                ),
                Expanded(
                  child: SeekBar(
                    controller!,
                    isSeekingNotifier,
                  ),
                ),
                Text(
                  _secondsToDuration(
                    controller!.player.state.duration.inSeconds,
                  ),
                  style: getEnteTextTheme(
                    context,
                  ).mini.copyWith(
                        color: textBaseDark,
                      ),
                ),
              ],
            ),
          ],
        ),
      ),
    );
  }

  /// Returns the duration in the format "h:mm:ss" or "m:ss".
  String _secondsToDuration(int totalSeconds) {
    final hours = totalSeconds ~/ 3600;
    final minutes = (totalSeconds % 3600) ~/ 60;
    final seconds = totalSeconds % 60;

    if (hours > 0) {
      return '${hours.toString().padLeft(1, '0')}:${minutes.toString().padLeft(2, '0')}:${seconds.toString().padLeft(2, '0')}';
    } else {
      return '${minutes.toString().padLeft(1, '0')}:${seconds.toString().padLeft(2, '0')}';
    }
  }
}

class SeekBar extends StatefulWidget {
  final VideoController controller;
  final ValueNotifier<bool> isSeekingNotifier;
  const SeekBar(
    this.controller,
    this.isSeekingNotifier, {
    super.key,
  });

  @override
  State<SeekBar> createState() => _SeekBarState();
}

class _SeekBarState extends State<SeekBar> {
  double _sliderValue = 0.0;
  late final StreamSubscription<Duration> _positionStreamSubscription;
  final _debouncer = Debouncer(
    const Duration(milliseconds: 300),
    executionInterval: const Duration(milliseconds: 300),
  );
  @override
  void initState() {
    super.initState();
    _positionStreamSubscription =
        widget.controller.player.stream.position.listen((event) {
      if (widget.isSeekingNotifier.value) return;
      if (mounted) {
        setState(() {
          _sliderValue = event.inMilliseconds /
              widget.controller.player.state.duration.inMilliseconds;
          if (_sliderValue.isNaN) {
            _sliderValue = 0.0;
          }
        });
      }
    });
  }

  @override
  void dispose() {
    _positionStreamSubscription.cancel();
    _debouncer.cancelDebounceTimer();
    super.dispose();
  }

  @override
  Widget build(BuildContext context) {
    return SliderTheme(
      data: SliderTheme.of(context).copyWith(
        trackHeight: 1.0,
        thumbShape: const RoundSliderThumbShape(enabledThumbRadius: 8.0),
        overlayShape: const RoundSliderOverlayShape(overlayRadius: 14.0),
        activeTrackColor: backgroundElevatedLight,
        inactiveTrackColor: fillMutedDark,
        thumbColor: backgroundElevatedLight,
        overlayColor: fillMutedDark,
      ),
      child: Slider(
        min: 0.0,
        max: 1.0,
        value: _sliderValue,
        onChangeStart: (value) {
          if (mounted) {
            setState(() {
              widget.isSeekingNotifier.value = true;
            });
          }
        },
        onChanged: (value) {
          if (mounted) {
            setState(() {
              _sliderValue = value;
            });
          }

          _debouncer.run(() async {
            await widget.controller.player.seek(
              Duration(
                milliseconds: (value *
                        widget.controller.player.state.duration.inMilliseconds)
                    .round(),
              ),
            );
          });
        },
        divisions: 4500,
        onChangeEnd: (value) async {
          await widget.controller.player.seek(
            Duration(
              milliseconds: (value *
                      widget.controller.player.state.duration.inMilliseconds)
                  .round(),
            ),
          );
          if (mounted) {
            setState(() {
              widget.isSeekingNotifier.value = false;
            });
          }
        },
        allowedInteraction: SliderInteraction.tapAndSlide,
      ),
    );
  }
}<|MERGE_RESOLUTION|>--- conflicted
+++ resolved
@@ -99,15 +99,6 @@
                 children: [
                   GestureDetector(
                     behavior: HitTestBehavior.opaque,
-<<<<<<< HEAD
-                    onTap: () {
-                      if (widget.isFromMemories) return;
-                      showControlsNotifier.value = !showControlsNotifier.value;
-                      if (widget.playbackCallback != null) {
-                        widget.playbackCallback!(
-                          !showControlsNotifier.value,
-                        );
-=======
                     onTap: widget.isFromMemories
                         ? null
                         : () {
@@ -128,17 +119,6 @@
                     onLongPressUp: () {
                       if (widget.isFromMemories) {
                         widget.playbackCallback?.call(true);
-                        widget.controller.player.play();
->>>>>>> 75121455
-                      }
-                    },
-                    onLongPress: () {
-                      if (widget.isFromMemories) {
-                        widget.controller.player.stop();
-                      }
-                    },
-                    onLongPressUp: () {
-                      if (widget.isFromMemories) {
                         widget.controller.player.play();
                       }
                     },
