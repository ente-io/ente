--- conflicted
+++ resolved
@@ -23,11 +23,7 @@
   final EnteFile file;
   final String? tagPrefix;
   final Function(bool)? playbackCallback;
-<<<<<<< HEAD
-  final Function(int)? onFinalFileLoad;
-=======
   final Function({required int memoryDuration})? onFinalFileLoad;
->>>>>>> b1837dec
   final bool isFromMemories;
 
   const VideoWidget(
