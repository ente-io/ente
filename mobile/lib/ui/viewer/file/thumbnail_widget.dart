import "dart:async";
import "dart:math";
import "dart:typed_data";

import 'package:flutter/material.dart';
import 'package:logging/logging.dart';
import 'package:photos/core/constants.dart';
import 'package:photos/core/errors.dart';
import "package:photos/image/in_memory_image_cache.dart";
import "package:photos/image/provider/local_thumbnail_img.dart";
import "package:photos/models/api/collection/user.dart";
import "package:photos/models/file/extensions/file_props.dart";
import 'package:photos/models/file/file.dart';
import 'package:photos/models/file/file_type.dart';
import 'package:photos/models/file/trash_file.dart';
import 'package:photos/services/collections_service.dart';
import 'package:photos/services/favorites_service.dart';
import 'package:photos/ui/viewer/file/file_icons_widget.dart';
import "package:photos/ui/viewer/gallery/component/group/type.dart";
import "package:photos/ui/viewer/gallery/state/gallery_context_state.dart";
<<<<<<< HEAD
=======
import 'package:photos/utils/file_util.dart';
import "package:photos/utils/standalone/task_queue.dart";
>>>>>>> 368b0c94
import 'package:photos/utils/thumbnail_util.dart';

class ThumbnailWidget extends StatefulWidget {
  final EnteFile file;
  final BoxFit fit;

  /// Returns ThumbnailWidget without any overlay icons if true.
  final bool rawThumbnail;
  final bool shouldShowSyncStatus;
  final bool shouldShowArchiveStatus;
  final bool shouldShowPinIcon;
  final bool showFavForAlbumOnly;
  final bool shouldShowLivePhotoOverlay;
  final Duration? diskLoadDeferDuration;
  final Duration? serverLoadDeferDuration;
  final int thumbnailSize;
  final bool shouldShowOwnerAvatar;
  final bool shouldShowFavoriteIcon;

  ///On video thumbnails, shows the video duration if true. If false,
  ///shows a centered play icon.
  final bool shouldShowVideoDuration;
  final bool shouldShowVideoOverlayIcon;

  ThumbnailWidget(
    this.file, {
    Key? key,
    this.fit = BoxFit.cover,
    this.rawThumbnail = false,
    this.shouldShowSyncStatus = true,
    this.shouldShowLivePhotoOverlay = false,
    this.shouldShowArchiveStatus = false,
    this.shouldShowPinIcon = false,
    this.showFavForAlbumOnly = false,
    this.shouldShowOwnerAvatar = false,
    this.diskLoadDeferDuration,
    this.serverLoadDeferDuration,
    this.thumbnailSize = thumbnailSmallSize,
    this.shouldShowFavoriteIcon = true,
    this.shouldShowVideoDuration = false,
    this.shouldShowVideoOverlayIcon = true,
  }) : super(key: key ?? Key(file.tag));

  @override
  State<ThumbnailWidget> createState() => _ThumbnailWidgetState();
}

class _ThumbnailWidgetState extends State<ThumbnailWidget> {
  static final _logger = Logger("ThumbnailWidget");
  bool _hasLoadedThumbnail = false;
  bool _isLoadingRemoteThumbnail = false;
  bool _errorLoadingRemoteThumbnail = false;
  ImageProvider? _imageProvider;
  int? optimizedImageHeight;
  int? optimizedImageWidth;
<<<<<<< HEAD
  LocalThumbnailProviderKey? localImageProviderKey;
=======
  String? _localThumbnailQueueTaskId;
  static const _maxLocalThumbnailRetries = 8;
>>>>>>> 368b0c94

  @override
  void initState() {
    super.initState();
    assignOptimizedImageDimensions();
  }

  @override
  void dispose() {
    super.dispose();
    Future.delayed(const Duration(milliseconds: 10), () {
<<<<<<< HEAD
      if (!mounted) {
        if (localImageProviderKey != null) {
          LocalThumbnailProvider.cancelRequest(localImageProviderKey!);
=======
      if (!mounted && _localThumbnailQueueTaskId != null) {
        if (widget.thumbnailSize == thumbnailLargeSize) {
          largeLocalThumbnailQueue.removeTask(_localThumbnailQueueTaskId!);
        } else if (widget.thumbnailSize == thumbnailSmallSize) {
          smallLocalThumbnailQueue.removeTask(_localThumbnailQueueTaskId!);
>>>>>>> 368b0c94
        }
      }
      // Cancel request only if the widget has been unmounted
      if (!mounted && widget.file.isRemoteFile && !_hasLoadedThumbnail) {
        removePendingGetThumbnailRequestIfAny(widget.file);
      }
    });
  }

  @override
  void didUpdateWidget(ThumbnailWidget oldWidget) {
    super.didUpdateWidget(oldWidget);
    if (widget.file.generatedID != oldWidget.file.generatedID) {
      _reset();
    }
  }

  static final smallLocalThumbnailQueue = TaskQueue<String>(
    maxConcurrentTasks: 15,
    taskTimeout: const Duration(minutes: 1),
    maxQueueSize: 200,
  );

  static final largeLocalThumbnailQueue = TaskQueue<String>(
    maxConcurrentTasks: 5,
    taskTimeout: const Duration(minutes: 1),
    maxQueueSize: 200,
  );

  ///Assigned dimension will be the size of a grid item. The size will be
  ///assigned to the side which is smaller in dimension.
  void assignOptimizedImageDimensions() {
    if (widget.file.width == 0 || widget.file.height == 0) {
      return;
    }
    if (widget.file.width < widget.file.height) {
      optimizedImageWidth = widget.thumbnailSize;
    } else {
      optimizedImageHeight = widget.thumbnailSize;
    }
  }

  @override
  Widget build(BuildContext context) {
    if (widget.file.isRemoteFile) {
      _loadNetworkImage();
    } else {
      // todo(neeraj): implement deferred loading implement deferred loading
      final cachedThumb =
          enteImageCache.getThumb(widget.file, widget.thumbnailSize);
      if (cachedThumb != null) {
        _imageProvider = Image.memory(
          cachedThumb,
        ).image;
        _hasLoadedThumbnail = true;
      } else {
        localImageProviderKey = LocalThumbnailProviderKey(
          asset: widget.file.asset!,
          height: widget.thumbnailSize,
          width: widget.thumbnailSize,
        );
        _imageProvider = LocalThumbnailProvider(localImageProviderKey!);
        precacheImage(_imageProvider!, context);
      }
    }
    Widget? image;
    if (_imageProvider != null) {
      image = Image(
        image: optimizedImageHeight != null || optimizedImageWidth != null
            ? ResizeImage(
                _imageProvider!,
                width: optimizedImageWidth,
                height: optimizedImageHeight,
              )
            : _imageProvider!,
        fit: widget.fit,
      );
    }
    // todo: [2ndJuly22] pref-review if the content Widget which depends on
    // thumbnail fetch logic should be part of separate stateFull widget.
    // If yes, parent thumbnail widget can be stateless
    Widget? content;
    if (image != null) {
      if (widget.rawThumbnail) {
        return image;
      }
      final List<Widget> contentChildren = [image];
      if (widget.shouldShowFavoriteIcon) {
        if (FavoritesService.instance.isFavoriteCache(
          widget.file,
          checkOnlyAlbum: widget.showFavForAlbumOnly,
        )) {
          contentChildren.add(const FavoriteOverlayIcon());
        }
      }

      if (widget.file.fileType == FileType.video) {
        if (widget.shouldShowVideoDuration) {
          contentChildren
              .add(VideoOverlayDuration(duration: widget.file.duration!));
        } else if (widget.shouldShowVideoOverlayIcon) {
          contentChildren.add(const VideoOverlayIcon());
        }
      } else if (widget.shouldShowLivePhotoOverlay &&
          widget.file.isLiveOrMotionPhoto) {
        contentChildren.add(const LivePhotoOverlayIcon());
      }
      if (widget.shouldShowOwnerAvatar) {
        if (!widget.file.isOwner) {
          final owner = CollectionsService.instance
              .getFileOwner(widget.file.ownerID!, widget.file.collectionID);
          contentChildren.add(
            OwnerAvatarOverlayIcon(owner),
          );
        } else if (widget.file.isCollect) {
          contentChildren.add(
            // Use -1 as userID for enforcing black avatar color
            OwnerAvatarOverlayIcon(
              User(id: -1, email: '', name: widget.file.uploaderName),
            ),
          );
        }
      }
      content = contentChildren.length == 1
          ? contentChildren.first
          : Stack(
              fit: StackFit.expand,
              children: contentChildren,
            );
    }
    final List<Widget> viewChildren = [
      const ThumbnailPlaceHolder(),
      content ?? const SizedBox(),
    ];
    if (widget.shouldShowSyncStatus && !widget.file.isUploaded) {
      viewChildren.add(const UnSyncedIcon());
    }

    if (widget.file.isTrash) {
      viewChildren.add(TrashedFileOverlayText(widget.file as TrashFile));
    } else if (GalleryContextState.of(context)?.type == GroupType.size) {
      viewChildren.add(FileSizeOverlayText(widget.file));
    } else if (widget.file.debugCaption != null) {
      viewChildren.add(FileOverlayText(widget.file.debugCaption!));
    }
    // todo: Move this icon overlay to the collection widget.
    if (widget.shouldShowArchiveStatus) {
      viewChildren.add(const ArchiveOverlayIcon());
    }
    if (widget.shouldShowPinIcon) {
      viewChildren.add(const PinOverlayIcon());
    }

    return Stack(
      clipBehavior: Clip.none,
      fit: StackFit.expand,
      children: viewChildren,
    );
  }

<<<<<<< HEAD
=======
  void _loadLocalImage(BuildContext context) {
    if (!_hasLoadedThumbnail &&
        !_errorLoadingLocalThumbnail &&
        !_isLoadingLocalThumbnail) {
      _isLoadingLocalThumbnail = true;
      final cachedSmallThumbnail =
          ThumbnailInMemoryLruCache.get(widget.file, thumbnailSmallSize);
      if (cachedSmallThumbnail != null) {
        _imageProvider = Image.memory(cachedSmallThumbnail).image;
        _hasLoadedThumbnail = true;
      } else {
        if (widget.diskLoadDeferDuration != null) {
          Future.delayed(widget.diskLoadDeferDuration!, () {
            if (mounted) {
              _getThumbnailFromDisk();
            }
          });
        } else {
          _getThumbnailFromDisk();
        }
      }
    }
  }

  Future _getThumbnailFromDisk() async {
    return _loadWithRetry().then((thumbData) async {
      if (thumbData == null) {
        if (widget.file.isUploaded) {
          _logger.fine("Removing localID reference for " + widget.file.tag);
          widget.file.localID = null;
          if (widget.file.isTrash) {
            unawaited(TrashDB.instance.update(widget.file as TrashFile));
          } else {
            unawaited(FilesDB.instance.update(widget.file));
          }
          _loadNetworkImage();
        } else {
          if (await doesLocalFileExist(widget.file) == false) {
            _logger.info("Deleting file " + widget.file.tag);
            await FilesDB.instance.deleteLocalFile(widget.file);
            Bus.instance.fire(
              LocalPhotosUpdatedEvent(
                [widget.file],
                type: EventType.deletedFromDevice,
                source: "thumbFileDeleted",
              ),
            );
          }
        }
        return;
      }

      if (mounted) {
        final imageProvider = Image.memory(thumbData).image;
        _cacheAndRender(imageProvider);
      }
      ThumbnailInMemoryLruCache.put(
        widget.file,
        thumbData,
        thumbnailSmallSize,
      );
    }).catchError((e) {
      _logger.warning("Could not load thumbnail from disk: ", e);
      _errorLoadingLocalThumbnail = true;
    });
  }

  Future<Uint8List?> _loadWithRetry() async {
    int retryAttempts = 0;
    while (retryAttempts <= _maxLocalThumbnailRetries) {
      try {
        return await _getLocalThumbnailUsingHeapPriorityQueue();
      } catch (e) {
        // only retry for specific exceptions
        if (e is! TaskQueueTimeoutException &&
            e is! TaskQueueOverflowException &&
            e is! TaskQueueCancelledException) {
          rethrow;
        }
        //Do not retry if the widget is not mounted
        if (!mounted) {
          return null;
        }

        retryAttempts++;
        final backoff = Duration(
          milliseconds: 100 * pow(2, retryAttempts).toInt(),
        );
        if (retryAttempts <= _maxLocalThumbnailRetries) {
          _logger.warning(
            "Error getting local thumbnail for ${widget.file.displayName}, retrying (attempt $retryAttempts) in ${backoff.inMilliseconds} ms",
            e,
          );
          await Future.delayed(backoff); // Exponential backoff
        } else {
          rethrow;
        }
      }
    }

    return null;
  }

  Future<Uint8List?> _getLocalThumbnailUsingHeapPriorityQueue() async {
    final completer = Completer<Uint8List?>();

    if (widget.thumbnailSize == thumbnailLargeSize) {
      _localThumbnailQueueTaskId = [widget.file.localID!, "-large"].join();
      await largeLocalThumbnailQueue.addTask(_localThumbnailQueueTaskId!,
          () async {
        final thumbnailBytes = await getThumbnailFromLocal(
          widget.file,
          size: widget.thumbnailSize,
        );
        completer.complete(thumbnailBytes);
      });
    } else if (widget.thumbnailSize == thumbnailSmallSize) {
      _localThumbnailQueueTaskId = [widget.file.localID!, "-small"].join();
      await smallLocalThumbnailQueue.addTask(_localThumbnailQueueTaskId!,
          () async {
        final thumbnailBytes = await getThumbnailFromLocal(
          widget.file,
          size: widget.thumbnailSize,
        );
        completer.complete(thumbnailBytes);
      });
    } else {
      assert(false, "Invalid thumbnail size ${widget.thumbnailSize}");
      _logger.severe(
        "Invalid thumbnail size ${widget.thumbnailSize} for file ${widget.file.displayName}",
      );
    }

    return completer.future;
  }

>>>>>>> 368b0c94
  void _loadNetworkImage() {
    if (!_hasLoadedThumbnail &&
        !_errorLoadingRemoteThumbnail &&
        !_isLoadingRemoteThumbnail) {
      _isLoadingRemoteThumbnail = true;
      final cachedThumbnail =
          enteImageCache.getThumb(widget.file, thumbnailLargeSize);
      if (cachedThumbnail != null) {
        _imageProvider = Image.memory(cachedThumbnail).image;
        _hasLoadedThumbnail = true;
        return;
      }
      if (widget.serverLoadDeferDuration != null) {
        Future.delayed(widget.serverLoadDeferDuration!, () {
          if (mounted) {
            _getThumbnailFromServer();
          }
        });
      } else {
        _getThumbnailFromServer();
      }
    }
  }

  void _getThumbnailFromServer() async {
    try {
      final thumbnail = await getThumbnailFromServer(widget.file);
      if (mounted) {
        final imageProvider = Image.memory(thumbnail).image;
        _cacheAndRender(imageProvider);
      }
    } catch (e) {
      if (e is RequestCancelledError) {
        if (mounted) {
          _logger.info(
            "Thumbnail request was aborted although it is in view, will retry",
          );
          _reset();
          setState(() {});
        }
      } else {
        _logger.severe("Could not load image " + widget.file.toString(), e);
        _errorLoadingRemoteThumbnail = true;
      }
    }
  }

  void _cacheAndRender(ImageProvider<Object> imageProvider) {
    if (imageCache.currentSizeBytes > 256 * 1024 * 1024) {
      _logger.info("Clearing image cache");
      imageCache.clear();
      imageCache.clearLiveImages();
    }
    precacheImage(imageProvider, context).then((value) {
      if (mounted) {
        setState(() {
          _imageProvider = imageProvider;
          _hasLoadedThumbnail = true;
        });
      }
    });
  }

  void _reset() {
    _hasLoadedThumbnail = false;
    _isLoadingRemoteThumbnail = false;
    _errorLoadingRemoteThumbnail = false;
    _imageProvider = null;
  }
}<|MERGE_RESOLUTION|>--- conflicted
+++ resolved
@@ -1,6 +1,4 @@
 import "dart:async";
-import "dart:math";
-import "dart:typed_data";
 
 import 'package:flutter/material.dart';
 import 'package:logging/logging.dart';
@@ -18,11 +16,7 @@
 import 'package:photos/ui/viewer/file/file_icons_widget.dart';
 import "package:photos/ui/viewer/gallery/component/group/type.dart";
 import "package:photos/ui/viewer/gallery/state/gallery_context_state.dart";
-<<<<<<< HEAD
-=======
-import 'package:photos/utils/file_util.dart';
 import "package:photos/utils/standalone/task_queue.dart";
->>>>>>> 368b0c94
 import 'package:photos/utils/thumbnail_util.dart';
 
 class ThumbnailWidget extends StatefulWidget {
@@ -78,12 +72,7 @@
   ImageProvider? _imageProvider;
   int? optimizedImageHeight;
   int? optimizedImageWidth;
-<<<<<<< HEAD
   LocalThumbnailProviderKey? localImageProviderKey;
-=======
-  String? _localThumbnailQueueTaskId;
-  static const _maxLocalThumbnailRetries = 8;
->>>>>>> 368b0c94
 
   @override
   void initState() {
@@ -95,17 +84,9 @@
   void dispose() {
     super.dispose();
     Future.delayed(const Duration(milliseconds: 10), () {
-<<<<<<< HEAD
       if (!mounted) {
         if (localImageProviderKey != null) {
           LocalThumbnailProvider.cancelRequest(localImageProviderKey!);
-=======
-      if (!mounted && _localThumbnailQueueTaskId != null) {
-        if (widget.thumbnailSize == thumbnailLargeSize) {
-          largeLocalThumbnailQueue.removeTask(_localThumbnailQueueTaskId!);
-        } else if (widget.thumbnailSize == thumbnailSmallSize) {
-          smallLocalThumbnailQueue.removeTask(_localThumbnailQueueTaskId!);
->>>>>>> 368b0c94
         }
       }
       // Cancel request only if the widget has been unmounted
@@ -266,145 +247,6 @@
     );
   }
 
-<<<<<<< HEAD
-=======
-  void _loadLocalImage(BuildContext context) {
-    if (!_hasLoadedThumbnail &&
-        !_errorLoadingLocalThumbnail &&
-        !_isLoadingLocalThumbnail) {
-      _isLoadingLocalThumbnail = true;
-      final cachedSmallThumbnail =
-          ThumbnailInMemoryLruCache.get(widget.file, thumbnailSmallSize);
-      if (cachedSmallThumbnail != null) {
-        _imageProvider = Image.memory(cachedSmallThumbnail).image;
-        _hasLoadedThumbnail = true;
-      } else {
-        if (widget.diskLoadDeferDuration != null) {
-          Future.delayed(widget.diskLoadDeferDuration!, () {
-            if (mounted) {
-              _getThumbnailFromDisk();
-            }
-          });
-        } else {
-          _getThumbnailFromDisk();
-        }
-      }
-    }
-  }
-
-  Future _getThumbnailFromDisk() async {
-    return _loadWithRetry().then((thumbData) async {
-      if (thumbData == null) {
-        if (widget.file.isUploaded) {
-          _logger.fine("Removing localID reference for " + widget.file.tag);
-          widget.file.localID = null;
-          if (widget.file.isTrash) {
-            unawaited(TrashDB.instance.update(widget.file as TrashFile));
-          } else {
-            unawaited(FilesDB.instance.update(widget.file));
-          }
-          _loadNetworkImage();
-        } else {
-          if (await doesLocalFileExist(widget.file) == false) {
-            _logger.info("Deleting file " + widget.file.tag);
-            await FilesDB.instance.deleteLocalFile(widget.file);
-            Bus.instance.fire(
-              LocalPhotosUpdatedEvent(
-                [widget.file],
-                type: EventType.deletedFromDevice,
-                source: "thumbFileDeleted",
-              ),
-            );
-          }
-        }
-        return;
-      }
-
-      if (mounted) {
-        final imageProvider = Image.memory(thumbData).image;
-        _cacheAndRender(imageProvider);
-      }
-      ThumbnailInMemoryLruCache.put(
-        widget.file,
-        thumbData,
-        thumbnailSmallSize,
-      );
-    }).catchError((e) {
-      _logger.warning("Could not load thumbnail from disk: ", e);
-      _errorLoadingLocalThumbnail = true;
-    });
-  }
-
-  Future<Uint8List?> _loadWithRetry() async {
-    int retryAttempts = 0;
-    while (retryAttempts <= _maxLocalThumbnailRetries) {
-      try {
-        return await _getLocalThumbnailUsingHeapPriorityQueue();
-      } catch (e) {
-        // only retry for specific exceptions
-        if (e is! TaskQueueTimeoutException &&
-            e is! TaskQueueOverflowException &&
-            e is! TaskQueueCancelledException) {
-          rethrow;
-        }
-        //Do not retry if the widget is not mounted
-        if (!mounted) {
-          return null;
-        }
-
-        retryAttempts++;
-        final backoff = Duration(
-          milliseconds: 100 * pow(2, retryAttempts).toInt(),
-        );
-        if (retryAttempts <= _maxLocalThumbnailRetries) {
-          _logger.warning(
-            "Error getting local thumbnail for ${widget.file.displayName}, retrying (attempt $retryAttempts) in ${backoff.inMilliseconds} ms",
-            e,
-          );
-          await Future.delayed(backoff); // Exponential backoff
-        } else {
-          rethrow;
-        }
-      }
-    }
-
-    return null;
-  }
-
-  Future<Uint8List?> _getLocalThumbnailUsingHeapPriorityQueue() async {
-    final completer = Completer<Uint8List?>();
-
-    if (widget.thumbnailSize == thumbnailLargeSize) {
-      _localThumbnailQueueTaskId = [widget.file.localID!, "-large"].join();
-      await largeLocalThumbnailQueue.addTask(_localThumbnailQueueTaskId!,
-          () async {
-        final thumbnailBytes = await getThumbnailFromLocal(
-          widget.file,
-          size: widget.thumbnailSize,
-        );
-        completer.complete(thumbnailBytes);
-      });
-    } else if (widget.thumbnailSize == thumbnailSmallSize) {
-      _localThumbnailQueueTaskId = [widget.file.localID!, "-small"].join();
-      await smallLocalThumbnailQueue.addTask(_localThumbnailQueueTaskId!,
-          () async {
-        final thumbnailBytes = await getThumbnailFromLocal(
-          widget.file,
-          size: widget.thumbnailSize,
-        );
-        completer.complete(thumbnailBytes);
-      });
-    } else {
-      assert(false, "Invalid thumbnail size ${widget.thumbnailSize}");
-      _logger.severe(
-        "Invalid thumbnail size ${widget.thumbnailSize} for file ${widget.file.displayName}",
-      );
-    }
-
-    return completer.future;
-  }
-
->>>>>>> 368b0c94
   void _loadNetworkImage() {
     if (!_hasLoadedThumbnail &&
         !_errorLoadingRemoteThumbnail &&
