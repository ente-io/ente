import "dart:async";
import "dart:io";

import 'package:flutter/material.dart';
import 'package:logging/logging.dart';
import "package:media_kit/media_kit.dart";
import "package:media_kit_video/media_kit_video.dart";
import 'package:motion_photos/motion_photos.dart';
import "package:path_provider/path_provider.dart";
import "package:photos/core/event_bus.dart";
import "package:photos/events/guest_view_event.dart";
import "package:photos/generated/l10n.dart";
import "package:photos/models/file/extensions/file_props.dart";
import 'package:photos/models/file/file.dart';
import "package:photos/models/metadata/file_magic.dart";
import "package:photos/services/file_magic_service.dart";
import 'package:photos/ui/notification/toast.dart';
import 'package:photos/ui/viewer/file/zoomable_image.dart';
import 'package:photos/utils/file_util.dart';

class ZoomableLiveImageNew extends StatefulWidget {
  final EnteFile enteFile;
  final Function(bool)? shouldDisableScroll;
  final String? tagPrefix;
  final Decoration? backgroundDecoration;
  final bool isFromMemories;
<<<<<<< HEAD
  final Function(int)? onFinalFileLoad;

=======
  final Function({required int memoryDuration})? onFinalFileLoad;
  
>>>>>>> 75121455
  const ZoomableLiveImageNew(
    this.enteFile, {
    super.key,
    this.shouldDisableScroll,
    required this.tagPrefix,
    this.backgroundDecoration,
    this.isFromMemories = false,
    this.onFinalFileLoad,
  });

  @override
  State<ZoomableLiveImageNew> createState() => _ZoomableLiveImageNewState();
}

class _ZoomableLiveImageNewState extends State<ZoomableLiveImageNew>
    with SingleTickerProviderStateMixin {
  final Logger _logger = Logger("ZoomableLiveImageNew");
  late EnteFile _enteFile;
  bool _showVideo = false;
  bool _isLoadingVideoPlayer = false;

  late final _player = Player();
  VideoController? _videoController;

  bool isGuestView = false;
  late final StreamSubscription<GuestViewEvent> _guestViewEventSubscription;

  @override
  void initState() {
    super.initState();

    _enteFile = widget.enteFile;
    _logger.info(
      'initState for ${_enteFile.generatedID} with tag ${_enteFile.tag} and name ${_enteFile.displayName}',
    );
    _guestViewEventSubscription =
        Bus.instance.on<GuestViewEvent>().listen((event) {
      setState(() {
        isGuestView = event.isGuestView;
      });
    });
  }

  void _onLongPressEvent(bool isPressed) {
    if (_videoController != null && isPressed == false) {
      // stop playing video
      _videoController!.player.pause();
    }
    if (mounted) {
      setState(() {
        _showVideo = isPressed;
      });
    }
  }

  @override
  Widget build(BuildContext context) {
    Widget content;
    // check is long press is selected but videoPlayer is not configured yet
    if (_showVideo && _videoController == null) {
      _loadLiveVideo();
    }

    if (_showVideo && _videoController != null) {
      content = _getVideoPlayer();
    } else {
      content = ZoomableImage(
        _enteFile,
        tagPrefix: widget.tagPrefix,
        shouldDisableScroll: widget.shouldDisableScroll,
        backgroundDecoration: widget.backgroundDecoration,
        isGuestView: isGuestView,
        onFinalFileLoad: widget.onFinalFileLoad,
      );
    }
    if (!widget.isFromMemories) {
      return GestureDetector(
        onLongPressStart: (_) => _onLongPressEvent(true),
        onLongPressEnd: (_) => _onLongPressEvent(false),
        child: content,
      );
    }
    return content;
  }

  @override
  void dispose() {
    if (_videoController != null) {
      _videoController!.player.stop();
      _videoController!.player.dispose();
    }
    _guestViewEventSubscription.cancel();
    super.dispose();
  }

  Widget _getVideoPlayer() {
    _videoController!.player.seek(Duration.zero);
    _videoController!.player.setPlaylistMode(PlaylistMode.single);
    _videoController!.player.play();
    return Container(
      color: Colors.black,
      child: Video(
        controller: _videoController!,
        controls: null,
      ),
    );
  }

  Future<void> _loadLiveVideo() async {
    // do nothing is already loading or loaded
    if (_isLoadingVideoPlayer || _videoController != null) {
      return;
    }
    _isLoadingVideoPlayer = true;
    // For non-live photo, with fileType as Image, we still call _getMotionPhoto
    // to check if it is a motion photo. This is needed to handle earlier
    // uploads and upload from desktop
    final File? videoFile = _enteFile.isLivePhoto
        ? await _getLivePhotoVideo()
        : await _getMotionPhotoVideo();

    if (videoFile != null && videoFile.existsSync()) {
      _setVideoController(videoFile.path);
    } else if (_enteFile.isLivePhoto) {
      showShortToast(context, S.of(context).downloadFailed);
    }
    _isLoadingVideoPlayer = false;
  }

  Future<File?> _getLivePhotoVideo() async {
    if (_enteFile.isRemoteFile &&
        !(await isFileCached(_enteFile, liveVideo: true))) {
      showShortToast(context, S.of(context).downloading);
    }

    File? videoFile = await getFile(widget.enteFile, liveVideo: true)
        .timeout(const Duration(seconds: 15))
        .onError((dynamic e, s) {
      _logger.info("getFile failed ${_enteFile.tag}", e);
      return null;
    });

    // FixMe: Here, we are fetching video directly when getFile failed
    // getFile with liveVideo as true can fail for file with localID when
    // the live photo was downloaded from remote.
    if ((videoFile == null || !videoFile.existsSync()) &&
        _enteFile.uploadedFileID != null) {
      videoFile = await getFileFromServer(widget.enteFile, liveVideo: true)
          .timeout(const Duration(seconds: 15))
          .onError((dynamic e, s) {
        _logger.info("getRemoteFile failed ${_enteFile.tag}", e);
        return null;
      });
    }
    return videoFile;
  }

  Future<File?> _getMotionPhotoVideo() async {
    if (_enteFile.isRemoteFile && !(await isFileCached(_enteFile))) {
      showShortToast(context, S.of(context).downloading);
    }

    final File? imageFile = await getFile(
      widget.enteFile,
      isOrigin: !Platform.isAndroid,
    ).timeout(const Duration(seconds: 15)).onError((dynamic e, s) {
      _logger.info("getFile failed ${_enteFile.tag}", e);
      return null;
    });
    if (imageFile != null) {
      final motionPhoto = MotionPhotos(imageFile.path);
      final index = await motionPhoto.getMotionVideoIndex();
      if (index != null) {
        // Update the metadata if it is not updated
        if (!_enteFile.isMotionPhoto && _enteFile.canEditMetaInfo) {
          FileMagicService.instance.updatePublicMagicMetadata(
            [_enteFile],
            {motionVideoIndexKey: index.start},
          ).ignore();
        }
        return motionPhoto.getMotionVideoFile(
          await getTemporaryDirectory(),
          index: index,
        );
      } else if (_enteFile.isMotionPhoto && _enteFile.canEditMetaInfo) {
        _logger.finest('Incorrectly tagged as MP, reset tag ${_enteFile.tag}');
        FileMagicService.instance.updatePublicMagicMetadata(
          [_enteFile],
          {motionVideoIndexKey: 0},
        ).ignore();
      }
    }
    return null;
  }

  void _setVideoController(String url) {
    if (mounted) {
      setState(() {
        _videoController = VideoController(_player);
        _player.open(Media(url));
        _showVideo = true;
      });
    }
  }
}<|MERGE_RESOLUTION|>--- conflicted
+++ resolved
@@ -24,13 +24,8 @@
   final String? tagPrefix;
   final Decoration? backgroundDecoration;
   final bool isFromMemories;
-<<<<<<< HEAD
-  final Function(int)? onFinalFileLoad;
-
-=======
   final Function({required int memoryDuration})? onFinalFileLoad;
   
->>>>>>> 75121455
   const ZoomableLiveImageNew(
     this.enteFile, {
     super.key,
