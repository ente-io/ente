import "dart:async";
import "dart:io";

import 'package:flutter/material.dart';
import 'package:logging/logging.dart';
import "package:media_kit/media_kit.dart";
import "package:media_kit_video/media_kit_video.dart";
import 'package:motion_photos/motion_photos.dart';
import "package:path_provider/path_provider.dart";
import "package:photos/core/event_bus.dart";
import "package:photos/events/guest_view_event.dart";
import "package:photos/generated/l10n.dart";
import "package:photos/models/file/extensions/file_props.dart";
import 'package:photos/models/file/file.dart';
import "package:photos/models/metadata/file_magic.dart";
import "package:photos/services/file_magic_service.dart";
import 'package:photos/ui/notification/toast.dart';
import 'package:photos/ui/viewer/file/zoomable_image.dart';
import 'package:photos/utils/file_util.dart';

class ZoomableLiveImageNew extends StatefulWidget {
  final EnteFile enteFile;
  final Function(bool)? shouldDisableScroll;
  final String? tagPrefix;
  final Decoration? backgroundDecoration;
  final bool isFromMemories;
<<<<<<< HEAD
  final Function(int)? onFinalFileLoad;

=======
  final Function({required int memoryDuration})? onFinalFileLoad;
  
>>>>>>> b1837dec
  const ZoomableLiveImageNew(
    this.enteFile, {
    super.key,
    this.shouldDisableScroll,
    required this.tagPrefix,
    this.backgroundDecoration,
    this.isFromMemories = false,
    this.onFinalFileLoad,
  });

  @override
  State<ZoomableLiveImageNew> createState() => _ZoomableLiveImageNewState();
}

class _ZoomableLiveImageNewState extends State<ZoomableLiveImageNew>
    with SingleTickerProviderStateMixin {
  final Logger _logger = Logger("ZoomableLiveImageNew");
  late EnteFile _enteFile;
  bool _showVideo = false;
  bool _isLoadingVideoPlayer = false;

  late final _player = Player();
  VideoController? _videoController;

  bool isGuestView = false;
  late final StreamSubscription<GuestViewEvent> _guestViewEventSubscription;

  @override
  void initState() {
    super.initState();

    _enteFile = widget.enteFile;
    _logger.info(
      'initState for ${_enteFile.generatedID} with tag ${_enteFile.tag} and name ${_enteFile.displayName}',
    );
    _guestViewEventSubscription =
        Bus.instance.on<GuestViewEvent>().listen((event) {
      setState(() {
        isGuestView = event.isGuestView;
      });
    });
  }

  void _onLongPressEvent(bool isPressed) {
    if (_videoController != null && isPressed == false) {
      // stop playing video
      _videoController!.player.pause();
    }
    if (mounted) {
      setState(() {
        _showVideo = isPressed;
      });
    }
  }

  @override
  Widget build(BuildContext context) {
    Widget content;
    // check is long press is selected but videoPlayer is not configured yet
    if (_showVideo && _videoController == null) {
      _loadLiveVideo();
    }

    if (_showVideo && _videoController != null) {
      content = _getVideoPlayer();
    } else {
      content = ZoomableImage(
        _enteFile,
        tagPrefix: widget.tagPrefix,
        shouldDisableScroll: widget.shouldDisableScroll,
        backgroundDecoration: widget.backgroundDecoration,
        isGuestView: isGuestView,
        onFinalFileLoad: widget.onFinalFileLoad,
      );
    }
    if (!widget.isFromMemories) {
      return GestureDetector(
        onLongPressStart: (_) => _onLongPressEvent(true),
        onLongPressEnd: (_) => _onLongPressEvent(false),
        child: content,
      );
    }
    return content;
  }

  @override
  void dispose() {
    if (_videoController != null) {
      _videoController!.player.stop();
      _videoController!.player.dispose();
    }
    _guestViewEventSubscription.cancel();
    super.dispose();
  }

  Widget _getVideoPlayer() {
    _videoController!.player.seek(Duration.zero);
    _videoController!.player.setPlaylistMode(PlaylistMode.single);
    _videoController!.player.play();
    return Container(
      color: Colors.black,
      child: Video(
        controller: _videoController!,
        controls: null,
      ),
    );
  }

  Future<void> _loadLiveVideo() async {
    // do nothing is already loading or loaded
    if (_isLoadingVideoPlayer || _videoController != null) {
      return;
    }
    _isLoadingVideoPlayer = true;
    // For non-live photo, with fileType as Image, we still call _getMotionPhoto
    // to check if it is a motion photo. This is needed to handle earlier
    // uploads and upload from desktop
    final File? videoFile = _enteFile.isLivePhoto
        ? await _getLivePhotoVideo()
        : await _getMotionPhotoVideo();

    if (videoFile != null && videoFile.existsSync()) {
      _setVideoController(videoFile.path);
    } else if (_enteFile.isLivePhoto) {
      showShortToast(context, S.of(context).downloadFailed);
    }
    _isLoadingVideoPlayer = false;
  }

  Future<File?> _getLivePhotoVideo() async {
    if (_enteFile.isRemoteFile &&
        !(await isFileCached(_enteFile, liveVideo: true))) {
      showShortToast(context, S.of(context).downloading);
    }

    File? videoFile = await getFile(widget.enteFile, liveVideo: true)
        .timeout(const Duration(seconds: 15))
        .onError((dynamic e, s) {
      _logger.info("getFile failed ${_enteFile.tag}", e);
      return null;
    });

    // FixMe: Here, we are fetching video directly when getFile failed
    // getFile with liveVideo as true can fail for file with localID when
    // the live photo was downloaded from remote.
    if ((videoFile == null || !videoFile.existsSync()) &&
        _enteFile.uploadedFileID != null) {
      videoFile = await getFileFromServer(widget.enteFile, liveVideo: true)
          .timeout(const Duration(seconds: 15))
          .onError((dynamic e, s) {
        _logger.info("getRemoteFile failed ${_enteFile.tag}", e);
        return null;
      });
    }
    return videoFile;
  }

  Future<File?> _getMotionPhotoVideo() async {
    if (_enteFile.isRemoteFile && !(await isFileCached(_enteFile))) {
      showShortToast(context, S.of(context).downloading);
    }

    final File? imageFile = await getFile(
      widget.enteFile,
      isOrigin: !Platform.isAndroid,
    ).timeout(const Duration(seconds: 15)).onError((dynamic e, s) {
      _logger.info("getFile failed ${_enteFile.tag}", e);
      return null;
    });
    if (imageFile != null) {
      final motionPhoto = MotionPhotos(imageFile.path);
      final index = await motionPhoto.getMotionVideoIndex();
      if (index != null) {
        // Update the metadata if it is not updated
        if (!_enteFile.isMotionPhoto && _enteFile.canEditMetaInfo) {
          FileMagicService.instance.updatePublicMagicMetadata(
            [_enteFile],
            {motionVideoIndexKey: index.start},
          ).ignore();
        }
        return motionPhoto.getMotionVideoFile(
          await getTemporaryDirectory(),
          index: index,
        );
      } else if (_enteFile.isMotionPhoto && _enteFile.canEditMetaInfo) {
        _logger.finest('Incorrectly tagged as MP, reset tag ${_enteFile.tag}');
        FileMagicService.instance.updatePublicMagicMetadata(
          [_enteFile],
          {motionVideoIndexKey: 0},
        ).ignore();
      }
    }
    return null;
  }

  void _setVideoController(String url) {
    if (mounted) {
      setState(() {
        _videoController = VideoController(_player);
        _player.open(Media(url));
        _showVideo = true;
      });
    }
  }
}<|MERGE_RESOLUTION|>--- conflicted
+++ resolved
@@ -24,13 +24,8 @@
   final String? tagPrefix;
   final Decoration? backgroundDecoration;
   final bool isFromMemories;
-<<<<<<< HEAD
-  final Function(int)? onFinalFileLoad;
-
-=======
   final Function({required int memoryDuration})? onFinalFileLoad;
   
->>>>>>> b1837dec
   const ZoomableLiveImageNew(
     this.enteFile, {
     super.key,
