import "dart:async";
import 'dart:math';

import 'package:collection/collection.dart';
import 'package:flutter/material.dart';
import 'package:modal_bottom_sheet/modal_bottom_sheet.dart';
import "package:photos/core/configuration.dart";
import "package:photos/core/event_bus.dart";
import "package:photos/events/create_new_album_event.dart";
import "package:photos/generated/l10n.dart";
import 'package:photos/models/collection/collection.dart';
import 'package:photos/models/selected_files.dart';
import 'package:photos/services/collections_service.dart';
import 'package:photos/theme/colors.dart';
import 'package:photos/theme/ente_theme.dart';
import "package:photos/ui/actions/collection/collection_file_actions.dart";
import "package:photos/ui/actions/collection/collection_sharing_actions.dart";
import 'package:photos/ui/collections/album/vertical_list.dart';
import 'package:photos/ui/common/loading_widget.dart';
import 'package:photos/ui/components/bottom_of_title_bar_widget.dart';
import 'package:photos/ui/components/buttons/button_widget.dart';
import 'package:photos/ui/components/models/button_type.dart';
import "package:photos/ui/components/text_input_widget.dart";
import 'package:photos/ui/components/title_bar_title_widget.dart';
import "package:photos/ui/notification/toast.dart";
import "package:photos/utils/separators_util.dart";
import 'package:receive_sharing_intent/receive_sharing_intent.dart';

enum CollectionActionType {
  addFiles,
  moveFiles,
  restoreFiles,
  unHide,
  shareCollection,
  addToHiddenAlbum,
  moveToHiddenCollection,
}

extension CollectionActionTypeExtension on CollectionActionType {
  bool get isHiddenAction =>
      this == CollectionActionType.moveToHiddenCollection ||
      this == CollectionActionType.addToHiddenAlbum;
}

String _actionName(
  BuildContext context,
  CollectionActionType type,
  int fileCount,
) {
  String text = "";
  switch (type) {
    case CollectionActionType.addFiles:
      text = S.of(context).addItem(fileCount);
      break;
    case CollectionActionType.moveFiles:
      text = S.of(context).moveItem(fileCount);
      break;
    case CollectionActionType.restoreFiles:
      text = S.of(context).restoreToAlbum;
      break;
    case CollectionActionType.unHide:
      text = S.of(context).unhideToAlbum;
      break;
    case CollectionActionType.shareCollection:
      text = S.of(context).share;
      break;
    case CollectionActionType.addToHiddenAlbum:
      text = S.of(context).addToHiddenAlbum;
      break;
    case CollectionActionType.moveToHiddenCollection:
      text = S.of(context).moveToHiddenAlbum;
      break;
  }
  return text;
}

void showCollectionActionSheet(
  BuildContext context, {
  SelectedFiles? selectedFiles,
  List<SharedMediaFile>? sharedFiles,
  CollectionActionType actionType = CollectionActionType.addFiles,
  bool showOptionToCreateNewAlbum = true,
}) {
  showBarModalBottomSheet(
    context: context,
    builder: (context) {
      return CollectionActionSheet(
        selectedFiles: selectedFiles,
        sharedFiles: sharedFiles,
        actionType: actionType,
        showOptionToCreateNewAlbum: showOptionToCreateNewAlbum,
      );
    },
    shape: const RoundedRectangleBorder(
      side: BorderSide(width: 0),
      borderRadius: BorderRadius.vertical(
        top: Radius.circular(5),
      ),
    ),
    topControl: const SizedBox.shrink(),
    backgroundColor: getEnteColorScheme(context).backgroundElevated,
    barrierColor: backdropFaintDark,
    enableDrag: true,
  );
}

class CollectionActionSheet extends StatefulWidget {
  final SelectedFiles? selectedFiles;
  final List<SharedMediaFile>? sharedFiles;
  final CollectionActionType actionType;
  final bool showOptionToCreateNewAlbum;
  const CollectionActionSheet({
    required this.selectedFiles,
    required this.sharedFiles,
    required this.actionType,
    required this.showOptionToCreateNewAlbum,
    super.key,
  });

  @override
  State<CollectionActionSheet> createState() => _CollectionActionSheetState();
}

class _CollectionActionSheetState extends State<CollectionActionSheet> {
  late final bool _showOnlyHiddenCollections;
  late final bool _enableSelection;
  static const int okButtonSize = 80;
  String _searchQuery = "";
  final _selectedCollections = <Collection>[];
<<<<<<< HEAD
=======
  final _recentlyCreatedCollections = <Collection>[];
  late StreamSubscription<CreateNewAlbumEvent> _createNewAlbumSubscription;
>>>>>>> 6d5a2a95

  @override
  void initState() {
    super.initState();
<<<<<<< HEAD
    _showOnlyHiddenCollections =
        widget.actionType == CollectionActionType.moveToHiddenCollection ||
            widget.actionType == CollectionActionType.addToHiddenAlbum;
    _enableSelection = (widget.actionType == CollectionActionType.addFiles ||
            widget.actionType == CollectionActionType.addToHiddenAlbum) &&
        (widget.sharedFiles == null || widget.sharedFiles!.isEmpty);
=======
    _showOnlyHiddenCollections = widget.actionType.isHiddenAction;
    _enableSelection = (widget.actionType == CollectionActionType.addFiles ||
            widget.actionType == CollectionActionType.addToHiddenAlbum) &&
        (widget.sharedFiles == null || widget.sharedFiles!.isEmpty);
    _createNewAlbumSubscription =
        Bus.instance.on<CreateNewAlbumEvent>().listen((event) {
      setState(() {
        _recentlyCreatedCollections.insert(0, event.collection);
        _selectedCollections.add(event.collection);
      });
    });
  }

  @override
  void dispose() {
    _createNewAlbumSubscription.cancel();
    super.dispose();
>>>>>>> 6d5a2a95
  }

  @override
  Widget build(BuildContext context) {
    final filesCount = widget.sharedFiles != null
        ? widget.sharedFiles!.length
        : widget.selectedFiles?.files.length ?? 0;
    final bottomInset = MediaQuery.viewInsetsOf(context).bottom;
    final isKeyboardUp = bottomInset > 100;
    final double bottomPadding =
        max(0, bottomInset - (_enableSelection ? okButtonSize : 0));
    return Padding(
      padding: EdgeInsets.only(
        bottom: isKeyboardUp ? bottomPadding : 0,
      ),
      child: Row(
        mainAxisAlignment: MainAxisAlignment.center,
        children: [
          ConstrainedBox(
            constraints: BoxConstraints(
              maxWidth: min(428, MediaQuery.of(context).size.width),
            ),
            child: Padding(
              padding: const EdgeInsets.fromLTRB(0, 32, 0, 8),
              child: Column(
                mainAxisSize: MainAxisSize.max,
                children: [
                  Expanded(
                    child: Column(
                      children: [
                        BottomOfTitleBarWidget(
                          title: TitleBarTitleWidget(
                            title: _actionName(
                              context,
                              widget.actionType,
                              filesCount,
                            ),
                          ),
                          caption: widget.showOptionToCreateNewAlbum
                              ? S.of(context).createOrSelectAlbum
                              : S.of(context).selectAlbum,
                          showCloseButton: true,
                        ),
                        Padding(
                          padding: const EdgeInsets.only(
                            top: 16,
                            left: 16,
                            right: 16,
                          ),
                          child: TextInputWidget(
                            hintText: S.of(context).searchByAlbumNameHint,
                            prefixIcon: Icons.search_rounded,
                            onChange: (value) {
                              setState(() {
                                _searchQuery = value.trim();
                              });
                            },
                            isClearable: true,
                            shouldUnfocusOnClearOrSubmit: true,
                          ),
                        ),
                        _getCollectionItems(),
                      ],
                    ),
                  ),
                  SafeArea(
                    child: Container(
                      //inner stroke of 1pt + 15 pts of top padding = 16 pts
                      padding: const EdgeInsets.fromLTRB(16, 15, 16, 8),
                      decoration: BoxDecoration(
                        border: Border(
                          top: BorderSide(
                            color: _enableSelection
                                ? getEnteColorScheme(context).strokeFaint
                                : Colors.transparent,
                          ),
                        ),
                      ),
                      child: Column(
                        children: [
                          ..._actionButtons(),
                        ],
                      ),
                    ),
                  ),
                ],
              ),
            ),
          ),
        ],
      ),
    );
  }

  List<Widget> _actionButtons() {
    final List<Widget> widgets = [];
    if (_enableSelection) {
      widgets.add(
        ButtonWidget(
          key: const ValueKey('add_button'),
          buttonType: ButtonType.primary,
          isInAlert: true,
          labelText: S.of(context).add,
          shouldSurfaceExecutionStates: false,
          isDisabled: _selectedCollections.isEmpty,
          onTap: () async {
            final CollectionActions collectionActions =
                CollectionActions(CollectionsService.instance);
            final result = await collectionActions.addToMultipleCollections(
              context,
              _selectedCollections,
              true,
              selectedFiles: widget.selectedFiles?.files.toList(),
            );
            if (result) {
              showShortToast(
                context,
                "Added successfully to " +
                    _selectedCollections.length.toString() +
                    " albums",
              );
              widget.selectedFiles?.clearAll();
            }
          },
        ),
      );
    }
    final widgetsWithSpaceBetween = addSeparators(
      widgets,
      const SizedBox(height: 8),
    );
    return widgetsWithSpaceBetween;
  }

  Flexible _getCollectionItems() {
    return Flexible(
      child: Padding(
        padding: const EdgeInsets.fromLTRB(16, 24, 4, 0),
        child: FutureBuilder<List<Collection>>(
          future: _getCollections(),
          builder: (context, snapshot) {
            if (snapshot.hasError) {
              //Need to show an error on the UI here
              return const SizedBox.shrink();
            } else if (snapshot.hasData) {
              final collections = snapshot.data as List<Collection>;
              _removeIncomingCollections(collections);
              final shouldShowCreateAlbum =
                  widget.showOptionToCreateNewAlbum && _searchQuery.isEmpty;
              final searchResults = _searchQuery.isNotEmpty
                  ? collections
                      .where(
                        (element) => element.displayName
                            .toLowerCase()
                            .contains(_searchQuery),
                      )
                      .toList()
                  : collections;
              return Scrollbar(
                thumbVisibility: true,
                interactive: true,
                radius: const Radius.circular(2),
                child: Padding(
                  padding: const EdgeInsets.only(right: 12),
                  child: AlbumVerticalListWidget(
                    searchResults,
                    widget.actionType,
                    widget.selectedFiles,
                    widget.sharedFiles,
                    _searchQuery,
                    shouldShowCreateAlbum,
                    enableSelection: _enableSelection,
                    selectedCollections: _selectedCollections,
                    onSelectionChanged: () {
                      setState(() {});
                    },
                  ),
                ),
              );
            } else {
              return const EnteLoadingWidget();
            }
          },
        ),
      ),
    );
  }

  Future<List<Collection>> _getCollections() async {
    if (_showOnlyHiddenCollections) {
      final List<Collection> recentlyCreated = [];
      final List<Collection> hidden = [];

      final hiddenCollections = CollectionsService.instance
          .getHiddenCollections(includeDefaultHidden: false);
      for (final collection in hiddenCollections) {
        if (_recentlyCreatedCollections.contains(collection)) {
          recentlyCreated.add(collection);
        } else {
          hidden.add(collection);
        }
      }
      hidden.sort((first, second) {
        return compareAsciiLowerCaseNatural(
          first.displayName,
          second.displayName,
        );
      });
      return recentlyCreated + hidden;
    } else {
      final List<Collection> collections =
          CollectionsService.instance.getCollectionsForUI(
        // in collections where user is a collaborator, only addTo and remove
        // action can to be performed
        includeCollab: widget.actionType == CollectionActionType.addFiles,
        includeUncategorized: true,
      );
      collections.sort((first, second) {
        return compareAsciiLowerCaseNatural(
          first.displayName,
          second.displayName,
        );
      });
      final List<Collection> pinned = [];
      final List<Collection> unpinned = [];
      final List<Collection> recentlyCreated = [];
      // show uncategorized collection only for restore files action
      Collection? uncategorized;
      for (final collection in collections) {
        if (collection.isQuickLinkCollection() ||
            collection.type == CollectionType.favorites ||
            collection.type == CollectionType.uncategorized) {
          if (collection.type == CollectionType.uncategorized) {
            uncategorized = collection;
          }
          continue;
        }
        if (_recentlyCreatedCollections.contains(collection)) {
          recentlyCreated.add(collection);
          continue;
        }
        if (collection.isPinned) {
          pinned.add(collection);
        } else {
          unpinned.add(collection);
        }
      }
      return recentlyCreated +
          pinned +
          unpinned +
          (uncategorized != null ? [uncategorized] : []);
    }
  }

  void _removeIncomingCollections(List<Collection> items) {
    if (widget.actionType == CollectionActionType.shareCollection) {
      final ownerID = Configuration.instance.getUserID();
      items.removeWhere(
        (e) => !e.isOwner(ownerID!),
      );
    }
  }
}<|MERGE_RESOLUTION|>--- conflicted
+++ resolved
@@ -127,23 +127,12 @@
   static const int okButtonSize = 80;
   String _searchQuery = "";
   final _selectedCollections = <Collection>[];
-<<<<<<< HEAD
-=======
   final _recentlyCreatedCollections = <Collection>[];
   late StreamSubscription<CreateNewAlbumEvent> _createNewAlbumSubscription;
->>>>>>> 6d5a2a95
 
   @override
   void initState() {
     super.initState();
-<<<<<<< HEAD
-    _showOnlyHiddenCollections =
-        widget.actionType == CollectionActionType.moveToHiddenCollection ||
-            widget.actionType == CollectionActionType.addToHiddenAlbum;
-    _enableSelection = (widget.actionType == CollectionActionType.addFiles ||
-            widget.actionType == CollectionActionType.addToHiddenAlbum) &&
-        (widget.sharedFiles == null || widget.sharedFiles!.isEmpty);
-=======
     _showOnlyHiddenCollections = widget.actionType.isHiddenAction;
     _enableSelection = (widget.actionType == CollectionActionType.addFiles ||
             widget.actionType == CollectionActionType.addToHiddenAlbum) &&
@@ -161,7 +150,6 @@
   void dispose() {
     _createNewAlbumSubscription.cancel();
     super.dispose();
->>>>>>> 6d5a2a95
   }
 
   @override
