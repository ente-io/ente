--- conflicted
+++ resolved
@@ -30,27 +30,6 @@
       child: Column(
         crossAxisAlignment: CrossAxisAlignment.start,
         children: <Widget>[
-<<<<<<< HEAD
-          ClipRRect(
-            borderRadius: BorderRadius.circular(12),
-            child: SizedBox(
-              height: sideOfThumbnail,
-              width: sideOfThumbnail,
-              child: Hero(
-                tag: "device_folder:" +
-                    deviceCollection.name +
-                    deviceCollection.thumbnail!.tag,
-                transitionOnUserGestures: true,
-                child: Stack(
-                  children: [
-                    ThumbnailWidget(
-                      deviceCollection.thumbnail!,
-                      shouldShowSyncStatus: false,
-                      key: Key(
-                        "device_folder:" +
-                            deviceCollection.name +
-                            deviceCollection.thumbnail!.tag,
-=======
           SizedBox(
             height: sideOfThumbnail,
             width: sideOfThumbnail,
@@ -97,7 +76,6 @@
                               ? const SizedBox.shrink()
                               : const UnSyncedIcon(),
                         ],
->>>>>>> fb03c88a
                       ),
                     ),
                   ),
@@ -121,12 +99,8 @@
             child: Text(
               deviceCollection.count.toString(),
               textAlign: TextAlign.left,
-<<<<<<< HEAD
-              style: Theme.of(context).colorScheme.enteTheme.textTheme.miniMuted,
-=======
               style:
                   Theme.of(context).colorScheme.enteTheme.textTheme.miniMuted,
->>>>>>> fb03c88a
               overflow: TextOverflow.ellipsis,
             ),
           ),
