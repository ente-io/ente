--- conflicted
+++ resolved
@@ -184,20 +184,6 @@
       }
 
       if (collection != null) {
-<<<<<<< HEAD
-        if (await _runCollectionAction(
-          context,
-          collection,
-          showProgressDialog: false,
-        )) {
-          if (widget.actionType == CollectionActionType.restoreFiles) {
-            showShortToast(
-              context,
-              'Restored files to album ' + albumName,
-            );
-          } else {
-            showShortToast(
-=======
         if (widget.enableSelection) {
           Bus.instance.fire(CreateNewAlbumEvent(collection));
         } else {
@@ -222,7 +208,6 @@
             Navigator.pop(context);
 
             await _navigateToCollection(
->>>>>>> 6d5a2a95
               context,
               collection,
               hasVerifiedLock: hasVerifiedLock,
