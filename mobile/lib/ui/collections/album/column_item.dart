import 'package:flutter/material.dart';
import "package:intl/intl.dart";
import 'package:logging/logging.dart';
import "package:photos/generated/l10n.dart";
import 'package:photos/models/collection/collection.dart';
import 'package:photos/models/file/file.dart';
import "package:photos/services/collections_service.dart";
import 'package:photos/theme/ente_theme.dart';
import "package:photos/ui/components/buttons/icon_button_widget.dart";
import 'package:photos/ui/viewer/file/no_thumbnail_widget.dart';
import 'package:photos/ui/viewer/file/thumbnail_widget.dart';

///https://www.figma.com/design/SYtMyLBs5SAOkTbfMMzhqt/Ente-Visual-Design?node-id=39181-172145&t=3qmSZWpXF3ZC4JGN-1
class AlbumColumnItemWidget extends StatelessWidget {
  final Collection collection;
  final List<Collection> selectedCollections;

  const AlbumColumnItemWidget(
    this.collection, {
    super.key,
    this.selectedCollections = const [],
  });

  @override
  Widget build(BuildContext context) {
    final textTheme = getEnteTextTheme(context);
    final colorScheme = getEnteColorScheme(context);
    const sideOfThumbnail = 60.0;
    final isSelected = selectedCollections.contains(collection);
    return AnimatedContainer(
      curve: Curves.easeOut,
      duration: const Duration(milliseconds: 200),
      decoration: BoxDecoration(
        border: Border.all(
          color:
              isSelected ? colorScheme.strokeMuted : colorScheme.strokeFainter,
        ),
        borderRadius: const BorderRadius.all(
<<<<<<< HEAD
          Radius.circular(4),
=======
          Radius.circular(6),
>>>>>>> 6d5a2a95
        ),
      ),
      child: Row(
        mainAxisAlignment: MainAxisAlignment.spaceBetween,
        children: [
          Flexible(
            flex: 6,
            child: Row(
              children: [
                ClipRRect(
                  borderRadius: BorderRadius.circular(4),
                  child: SizedBox(
                    height: sideOfThumbnail,
                    width: sideOfThumbnail,
                    child: FutureBuilder<EnteFile?>(
                      future: CollectionsService.instance.getCover(collection),
                      builder: (context, snapshot) {
                        if (snapshot.hasData) {
                          final thumbnail = snapshot.data!;

                          return ThumbnailWidget(
                            thumbnail,
                            showFavForAlbumOnly: true,
                            shouldShowOwnerAvatar: false,
                          );
                        } else {
                          return const NoThumbnailWidget(
                            addBorder: false, 
                          );
                        }
                      },
                    ),
                  ),
                ),
                const SizedBox(width: 12),
                Flexible(
                  child: Padding(
                    padding: const EdgeInsets.symmetric(vertical: 4),
                    child: Column(
                      crossAxisAlignment: CrossAxisAlignment.start,
                      children: [
                        Text(
                          collection.displayName,
                          overflow: TextOverflow.ellipsis,
                        ),
                        FutureBuilder<int>(
                          future: CollectionsService.instance
                              .getFileCount(collection),
                          builder: (context, snapshot) {
                            if (snapshot.hasData) {
                              return Text(
                                S.of(context).memoryCount(
                                      snapshot.data!,
                                      NumberFormat().format(snapshot.data!),
                                    ),
<<<<<<< HEAD
                                style: textTheme.small.copyWith(
                                  color: colorScheme.textMuted,
                                ),
=======
                                style: textTheme.miniMuted,
>>>>>>> 6d5a2a95
                              );
                            } else {
                              if (snapshot.hasError) {
                                Logger("AlbumListItemWidget").severe(
                                  "Failed to fetch file count of collection",
                                  snapshot.error,
                                );
                              }
                              return Text(
                                "",
                                style: textTheme.small.copyWith(
                                  color: colorScheme.textMuted,
                                ),
                              );
                            }
                          },
                        ),
                      ],
                    ),
                  ),
                ),
              ],
            ),
          ),
          Flexible(
            flex: 1,
            child: AnimatedSwitcher(
              duration: const Duration(milliseconds: 200),
              switchInCurve: Curves.easeOut,
              switchOutCurve: Curves.easeIn,
              child: isSelected
                  ? IconButtonWidget(
                      key: const ValueKey("selected"),
                      icon: Icons.check_circle_rounded,
                      iconButtonType: IconButtonType.secondary,
                      iconColor: colorScheme.blurStrokeBase,
                    )
                  : null,
            ),
          ),
        ],
      ),
    );
  }
}<|MERGE_RESOLUTION|>--- conflicted
+++ resolved
@@ -36,11 +36,7 @@
               isSelected ? colorScheme.strokeMuted : colorScheme.strokeFainter,
         ),
         borderRadius: const BorderRadius.all(
-<<<<<<< HEAD
-          Radius.circular(4),
-=======
           Radius.circular(6),
->>>>>>> 6d5a2a95
         ),
       ),
       child: Row(
@@ -96,13 +92,7 @@
                                       snapshot.data!,
                                       NumberFormat().format(snapshot.data!),
                                     ),
-<<<<<<< HEAD
-                                style: textTheme.small.copyWith(
-                                  color: colorScheme.textMuted,
-                                ),
-=======
                                 style: textTheme.miniMuted,
->>>>>>> 6d5a2a95
                               );
                             } else {
                               if (snapshot.hasError) {
