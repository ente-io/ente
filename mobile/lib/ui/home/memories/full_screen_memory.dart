import "dart:async";
import "dart:io";
import "dart:math";
import "dart:ui";

import "package:flutter/cupertino.dart";
import "package:flutter/material.dart";
import "package:photos/core/configuration.dart";
import "package:photos/models/file/file_type.dart";
import "package:photos/models/memories/memory.dart";
import "package:photos/service_locator.dart";
import "package:photos/services/smart_memories_service.dart";
import "package:photos/theme/ente_theme.dart";
import "package:photos/theme/text_style.dart";
import "package:photos/ui/actions/file/file_actions.dart";
import "package:photos/ui/home/memories/memory_progress_indicator.dart";
import "package:photos/ui/viewer/file/file_widget.dart";
import "package:photos/ui/viewer/file/thumbnail_widget.dart";
import "package:photos/ui/viewer/file_details/favorite_widget.dart";
import "package:photos/utils/file_util.dart";
import "package:photos/utils/share_util.dart";
// import "package:step_progress_indicator/step_progress_indicator.dart";

//There are two states of variables that FullScreenMemory depends on:
//1. The list of memories
//2. The current index of the page view

//1
//Only when items are deleted will list of memories change and this requires the
//whole screen to be rebuild. So the InheritedWidget is updated using the Updater
//widget which will then lead to a rebuild of all widgets that call
//InheritedWidget.of(context).

//2
//There are widgets that doesn't come inside the PageView that needs to rebuild
//with new state when page index is changed. So the index is stored in a
//ValueNotifier inside the InheritedWidget and the widgets that need to change
//are wrapped in a ValueListenableBuilder.

class FullScreenMemoryDataUpdater extends StatefulWidget {
  final List<Memory> memories;
  final int initialIndex;
  final Widget child;
  const FullScreenMemoryDataUpdater({
    required this.memories,
    required this.initialIndex,
    required this.child,
    super.key,
  });

  @override
  State<FullScreenMemoryDataUpdater> createState() =>
      _FullScreenMemoryDataUpdaterState();
}

class _FullScreenMemoryDataUpdaterState
    extends State<FullScreenMemoryDataUpdater> {
  late ValueNotifier<int> indexNotifier;

  @override
  void initState() {
    super.initState();
    indexNotifier = ValueNotifier(widget.initialIndex);
    memoriesCacheService.markMemoryAsSeen(
      widget.memories[widget.initialIndex],
      widget.memories.length == widget.initialIndex + 1,
    );
  }

  @override
  void dispose() {
    indexNotifier.dispose();
    super.dispose();
  }

  void removeCurrentMemory() {
    widget.memories.removeAt(indexNotifier.value);
    if (widget.memories.isNotEmpty) {
      setState(() {
        if (widget.memories.length == indexNotifier.value) {
          indexNotifier.value -= 1;
        }
      });
    }
  }

  @override
  Widget build(BuildContext context) {
    return FullScreenMemoryData(
      memories: widget.memories,
      indexNotifier: indexNotifier,
      removeCurrentMemory: removeCurrentMemory,
      child: widget.child,
    );
  }
}

class FullScreenMemoryData extends InheritedWidget {
  final List<Memory> memories;
  final ValueNotifier<int> indexNotifier;
  final VoidCallback removeCurrentMemory;

  const FullScreenMemoryData({
    required this.memories,
    required this.indexNotifier,
    required this.removeCurrentMemory,
    required super.child,
    super.key,
  });

  static FullScreenMemoryData? of(BuildContext context) {
    return context.dependOnInheritedWidgetOfExactType<FullScreenMemoryData>();
  }

  @override
  bool updateShouldNotify(FullScreenMemoryData oldWidget) {
    // Checking oldWidget.memories.length != memories.length here doesn't work
    //because the old widget and new widget reference the same memories list.
    return true;
  }
}

class FullScreenMemory extends StatefulWidget {
  final String title;
  final int initialIndex;
  final VoidCallback? onNextMemory;
  final VoidCallback? onPreviousMemory;

  const FullScreenMemory(
    this.title,
    this.initialIndex, {
    this.onNextMemory,
    this.onPreviousMemory,
    super.key,
  });

  @override
  State<FullScreenMemory> createState() => _FullScreenMemoryState();
}

class _FullScreenMemoryState extends State<FullScreenMemory> {
  final _showTitle = ValueNotifier<bool>(true);
  AnimationController? _progressAnimationController;
  AnimationController? _zoomAnimationController;
  final ValueNotifier<Duration> durationNotifier =
      ValueNotifier(const Duration(seconds: 5));

  @override
  void initState() {
    super.initState();
    Future.delayed(const Duration(seconds: 3), () {
      if (mounted) _showTitle.value = false;
    });
  }

  @override
  void dispose() {
    _showTitle.dispose();
    durationNotifier.dispose();
    super.dispose();
  }

  void _toggleAnimation(bool pause) {
<<<<<<< HEAD
    if (_progressAnimationController != null) {
      if (pause) {
        _progressAnimationController!.stop();
      } else {
        _progressAnimationController!.forward();
      }
    }
    if (_zoomAnimationController != null) {
      if (pause) {
        _zoomAnimationController!.stop();
      } else {
        _zoomAnimationController!.forward();
      }
    }
  }

  void onFinalFileLoad(int duration) {
    if (_progressAnimationController!.isAnimating == true) {
=======
    if (pause) {
      _progressAnimationController?.stop();
      _zoomAnimationController?.stop();
    } else {
      _progressAnimationController?.forward();
      _zoomAnimationController?.forward();
    }
  }

  void _resetAnimation() {
    _progressAnimationController
      ?..stop()
      ..reset();
    _zoomAnimationController
      ?..stop()
      ..reset();
  }

  void onFinalFileLoad(int duration) {
    if (_progressAnimationController?.isAnimating == true) {
>>>>>>> b1837dec
      _progressAnimationController!.stop();
    }
    durationNotifier.value = Duration(seconds: duration);
    _progressAnimationController
      ?..stop()
      ..reset()
      ..duration = durationNotifier.value
      ..forward();
    _zoomAnimationController
      ?..stop()
      ..reset()
      ..forward();
  }

<<<<<<< HEAD
=======
  void _goToNext(FullScreenMemoryData inheritedData) {
    final currentIndex = inheritedData.indexNotifier.value;
    if (currentIndex < inheritedData.memories.length - 1) {
      inheritedData.indexNotifier.value += 1;
      _onPageChange(inheritedData, currentIndex + 1);
    } else if (widget.onNextMemory != null) {
      widget.onNextMemory!();
    }
  }

  void _goToPrevious(FullScreenMemoryData inheritedData) {
    final currentIndex = inheritedData.indexNotifier.value;
    if (currentIndex > 0) {
      inheritedData.indexNotifier.value -= 1;
      _onPageChange(inheritedData, currentIndex - 1);
    } else if (widget.onPreviousMemory != null) {
      widget.onPreviousMemory!();
    }
  }

  void _onPageChange(FullScreenMemoryData inheritedData, int index) {
    unawaited(
      memoriesCacheService.markMemoryAsSeen(
        inheritedData.memories[index],
        false,
      ),
    );
    inheritedData.indexNotifier.value = index;
    _resetAnimation();
  }

>>>>>>> b1837dec
  @override
  Widget build(BuildContext context) {
    final inheritedData = FullScreenMemoryData.of(context)!;
    final showStepProgressIndicator = inheritedData.memories.length < 60;

    return Scaffold(
      backgroundColor: Colors.black,
      extendBodyBehindAppBar: true,
      appBar: AppBar(
        toolbarHeight: 84,
        automaticallyImplyLeading: false,
        title: ValueListenableBuilder(
          valueListenable: inheritedData.indexNotifier,
          child: InkWell(
            onTap: () => Navigator.pop(context),
            child: const Padding(
              padding: EdgeInsets.fromLTRB(4, 8, 8, 8),
              child: Icon(Icons.close, color: Colors.white),
            ),
          ),
          builder: (context, value, child) {
            return Column(
              crossAxisAlignment: CrossAxisAlignment.start,
              children: [
                showStepProgressIndicator
                    ? ValueListenableBuilder<Duration>(
                        valueListenable: durationNotifier,
                        builder: (context, duration, _) {
<<<<<<< HEAD
                          return NewProgressIndicator(
=======
                          return MemoryProgressIndicator(
>>>>>>> b1837dec
                            totalSteps: inheritedData.memories.length,
                            currentIndex: value,
                            selectedColor: Colors.white,
                            unselectedColor: Colors.white.withOpacity(0.4),
                            duration: duration,
                            animationController: (controller) {
                              _progressAnimationController = controller;
                            },
                            onComplete: () {
<<<<<<< HEAD
                              final currentIndex =
                                  inheritedData.indexNotifier.value;
                              if (currentIndex <
                                  inheritedData.memories.length - 1) {
                                _pageController!.nextPage(
                                  duration: const Duration(milliseconds: 250),
                                  curve: Curves.ease,
                                );
                              }
=======
                              _goToNext(inheritedData);
>>>>>>> b1837dec
                            },
                          );
                        },
                      )
                    : const SizedBox.shrink(),
                const SizedBox(height: 10),
                Row(
                  children: [
                    child!,
                    Text(
                      SmartMemoriesService.getDateFormatted(
                        creationTime:
                            inheritedData.memories[value].file.creationTime!,
                        context: context,
                      ),
                      style: Theme.of(context).textTheme.titleMedium!.copyWith(
                            fontSize: 14,
                            color: Colors.white,
                          ),
                    ),
                  ],
                ),
              ],
            );
          },
        ),
        flexibleSpace: Container(
          decoration: const BoxDecoration(
            gradient: LinearGradient(
              begin: Alignment.topCenter,
              end: Alignment.bottomCenter,
              colors: [
                Colors.black54,
                Colors.black45,
                Colors.transparent,
              ],
              stops: [0, 0.6, 1],
            ),
          ),
        ),
        backgroundColor: Colors.transparent,
        elevation: 0,
      ),
      body: Stack(
        alignment: Alignment.bottomCenter,
        children: [
          const MemoryBackDrop(),
<<<<<<< HEAD
          PageView.builder(
            controller: _pageController ??= PageController(
              initialPage: widget.initialIndex,
            ),
            physics: const BouncingScrollPhysics(),
            itemBuilder: (context, index) {
=======
          ValueListenableBuilder<int>(
            valueListenable: inheritedData.indexNotifier,
            builder: (context, index, _) {
>>>>>>> b1837dec
              if (index < inheritedData.memories.length - 1) {
                final nextFile = inheritedData.memories[index + 1].file;
                preloadThumbnail(nextFile);
                preloadFile(nextFile);
              }
<<<<<<< HEAD
              final currentFile = inheritedData.memories[index].file;
              final isVideo = currentFile.fileType == FileType.video;
=======
              final currentMemory = inheritedData.memories[index];
              final isVideo = currentMemory.file.fileType == FileType.video;
              final currentFile = currentMemory.file;

>>>>>>> b1837dec
              return GestureDetector(
                onTapUp: (TapUpDetails details) {
                  final screenWidth = MediaQuery.of(context).size.width;
                  final edgeWidth = screenWidth * 0.20;
                  if (details.localPosition.dx < edgeWidth) {
                    _goToPrevious(inheritedData);
                  } else if (details.localPosition.dx >
                      screenWidth - edgeWidth) {
                    _goToNext(inheritedData);
                  }
                },
<<<<<<< HEAD
                onLongPress: () {
                  _toggleAnimation(true);
                },
                onLongPressUp: () {
                  _toggleAnimation(false);
                },
=======
                onLongPress: () => isVideo ? null : _toggleAnimation(true),
                onLongPressUp: () => isVideo ? null : _toggleAnimation(false),
>>>>>>> b1837dec
                child: MemoriesZoomWidget(
                  scaleController: (controller) {
                    _zoomAnimationController = controller;
                  },
                  zoomIn: index % 2 == 0,
                  isVideo: isVideo,
                  child: FileWidget(
<<<<<<< HEAD
                    inheritedData.memories[index].file,
                    autoPlay: false,
                    tagPrefix: "memories",
                    backgroundDecoration: const BoxDecoration(
                      color: Colors.transparent,
                    ),
                    isFromMemories: true,
                    playbackCallback: (isPlaying) {
                      isPlaying
                          ? _toggleAnimation(false)
                          : _toggleAnimation(true);
                    },
                    onFinalFileLoad: (duration) {
                      onFinalFileLoad(duration);
                    },
                  ),
                ),
              );
            },
            onPageChanged: (index) async {
              unawaited(
                memoriesCacheService.markMemoryAsSeen(
                  inheritedData.memories[index],
                  inheritedData.memories.length == index + 1,
                ),
              );
              inheritedData.indexNotifier.value = index;
            },
            itemCount: inheritedData.memories.length,
=======
                    currentFile,
                    autoPlay: false,
                    tagPrefix: "memories",
                    backgroundDecoration:
                        const BoxDecoration(color: Colors.transparent),
                    isFromMemories: true,
                    playbackCallback: (isPlaying) {
                      _toggleAnimation(!isPlaying);
                    },
                    onFinalFileLoad: ({required int memoryDuration}) {
                      onFinalFileLoad(memoryDuration);
                    },
                  ),
                ),
              );
            },
>>>>>>> b1837dec
          ),
          SafeArea(
            top: false,
            child: Padding(
              padding: const EdgeInsets.only(bottom: 72),
              child: ValueListenableBuilder(
                valueListenable: _showTitle,
                builder: (context, value, _) {
                  return AnimatedSwitcher(
                    duration: const Duration(milliseconds: 250),
                    switchInCurve: Curves.easeOut,
                    switchOutCurve: Curves.easeIn,
                    child: value
                        ? Padding(
                            padding: const EdgeInsets.fromLTRB(16, 4, 16, 12),
                            child: Hero(
                              tag: widget.title,
                              child: Text(
                                widget.title,
                                style: getEnteTextTheme(context)
                                    .largeBold
                                    .copyWith(
                                      color: Colors.white,
                                    ),
                              ),
                            ),
                          )
                        : showStepProgressIndicator
                            ? const SizedBox.shrink()
                            : const MemoryCounter(),
                  );
                },
              ),
            ),
          ),
          const BottomGradient(),
          const BottomIcons(),
        ],
      ),
    );
  }
}

class BottomIcons extends StatelessWidget {
  const BottomIcons({super.key});

  @override
  Widget build(BuildContext context) {
    final inheritedData = FullScreenMemoryData.of(context)!;
    final fullScreenState =
        context.findAncestorStateOfType<_FullScreenMemoryState>();

    return ValueListenableBuilder(
      valueListenable: inheritedData.indexNotifier,
      builder: (context, value, _) {
        final currentFile = inheritedData.memories[value].file;
        final List<Widget> rowChildren = [
          IconButton(
            icon: Icon(
              Platform.isAndroid ? Icons.info_outline : CupertinoIcons.info,
              color: Colors.white, //same for both themes
            ),
            onPressed: () async {
              fullScreenState?._toggleAnimation(true);
              await showDetailsSheet(context, currentFile);
              fullScreenState?._toggleAnimation(false);
            },
          ),
        ];

        if (currentFile.ownerID == null ||
            (Configuration.instance.getUserID() ?? 0) == currentFile.ownerID) {
          rowChildren.addAll([
            IconButton(
              icon: Icon(
                Platform.isAndroid
                    ? Icons.delete_outline
                    : CupertinoIcons.delete,
                color: Colors.white, //same for both themes
              ),
              onPressed: () async {
                fullScreenState?._toggleAnimation(true);
                await showSingleFileDeleteSheet(
                  context,
                  inheritedData
                      .memories[inheritedData.indexNotifier.value].file,
                  onFileRemoved: (file) => {
                    inheritedData.removeCurrentMemory.call(),
                    if (inheritedData.memories.isEmpty)
                      {
                        Navigator.of(context).pop(),
                      },
                  },
                );
                fullScreenState?._toggleAnimation(false);
              },
            ),
            SizedBox(
              height: 32,
              child: FavoriteWidget(currentFile),
            ),
          ]);
        }
        rowChildren.add(
          IconButton(
            icon: Icon(
              Icons.adaptive.share,
              color: Colors.white, //same for both themes
            ),
            onPressed: () async {
              fullScreenState?._toggleAnimation(true);
              await share(context, [currentFile]);
              fullScreenState?._toggleAnimation(false);
            },
          ),
        );

        return SafeArea(
          top: false,
          child: Container(
            alignment: Alignment.bottomCenter,
            padding: const EdgeInsets.fromLTRB(12, 0, 12, 20),
            child: Row(
              mainAxisAlignment: MainAxisAlignment.spaceAround,
              children: rowChildren,
            ),
          ),
        );
      },
    );
  }
}

class MemoryCounter extends StatelessWidget {
  const MemoryCounter({super.key});

  @override
  Widget build(BuildContext context) {
    final inheritedData = FullScreenMemoryData.of(context)!;
    return ValueListenableBuilder(
      valueListenable: inheritedData.indexNotifier,
      builder: (context, value, _) {
        return Text(
          "${value + 1}/${inheritedData.memories.length}",
          style: darkTextTheme.bodyMuted,
        );
      },
    );
  }
}

class BottomGradient extends StatelessWidget {
  const BottomGradient({super.key});

  @override
  Widget build(BuildContext context) {
    return IgnorePointer(
      child: Container(
        height: 124,
        width: double.infinity,
        decoration: BoxDecoration(
          gradient: LinearGradient(
            begin: Alignment.bottomCenter,
            end: Alignment.topCenter,
            colors: [
              Colors.black.withOpacity(0.5), //same for both themes
              Colors.transparent,
            ],
            stops: const [0, 0.8],
          ),
        ),
      ),
    );
  }
}

class MemoryBackDrop extends StatelessWidget {
  const MemoryBackDrop({super.key});

  @override
  Widget build(BuildContext context) {
    final inheritedData = FullScreenMemoryData.of(context)!;
    return ValueListenableBuilder(
      valueListenable: inheritedData.indexNotifier,
      builder: (context, value, _) {
        final currentFile = inheritedData.memories[value].file;
        if (currentFile.fileType == FileType.video ||
            currentFile.fileType == FileType.livePhoto) {
          return const SizedBox.shrink();
        }
        return AnimatedContainer(
          duration: const Duration(milliseconds: 200),
          child: Stack(
            children: [
              Container(
                width: double.infinity,
                height: double.infinity,
                color: Colors.transparent,
              ),
              ThumbnailWidget(
                currentFile,
                shouldShowSyncStatus: false,
                shouldShowFavoriteIcon: false,
              ),
              BackdropFilter(
                filter: ImageFilter.blur(
                  sigmaX: 100,
                  sigmaY: 100,
                ),
                child: Container(
                  color: Colors.transparent,
                ),
              ),
            ],
          ),
        );
      },
    );
  }
}

class MemoriesZoomWidget extends StatefulWidget {
  final Widget child;
  final bool isVideo;
  final void Function(AnimationController)? scaleController;
  final bool zoomIn;

  const MemoriesZoomWidget({
    super.key,
    required this.child,
    required this.isVideo,
    required this.zoomIn,
    this.scaleController,
  });

  @override
  State<MemoriesZoomWidget> createState() => _MemoriesZoomWidgetState();
}

class _MemoriesZoomWidgetState extends State<MemoriesZoomWidget>
    with TickerProviderStateMixin {
  late AnimationController _controller;
  late Animation<double> _scaleAnimation;
  late Animation<Offset> _panAnimation;
  Random random = Random();

  @override
  void initState() {
    super.initState();
    _initAnimation();
  }

  void _initAnimation() {
    _controller = AnimationController(
      vsync: this,
      duration: const Duration(
        seconds: 5,
      ),
    );

    final startScale = widget.zoomIn ? 1.05 : 1.15;
    final endScale = widget.zoomIn ? 1.15 : 1.05;

    final startX = (random.nextDouble() - 0.5) * 0.1;
    final startY = (random.nextDouble() - 0.5) * 0.1;
    final endX = (random.nextDouble() - 0.5) * 0.1;
    final endY = (random.nextDouble() - 0.5) * 0.1;

    _scaleAnimation = Tween<double>(
      begin: startScale,
      end: endScale,
    ).animate(
      CurvedAnimation(
        parent: _controller,
        curve: Curves.easeInOut,
      ),
    );

    _panAnimation = Tween<Offset>(
      begin: Offset(startX, startY),
      end: Offset(endX, endY),
    ).animate(
      CurvedAnimation(
        parent: _controller,
        curve: Curves.easeInOut,
      ),
    );

    if (widget.scaleController != null) {
      widget.scaleController!(_controller);
    }
  }

  @override
  void dispose() {
    _controller.dispose();
    super.dispose();
  }

  @override
  Widget build(BuildContext context) {
    return widget.isVideo
        ? widget.child
        : AnimatedBuilder(
            animation: _controller,
            builder: (context, child) {
              return Transform.scale(
                scale: _scaleAnimation.value,
                child: Transform.translate(
                  offset: Offset(
                    _panAnimation.value.dx * 100,
                    _panAnimation.value.dy * 100,
                  ),
                  child: widget.child,
                ),
              );
            },
          );
  }
}<|MERGE_RESOLUTION|>--- conflicted
+++ resolved
@@ -161,26 +161,6 @@
   }
 
   void _toggleAnimation(bool pause) {
-<<<<<<< HEAD
-    if (_progressAnimationController != null) {
-      if (pause) {
-        _progressAnimationController!.stop();
-      } else {
-        _progressAnimationController!.forward();
-      }
-    }
-    if (_zoomAnimationController != null) {
-      if (pause) {
-        _zoomAnimationController!.stop();
-      } else {
-        _zoomAnimationController!.forward();
-      }
-    }
-  }
-
-  void onFinalFileLoad(int duration) {
-    if (_progressAnimationController!.isAnimating == true) {
-=======
     if (pause) {
       _progressAnimationController?.stop();
       _zoomAnimationController?.stop();
@@ -201,7 +181,6 @@
 
   void onFinalFileLoad(int duration) {
     if (_progressAnimationController?.isAnimating == true) {
->>>>>>> b1837dec
       _progressAnimationController!.stop();
     }
     durationNotifier.value = Duration(seconds: duration);
@@ -216,8 +195,6 @@
       ..forward();
   }
 
-<<<<<<< HEAD
-=======
   void _goToNext(FullScreenMemoryData inheritedData) {
     final currentIndex = inheritedData.indexNotifier.value;
     if (currentIndex < inheritedData.memories.length - 1) {
@@ -249,7 +226,6 @@
     _resetAnimation();
   }
 
->>>>>>> b1837dec
   @override
   Widget build(BuildContext context) {
     final inheritedData = FullScreenMemoryData.of(context)!;
@@ -278,11 +254,7 @@
                     ? ValueListenableBuilder<Duration>(
                         valueListenable: durationNotifier,
                         builder: (context, duration, _) {
-<<<<<<< HEAD
-                          return NewProgressIndicator(
-=======
                           return MemoryProgressIndicator(
->>>>>>> b1837dec
                             totalSteps: inheritedData.memories.length,
                             currentIndex: value,
                             selectedColor: Colors.white,
@@ -292,19 +264,7 @@
                               _progressAnimationController = controller;
                             },
                             onComplete: () {
-<<<<<<< HEAD
-                              final currentIndex =
-                                  inheritedData.indexNotifier.value;
-                              if (currentIndex <
-                                  inheritedData.memories.length - 1) {
-                                _pageController!.nextPage(
-                                  duration: const Duration(milliseconds: 250),
-                                  curve: Curves.ease,
-                                );
-                              }
-=======
                               _goToNext(inheritedData);
->>>>>>> b1837dec
                             },
                           );
                         },
@@ -352,32 +312,18 @@
         alignment: Alignment.bottomCenter,
         children: [
           const MemoryBackDrop(),
-<<<<<<< HEAD
-          PageView.builder(
-            controller: _pageController ??= PageController(
-              initialPage: widget.initialIndex,
-            ),
-            physics: const BouncingScrollPhysics(),
-            itemBuilder: (context, index) {
-=======
           ValueListenableBuilder<int>(
             valueListenable: inheritedData.indexNotifier,
             builder: (context, index, _) {
->>>>>>> b1837dec
               if (index < inheritedData.memories.length - 1) {
                 final nextFile = inheritedData.memories[index + 1].file;
                 preloadThumbnail(nextFile);
                 preloadFile(nextFile);
               }
-<<<<<<< HEAD
-              final currentFile = inheritedData.memories[index].file;
-              final isVideo = currentFile.fileType == FileType.video;
-=======
               final currentMemory = inheritedData.memories[index];
               final isVideo = currentMemory.file.fileType == FileType.video;
               final currentFile = currentMemory.file;
 
->>>>>>> b1837dec
               return GestureDetector(
                 onTapUp: (TapUpDetails details) {
                   final screenWidth = MediaQuery.of(context).size.width;
@@ -389,17 +335,8 @@
                     _goToNext(inheritedData);
                   }
                 },
-<<<<<<< HEAD
-                onLongPress: () {
-                  _toggleAnimation(true);
-                },
-                onLongPressUp: () {
-                  _toggleAnimation(false);
-                },
-=======
                 onLongPress: () => isVideo ? null : _toggleAnimation(true),
                 onLongPressUp: () => isVideo ? null : _toggleAnimation(false),
->>>>>>> b1837dec
                 child: MemoriesZoomWidget(
                   scaleController: (controller) {
                     _zoomAnimationController = controller;
@@ -407,37 +344,6 @@
                   zoomIn: index % 2 == 0,
                   isVideo: isVideo,
                   child: FileWidget(
-<<<<<<< HEAD
-                    inheritedData.memories[index].file,
-                    autoPlay: false,
-                    tagPrefix: "memories",
-                    backgroundDecoration: const BoxDecoration(
-                      color: Colors.transparent,
-                    ),
-                    isFromMemories: true,
-                    playbackCallback: (isPlaying) {
-                      isPlaying
-                          ? _toggleAnimation(false)
-                          : _toggleAnimation(true);
-                    },
-                    onFinalFileLoad: (duration) {
-                      onFinalFileLoad(duration);
-                    },
-                  ),
-                ),
-              );
-            },
-            onPageChanged: (index) async {
-              unawaited(
-                memoriesCacheService.markMemoryAsSeen(
-                  inheritedData.memories[index],
-                  inheritedData.memories.length == index + 1,
-                ),
-              );
-              inheritedData.indexNotifier.value = index;
-            },
-            itemCount: inheritedData.memories.length,
-=======
                     currentFile,
                     autoPlay: false,
                     tagPrefix: "memories",
@@ -454,7 +360,6 @@
                 ),
               );
             },
->>>>>>> b1837dec
           ),
           SafeArea(
             top: false,
