--- conflicted
+++ resolved
@@ -301,22 +301,6 @@
   String? get caption {
     return pubMagicMetadata?.caption;
   }
-
-<<<<<<< HEAD
-  String get thumbnailUrl {
-    if (localFileServer.isNotEmpty) {
-      return "$localFileServer/thumb/$uploadedFileID";
-    }
-    final endpoint = Configuration.instance.getHttpEndpoint();
-    if (endpoint != kDefaultProductionEndpoint || flagService.disableCFWorker) {
-      return endpoint + "/files/preview/" + uploadedFileID.toString();
-    } else {
-      return "https://thumbnails.ente.io/?fileID=" + uploadedFileID.toString();
-    }
-  }
-=======
-  String? debugCaption;
->>>>>>> b0d940e6
 
   String get displayName {
     if (pubMagicMetadata != null && pubMagicMetadata!.editedName != null) {
