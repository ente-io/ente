--- conflicted
+++ resolved
@@ -45,13 +45,9 @@
 
   set sharedMagicMetadata(ShareeMagicMetadata? val) => _sharedMmd = val;
 
-<<<<<<< HEAD
+// ignore: deprecated_member_use_from_same_package
   String get displayName =>
       name ?? (isDeleted == true ? 'Delete album' : "Unnamed Album");
-=======
-  // ignore: deprecated_member_use_from_same_package
-  String get displayName => decryptedName ?? name ?? "Unnamed Album";
->>>>>>> f49cf78b
 
   void setName(String newName) {
     // ignore: deprecated_member_use_from_same_package
@@ -219,7 +215,6 @@
     int? sharedMmdVersion,
   }) {
     final Collection result = Collection(
-<<<<<<< HEAD
       id: id ?? this.id,
       owner: owner ?? this.owner,
       encryptedKey: encryptedKey ?? this.encryptedKey,
@@ -230,21 +225,6 @@
       publicURLs: publicURLs ?? this.publicURLs,
       updationTime: updationTime ?? this.updationTime,
       localPath: localPath ?? this.localPath,
-=======
-      id ?? this.id,
-      owner ?? this.owner,
-      encryptedKey ?? this.encryptedKey,
-      keyDecryptionNonce ?? this.keyDecryptionNonce,
-      // ignore: deprecated_member_use_from_same_package
-      name ?? this.name,
-      encryptedName ?? this.encryptedName,
-      nameDecryptionNonce ?? this.nameDecryptionNonce,
-      type ?? this.type,
-      attributes ?? this.attributes,
-      sharees ?? this.sharees,
-      publicURLs ?? this.publicURLs,
-      updationTime ?? this.updationTime,
->>>>>>> f49cf78b
       isDeleted: isDeleted ?? this.isDeleted,
       mMdEncodedJson: mMdEncodedJson ?? this.mMdEncodedJson,
       mMdVersion: mMdVersion ?? this.mMdVersion,
