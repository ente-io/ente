import "dart:async";
import "dart:io";

import "package:computer/computer.dart";
import 'package:logging/logging.dart';
import 'package:path/path.dart';
import 'package:path_provider/path_provider.dart';
import "package:photos/db/common/base.dart";
import "package:photos/db/common/conflict_algo.dart";
import "package:photos/extensions/stop_watch.dart";
import 'package:photos/models/backup_status.dart';
import 'package:photos/models/file/file.dart';
import 'package:photos/models/file/file_type.dart';
import 'package:photos/models/file_load_result.dart';
import 'package:photos/models/location/location.dart';
import "package:photos/models/metadata/common_keys.dart";
import "package:photos/services/filter/db_filters.dart";
import 'package:sqlite_async/sqlite_async.dart';

class FilesDB with SqlDbBase {
  /*
  Note: columnUploadedFileID and columnCollectionID have to be compared against
  both NULL and -1 because older clients might have entries where the DEFAULT
  was unset, and a migration script to set the DEFAULT would break in case of
  duplicate entries for un-uploaded files that were created due to a collision
  in background and foreground syncs.
  */
  static const _databaseName = "ente.files.db";

  static final Logger _logger = Logger("FilesDB");

  static const filesTable = 'files';
  static const tempTable = 'temp_files';

  static const columnGeneratedID = '_id';
  static const columnUploadedFileID = 'uploaded_file_id';
  static const columnOwnerID = 'owner_id';
  static const columnCollectionID = 'collection_id';
  static const columnLocalID = 'local_id';
  static const columnTitle = 'title';
  static const columnDeviceFolder = 'device_folder';
  static const columnLatitude = 'latitude';
  static const columnLongitude = 'longitude';
  static const columnFileType = 'file_type';
  static const columnFileSubType = 'file_sub_type';
  static const columnDuration = 'duration';
  static const columnExif = 'exif';
  static const columnHash = 'hash';
  static const columnMetadataVersion = 'metadata_version';
  static const columnIsDeleted = 'is_deleted';
  static const columnCreationTime = 'creation_time';
  static const columnModificationTime = 'modification_time';
  static const columnUpdationTime = 'updation_time';
  static const columnAddedTime = 'added_time';
  static const columnEncryptedKey = 'encrypted_key';
  static const columnKeyDecryptionNonce = 'key_decryption_nonce';
  static const columnFileDecryptionHeader = 'file_decryption_header';
  static const columnThumbnailDecryptionHeader = 'thumbnail_decryption_header';
  static const columnMetadataDecryptionHeader = 'metadata_decryption_header';
  static const columnFileSize = 'file_size';

  // MMD -> Magic Metadata
  static const columnMMdEncodedJson = 'mmd_encoded_json';
  static const columnMMdVersion = 'mmd_ver';

  static const columnPubMMdEncodedJson = 'pub_mmd_encoded_json';
  static const columnPubMMdVersion = 'pub_mmd_ver';

  // part of magic metadata
  // Only parse & store selected fields from JSON in separate columns if
  // we need to write query based on that field
  static const columnMMdVisibility = 'mmd_visibility';

//If adding or removing a new column, make sure to update the `_columnNames` list
//and update `_generateColumnsAndPlaceholdersForInsert` and
//`_generateUpdateAssignmentsWithPlaceholders`
  static final _migrationScripts = [
    ...createTable(filesTable),
    ...alterDeviceFolderToAllowNULL(),
    ...alterTimestampColumnTypes(),
    ...addIndices(),
    ...addMetadataColumns(),
    ...addMagicMetadataColumns(),
    ...addUniqueConstraintOnCollectionFiles(),
    ...addPubMagicMetadataColumns(),
    ...createOnDeviceFilesAndPathCollection(),
    ...addFileSizeColumn(),
    ...updateIndexes(),
    ...createEntityDataTable(),
    ...addAddedTime(),
  ];

  static const List<String> _columnNames = [
    columnGeneratedID,
    columnLocalID,
    columnUploadedFileID,
    columnOwnerID,
    columnCollectionID,
    columnTitle,
    columnDeviceFolder,
    columnLatitude,
    columnLongitude,
    columnFileType,
    columnModificationTime,
    columnEncryptedKey,
    columnKeyDecryptionNonce,
    columnFileDecryptionHeader,
    columnThumbnailDecryptionHeader,
    columnMetadataDecryptionHeader,
    columnCreationTime,
    columnUpdationTime,
    columnFileSubType,
    columnDuration,
    columnExif,
    columnHash,
    columnMetadataVersion,
    columnMMdEncodedJson,
    columnMMdVersion,
    columnMMdVisibility,
    columnPubMMdEncodedJson,
    columnPubMMdVersion,
    columnFileSize,
    columnAddedTime,
  ];

  // make this a singleton class
  FilesDB._privateConstructor();

  static final FilesDB instance = FilesDB._privateConstructor();

  // only have a single app-wide reference to the database
  static Future<SqliteDatabase>? _sqliteAsyncDBFuture;

  Future<SqliteDatabase> get sqliteAsyncDB async {
    // lazily instantiate the db the first time it is accessed
    _sqliteAsyncDBFuture ??= _initSqliteAsyncDatabase();
    return _sqliteAsyncDBFuture!;
  }

  // this opens the database (and creates it if it doesn't exist)
  Future<SqliteDatabase> _initSqliteAsyncDatabase() async {
    final Directory documentsDirectory =
        await getApplicationDocumentsDirectory();
    final String path = join(documentsDirectory.path, _databaseName);
    _logger.info("DB path " + path);
    final database = SqliteDatabase(path: path);
    await migrate(database, _migrationScripts);
    return database;
  }

  // SQL code to create the database table
  static List<String> createTable(String tableName) {
    return [
      '''
        CREATE TABLE $tableName (
          $columnGeneratedID INTEGER PRIMARY KEY AUTOINCREMENT NOT NULL,
          $columnLocalID TEXT,
          $columnUploadedFileID INTEGER DEFAULT -1,
          $columnOwnerID INTEGER,
          $columnCollectionID INTEGER DEFAULT -1,
          $columnTitle TEXT NOT NULL,
          $columnDeviceFolder TEXT,
          $columnLatitude REAL,
          $columnLongitude REAL,
          $columnFileType INTEGER,
          $columnModificationTime TEXT NOT NULL,
          $columnEncryptedKey TEXT,
          $columnKeyDecryptionNonce TEXT,
          $columnFileDecryptionHeader TEXT,
          $columnThumbnailDecryptionHeader TEXT,
          $columnMetadataDecryptionHeader TEXT,
          $columnIsDeleted INTEGER DEFAULT 0,
          $columnCreationTime TEXT NOT NULL,
          $columnUpdationTime TEXT,
          UNIQUE($columnLocalID, $columnUploadedFileID, $columnCollectionID)
        );
      ''',
    ];
  }

  static List<String> addIndices() {
    return [
      '''
        CREATE INDEX IF NOT EXISTS collection_id_index ON $filesTable($columnCollectionID);
      ''',
      '''
        CREATE INDEX IF NOT EXISTS device_folder_index ON $filesTable($columnDeviceFolder);
      ''',
      '''
        CREATE INDEX IF NOT EXISTS creation_time_index ON $filesTable($columnCreationTime);
      ''',
      '''
        CREATE INDEX IF NOT EXISTS updation_time_index ON $filesTable($columnUpdationTime);
      '''
    ];
  }

  static List<String> alterDeviceFolderToAllowNULL() {
    return [
      ...createTable(tempTable),
      '''
        INSERT INTO $tempTable
        SELECT *
        FROM $filesTable;

        DROP TABLE $filesTable;
        
        ALTER TABLE $tempTable 
        RENAME TO $filesTable;
    '''
    ];
  }

  static List<String> alterTimestampColumnTypes() {
    return [
      '''
        DROP TABLE IF EXISTS $tempTable;
      ''',
      '''
        CREATE TABLE $tempTable (
          $columnGeneratedID INTEGER PRIMARY KEY AUTOINCREMENT NOT NULL,
          $columnLocalID TEXT,
          $columnUploadedFileID INTEGER DEFAULT -1,
          $columnOwnerID INTEGER,
          $columnCollectionID INTEGER DEFAULT -1,
          $columnTitle TEXT NOT NULL,
          $columnDeviceFolder TEXT,
          $columnLatitude REAL,
          $columnLongitude REAL,
          $columnFileType INTEGER,
          $columnModificationTime INTEGER NOT NULL,
          $columnEncryptedKey TEXT,
          $columnKeyDecryptionNonce TEXT,
          $columnFileDecryptionHeader TEXT,
          $columnThumbnailDecryptionHeader TEXT,
          $columnMetadataDecryptionHeader TEXT,
          $columnCreationTime INTEGER NOT NULL,
          $columnUpdationTime INTEGER,
          UNIQUE($columnLocalID, $columnUploadedFileID, $columnCollectionID)
        );
      ''',
      '''
        INSERT INTO $tempTable
        SELECT 
          $columnGeneratedID,
          $columnLocalID,
          $columnUploadedFileID,
          $columnOwnerID,
          $columnCollectionID,
          $columnTitle,
          $columnDeviceFolder,
          $columnLatitude,
          $columnLongitude,
          $columnFileType,
          CAST($columnModificationTime AS INTEGER),
          $columnEncryptedKey,
          $columnKeyDecryptionNonce,
          $columnFileDecryptionHeader,
          $columnThumbnailDecryptionHeader,
          $columnMetadataDecryptionHeader,
          CAST($columnCreationTime AS INTEGER),
          CAST($columnUpdationTime AS INTEGER)
        FROM $filesTable;
      ''',
      '''
        DROP TABLE $filesTable;
      ''',
      '''
        ALTER TABLE $tempTable 
        RENAME TO $filesTable;
      ''',
    ];
  }

  static List<String> addMetadataColumns() {
    return [
      '''
        ALTER TABLE $filesTable ADD COLUMN $columnFileSubType INTEGER;
      ''',
      '''
        ALTER TABLE $filesTable ADD COLUMN $columnDuration INTEGER;
      ''',
      '''
        ALTER TABLE $filesTable ADD COLUMN $columnExif TEXT;
      ''',
      '''
        ALTER TABLE $filesTable ADD COLUMN $columnHash TEXT;
      ''',
      '''
        ALTER TABLE $filesTable ADD COLUMN $columnMetadataVersion INTEGER;
      ''',
    ];
  }

  static List<String> addMagicMetadataColumns() {
    return [
      '''
        ALTER TABLE $filesTable ADD COLUMN $columnMMdEncodedJson TEXT DEFAULT '{}';
      ''',
      '''
        ALTER TABLE $filesTable ADD COLUMN $columnMMdVersion INTEGER DEFAULT 0;
      ''',
      '''
        ALTER TABLE $filesTable ADD COLUMN $columnMMdVisibility INTEGER DEFAULT $visibleVisibility;
      '''
    ];
  }

  static List<String> addUniqueConstraintOnCollectionFiles() {
    return [
      '''
      DELETE from $filesTable where $columnCollectionID || '-' || $columnUploadedFileID IN 
      (SELECT $columnCollectionID || '-' || $columnUploadedFileID from $filesTable WHERE 
      $columnCollectionID is not NULL AND $columnUploadedFileID is NOT NULL 
      AND $columnCollectionID != -1 AND $columnUploadedFileID  != -1 
      GROUP BY ($columnCollectionID || '-' || $columnUploadedFileID) HAVING count(*) > 1) 
      AND  ($columnCollectionID || '-' ||  $columnUploadedFileID || '-' || $columnGeneratedID) NOT IN 
      (SELECT $columnCollectionID || '-' ||  $columnUploadedFileID || '-' || max($columnGeneratedID) 
      from $filesTable WHERE 
      $columnCollectionID is not NULL AND $columnUploadedFileID is NOT NULL 
      AND $columnCollectionID != -1 AND $columnUploadedFileID  != -1 GROUP BY 
      ($columnCollectionID || '-' || $columnUploadedFileID) HAVING count(*) > 1);
      ''',
      '''
      CREATE UNIQUE INDEX IF NOT EXISTS cid_uid ON $filesTable ($columnCollectionID, $columnUploadedFileID)
      WHERE $columnCollectionID is not NULL AND $columnUploadedFileID is not NULL
      AND $columnCollectionID != -1 AND $columnUploadedFileID  != -1;
      '''
    ];
  }

  static List<String> addPubMagicMetadataColumns() {
    return [
      '''
        ALTER TABLE $filesTable ADD COLUMN $columnPubMMdEncodedJson TEXT DEFAULT '{}';
      ''',
      '''
        ALTER TABLE $filesTable ADD COLUMN $columnPubMMdVersion INTEGER DEFAULT 0;
      '''
    ];
  }

  static List<String> createOnDeviceFilesAndPathCollection() {
    return [
      '''
        CREATE TABLE IF NOT EXISTS device_files (
          id TEXT NOT NULL,
          path_id TEXT NOT NULL,
          UNIQUE(id, path_id)
       );
       ''',
      '''
       CREATE TABLE IF NOT EXISTS device_collections (
          id TEXT PRIMARY KEY NOT NULL,
          name TEXT,
          modified_at INTEGER NOT NULL DEFAULT 0,
          should_backup INTEGER NOT NULL DEFAULT 0,
          count INTEGER NOT NULL DEFAULT 0,
          collection_id INTEGER DEFAULT -1,
          upload_strategy INTEGER DEFAULT 0,
          cover_id TEXT
      );
      ''',
      '''
      CREATE INDEX IF NOT EXISTS df_id_idx ON device_files (id);
      ''',
      '''
      CREATE INDEX IF NOT EXISTS df_path_id_idx ON device_files (path_id);
      ''',
    ];
  }

  static List<String> createEntityDataTable() {
    return [
      '''
       CREATE TABLE IF NOT EXISTS entities (
          id TEXT PRIMARY KEY NOT NULL,
          type TEXT NOT NULL,
          ownerID INTEGER NOT NULL,
          data TEXT NOT NULL DEFAULT '{}',
          updatedAt INTEGER NOT NULL
      );
      '''
    ];
  }

  static List<String> addFileSizeColumn() {
    return [
      '''
      ALTER TABLE $filesTable ADD COLUMN $columnFileSize INTEGER;
      ''',
    ];
  }

  static List<String> updateIndexes() {
    return [
      '''
      DROP INDEX IF EXISTS device_folder_index;
      ''',
      '''
      CREATE INDEX IF NOT EXISTS file_hash_index ON $filesTable($columnHash);
      ''',
    ];
  }

  static List<String> addAddedTime() {
    return [
      '''
        ALTER TABLE $filesTable ADD COLUMN $columnAddedTime INTEGER NOT NULL DEFAULT -1;
      ''',
      '''
        CREATE INDEX IF NOT EXISTS added_time_index ON $filesTable($columnAddedTime);
      '''
    ];
  }

  Future<void> clearTable() async {
    final db = await instance.sqliteAsyncDB;
    await db.execute('DELETE FROM $filesTable');
    await db.execute('DELETE FROM device_files');
    await db.execute('DELETE FROM device_collections');
    await db.execute('DELETE FROM entities');
  }

  Future<void> insertMultiple(
    List<EnteFile> files, {
    SqliteAsyncConflictAlgorithm conflictAlgorithm =
        SqliteAsyncConflictAlgorithm.replace,
  }) async {
    if (files.isEmpty) return;

    final startTime = DateTime.now();
    final db = await sqliteAsyncDB;

    final withIdParams = <List<Object?>>[];
    const withIdColumnNames = _columnNames;
    final withoutIdParams = <List<Object?>>[];
    final withoutIdColumns =
        _columnNames.where((column) => column != columnGeneratedID).toList();

    // Sort files into appropriate parameter sets
    for (final file in files) {
      if (file.generatedID == null) {
        withoutIdParams.add(_getParameterSetForFile(file));

        if (withoutIdParams.length == 400) {
          await _insertBatch(
            conflictAlgorithm,
            withoutIdColumns,
            db,
            withoutIdParams,
          );
          withoutIdParams.clear();
        }
      } else {
        withIdParams.add(_getParameterSetForFile(file));
        if (withIdParams.length == 400) {
          await _insertBatch(
            conflictAlgorithm,
            withIdColumnNames,
            db,
            withIdParams,
          );
          withIdParams.clear();
        }
      }
    }

    // Insert any remaining files
    if (withIdParams.isNotEmpty) {
      await _insertBatch(
        conflictAlgorithm,
        withIdColumnNames,
        db,
        withIdParams,
      );
    }

    if (withoutIdParams.isNotEmpty) {
      await _insertBatch(
        conflictAlgorithm,
        withoutIdColumns,
        db,
        withoutIdParams,
      );
    }
    final duration = DateTime.now().difference(startTime);
    _logger.info(
      "Batch insert of ${files.length} took ${duration.inMilliseconds}ms.",
    );
  }

  Future<void> insert(EnteFile file) async {
    _logger.info("Inserting $file");
    final db = await instance.sqliteAsyncDB;
    final columnsAndPlaceholders =
        _generateColumnsAndPlaceholdersForInsert(fileGenId: file.generatedID);
    final values = _getParameterSetForFile(file);

    await db.execute(
      'INSERT OR REPLACE INTO $filesTable (${columnsAndPlaceholders["columns"]}) VALUES (${columnsAndPlaceholders["placeholders"]})',
      values,
    );
  }

  // blocked upload queue
  Future<int> insertAndGetId(EnteFile file) async {
    _logger.info("Inserting $file");
    final db = await instance.sqliteAsyncDB;
    final columnsAndPlaceholders =
        _generateColumnsAndPlaceholdersForInsert(fileGenId: file.generatedID);
    final values = _getParameterSetForFile(file);
    return await db.writeTransaction((tx) async {
      await tx.execute(
        'INSERT OR REPLACE INTO $filesTable (${columnsAndPlaceholders["columns"]}) VALUES (${columnsAndPlaceholders["placeholders"]})',
        values,
      );
      final result = await tx.get('SELECT last_insert_rowid()');
      return result["last_insert_rowid()"] as int;
    });
  }

  //  upload queue
  Future<EnteFile?> getFile(int generatedID) async {
    final db = await instance.sqliteAsyncDB;
    final results = await db.getAll(
      'SELECT * FROM $filesTable WHERE $columnGeneratedID = ?',
      [generatedID],
    );
    if (results.isEmpty) {
      return null;
    }
    return convertToFiles(results)[0];
  }

  Future<BackedUpFileIDs> getBackedUpIDs() async {
    final db = await instance.sqliteAsyncDB;
    final results = await db.getAll(
      'SELECT $columnLocalID, $columnUploadedFileID, $columnFileSize FROM $filesTable'
      ' WHERE $columnLocalID IS NOT NULL AND ($columnUploadedFileID IS NOT NULL AND $columnUploadedFileID IS NOT -1)',
    );
    final Set<String> localIDs = <String>{};
    final Set<int> uploadedIDs = <int>{};
    int localSize = 0;
    for (final result in results) {
      final String localID = result[columnLocalID] as String;
      final int? fileSize = result[columnFileSize] as int?;
      if (!localIDs.contains(localID) && fileSize != null) {
        localSize += fileSize;
      }
      localIDs.add(result[columnLocalID] as String);
      uploadedIDs.add(result[columnUploadedFileID] as int);
    }
    return BackedUpFileIDs(localIDs.toList(), uploadedIDs.toList(), localSize);
  }

  Future<FileLoadResult> getAllPendingOrUploadedFiles(
    int startTime,
    int endTime,
    int ownerID, {
    int? limit,
    bool? asc,
    int visibility = visibleVisibility,
    DBFilterOptions? filterOptions,
    bool applyOwnerCheck = false,
  }) async {
    final stopWatch = EnteWatch('getAllPendingOrUploadedFiles')..start();
    final order = (asc ?? false ? 'ASC' : 'DESC');

    final subQueries = <String>[];
    late List<Object?>? args;
    if (applyOwnerCheck) {
      subQueries.add(
          'SELECT * FROM $filesTable WHERE $columnCreationTime >= ? AND $columnCreationTime <= ? '
          'AND ($columnOwnerID IS NULL OR $columnOwnerID = ?) '
          'AND ($columnCollectionID IS NOT NULL AND $columnCollectionID IS NOT -1)');
      args = [startTime, endTime, ownerID];
    } else {
      subQueries.add(
          'SELECT * FROM $filesTable WHERE $columnCreationTime >= ? AND $columnCreationTime <= ? '
          'AND ($columnCollectionID IS NOT NULL AND $columnCollectionID IS NOT -1)');
      args = [startTime, endTime];
    }

    subQueries.add(' AND $columnMMdVisibility = ?');
    args.add(visibility);

    if (filterOptions?.ignoreSharedItems ?? false) {
      subQueries.add(' AND $columnOwnerID = ?');
      args.add(ownerID);
    }

    subQueries.add(
      ' ORDER BY $columnCreationTime $order, $columnModificationTime $order',
    );

    if (limit != null) {
      subQueries.add(' LIMIT ?');
      args.add(limit);
    }

    final finalQuery = subQueries.join();

    final db = await instance.sqliteAsyncDB;
    final results = await db.getAll(finalQuery, args);
    stopWatch.log('queryDone');
    final files = convertToFiles(results);
    stopWatch.log('convertDone');
    final filteredFiles = await applyDBFilters(files, filterOptions);
    stopWatch.log('filteringDone');
    stopWatch.stop();
    return FileLoadResult(filteredFiles, files.length == limit);
  }

  Future<FileLoadResult> getAllLocalAndUploadedFiles(
    int startTime,
    int endTime,
    int ownerID, {
    int? limit,
    bool? asc,
    required DBFilterOptions filterOptions,
  }) async {
    final db = await instance.sqliteAsyncDB;
    final order = (asc ?? false ? 'ASC' : 'DESC');
    final args = [startTime, endTime, visibleVisibility];
    final subQueries = <String>[];

    subQueries.add(
        'SELECT * FROM $filesTable WHERE $columnCreationTime >= ? AND $columnCreationTime <= ?  AND ($columnMMdVisibility IS NULL OR $columnMMdVisibility = ?)'
        ' AND ($columnLocalID IS NOT NULL OR ($columnCollectionID IS NOT NULL AND $columnCollectionID IS NOT -1))');

    if (filterOptions.ignoreSharedItems) {
      subQueries.add(' AND $columnOwnerID = ?');
      args.add(ownerID);
    }

    subQueries.add(
      ' ORDER BY $columnCreationTime $order, $columnModificationTime $order',
    );

    if (limit != null) {
      subQueries.add(' LIMIT ?');
      args.add(limit);
    }

    final finalQuery = subQueries.join();

    final results = await db.getAll(
      finalQuery,
      args,
    );
    final files = convertToFiles(results);
    final List<EnteFile> filteredFiles =
        await applyDBFilters(files, filterOptions);
    return FileLoadResult(filteredFiles, files.length == limit);
  }

  Future<List<EnteFile>> getAllFilesFromCollections(
    Iterable<int> collectionID,
  ) async {
    final db = await instance.sqliteAsyncDB;
    final String sql =
        'SELECT * FROM $filesTable WHERE $columnCollectionID IN (${collectionID.join(',')})';
    final results = await db.getAll(sql);
    final files = convertToFiles(results);
    return files;
  }

  Future<List<EnteFile>> getNewFilesInCollection(
    int collectionID,
    int addedTime,
  ) async {
    final db = await instance.sqliteAsyncDB;
    const String whereClause =
        '$columnCollectionID = ? AND $columnAddedTime > ?';
    final List<Object> whereArgs = [collectionID, addedTime];
    final results = await db.getAll(
      'SELECT * FROM $filesTable WHERE $whereClause',
      whereArgs,
    );
    final files = convertToFiles(results);
    return files;
  }

  // Files which user added to a collection manually but they are not
  // uploaded yet or files belonging to a collection which is marked for backup
  Future<List<EnteFile>> getFilesPendingForUpload() async {
    final db = await instance.sqliteAsyncDB;
    final results = await db.getAll(
      'SELECT * FROM $filesTable WHERE ($columnUploadedFileID IS NULL OR '
      '$columnUploadedFileID IS -1) AND $columnCollectionID IS NOT NULL AND '
      '$columnCollectionID IS NOT -1 AND $columnLocalID IS NOT NULL AND '
      '$columnLocalID IS NOT -1 GROUP BY $columnLocalID '
      'ORDER BY $columnCreationTime DESC',
    );
    final files = convertToFiles(results);
    // future-safe filter just to ensure that the query doesn't end up  returning files
    // which should not be backed up
    files.removeWhere(
      (e) =>
          e.collectionID == null ||
          e.localID == null ||
          e.uploadedFileID != null,
    );
    return files;
  }

  // todo:rewrite (upload related)
  // Future<List<int>> getUploadedFileIDsToBeUpdated(int ownerID) async {
  //   final db = await instance.sqliteAsyncDB;
  //   final rows = await db.getAll(
  //     'SELECT DISTINCT $columnUploadedFileID FROM $filesTable WHERE '
  //     '($columnLocalID IS NOT NULL AND $columnOwnerID = ? AND '
  //     '($columnUploadedFileID IS NOT NULL AND $columnUploadedFileID IS NOT -1) '
  //     'AND $columnUpdationTime IS NULL) ORDER BY $columnCreationTime DESC ',
  //     [ownerID],
  //   );
  //   final uploadedFileIDs = <int>[];
  //   for (final row in rows) {
  //     uploadedFileIDs.add(row[columnUploadedFileID] as int);
  //   }
  //   return uploadedFileIDs;
  // }

  // todo:rewrite (upload related)
  Future<List<EnteFile>> getFilesInAllCollection(
    int uploadedFileID,
    int userID,
  ) async {
    final db = await instance.sqliteAsyncDB;
    final results = await db.getAll(
      'SELECT * FROM $filesTable WHERE $columnLocalID IS NOT NULL AND '
      '$columnOwnerID = ? AND $columnUploadedFileID = ?',
      [userID, uploadedFileID],
    );
    if (results.isEmpty) {
      return <EnteFile>[];
    }
    return convertToFiles(results);
  }

  // todo:rewrite (upload related)
  Future<void> markFilesForReUpload(
    int ownerID,
    String localID,
    String? title,
    Location? location,
    int creationTime,
    int modificationTime,
    FileType fileType,
  ) async {
    final db = await instance.sqliteAsyncDB;

    await db.execute(
      '''
      UPDATE $filesTable
      SET  $columnTitle = ?,
            $columnLatitude = ?,
            $columnLongitude = ?,
            $columnCreationTime = ?,
            $columnModificationTime = ?,
            $columnUpdationTime = NULL,
            $columnFileType = ?
      WHERE $columnLocalID = ? AND ($columnOwnerID = ? OR $columnOwnerID IS NULL);
    ''',
      [
        title,
        location?.latitude,
        location?.longitude,
        creationTime,
        modificationTime,
        getInt(fileType),
        localID,
        ownerID,
      ],
    );
  }

// todo:rewrite (upload related)
  // Future<List<EnteFile>> getUploadedFilesWithHashes(
  //   FileHashData hashData,
  //   FileType fileType,
  //   int ownerID,
  // ) async {
  //   String inParam = "'${hashData.fileHash}'";
  //   if (fileType == FileType.livePhoto && hashData.zipHash != null) {
  //     inParam += ",'${hashData.zipHash}'";
  //   }
  //   final db = await instance.sqliteAsyncDB;
  //   final rows = await db.getAll(
  //     'SELECT * FROM $filesTable WHERE ($columnUploadedFileID != NULL OR '
  //     '$columnUploadedFileID != -1) AND $columnOwnerID = ? AND '
  //     '$columnFileType = ? AND $columnHash IN ($inParam)',
  //     [
  //       ownerID,
  //       getInt(fileType),
  //     ],
  //   );
  //   return convertToFiles(rows);
  // }

  Future<void> update(EnteFile file) async {
    final db = await instance.sqliteAsyncDB;
    final parameterSet = _getParameterSetForFile(file)..add(file.generatedID);
    final updateAssignments = _generateUpdateAssignmentsWithPlaceholders(
      fileGenId: file.generatedID,
    );
    await db.execute(
      'UPDATE $filesTable '
      'SET $updateAssignments WHERE $columnGeneratedID = ?',
      parameterSet,
    );
  }

  // todo:rewrite (upload related)

  // todo:rewrite (upload related)
  Future<void> deleteByGeneratedID(int genID) async {
    final db = await instance.sqliteAsyncDB;

    await db.execute(
      'DELETE FROM $filesTable WHERE $columnGeneratedID = ?',
      [genID],
    );
  }

  Future<void> deleteLocalFile(EnteFile file) async {
    final db = await instance.sqliteAsyncDB;
    if (file.localID != null) {
      // delete all files with same local ID
      unawaited(
        db.execute(
          'DELETE FROM $filesTable WHERE $columnLocalID = ? AND ($columnUploadedFileID IS NULL OR $columnUploadedFileID = -1)',
          [file.localID],
        ),
      );
    } else {
      unawaited(
        db.execute(
          'DELETE FROM $filesTable WHERE $columnGeneratedID = ? AND ($columnUploadedFileID IS NULL OR $columnUploadedFileID = -1)',
          [file.generatedID],
        ),
      );
    }
  }

  Future<void> markLocalIDAsNull(List<String> localIDs) async {
    final inParam = localIDs.map((id) => "'$id'").join(',');
    final db = await instance.sqliteAsyncDB;
    await db.execute(
      '''
      UPDATE $filesTable
      SET $columnLocalID = NULL
      WHERE $columnLocalID IN ($inParam);
    ''',
    );
  }

  Future<List<EnteFile>> getLocalFiles(
    List<String> localIDs, {
    bool dedupeByLocalID = false,
  }) async {
    late final String query;
    final inParam = localIDs.map((id) => "'$id'").join(',');
    final db = await instance.sqliteAsyncDB;
    if (dedupeByLocalID) {
      query = '''
      SELECT * FROM $filesTable
      WHERE $columnLocalID IN ($inParam)
      GROUP BY $columnLocalID;
    ''';
    } else {
      query = '''
      SELECT * FROM $filesTable
      WHERE $columnLocalID IN ($inParam);
    ''';
    }
    final results = await db.getAll(query);
    return convertToFiles(results);
  }

  Future<int> archivedFilesCount(
    int visibility,
    int ownerID,
    Set<int> hiddenCollections,
  ) async {
    final db = await instance.sqliteAsyncDB;
    final count = await db.getAll(
      'SELECT COUNT(distinct($columnUploadedFileID)) as COUNT FROM $filesTable where '
      '$columnMMdVisibility'
      ' = $visibility AND $columnOwnerID = $ownerID AND $columnCollectionID NOT IN (${hiddenCollections.join(', ')})',
    );
    return count.first['COUNT'] as int;
  }

<<<<<<< HEAD
=======
  Future<void> deleteCollection(int collectionID) async {
    final db = await instance.sqliteAsyncDB;
    unawaited(
      db.execute(
        'DELETE FROM $filesTable WHERE $columnCollectionID = ?',
        [collectionID],
      ),
    );
  }

  Future<void> removeFromCollection(int collectionID, List<int> fileIDs) async {
    final db = await instance.sqliteAsyncDB;
    final inParam = fileIDs.join(',');
    unawaited(
      db.execute(
        '''
      DELETE FROM $filesTable
      WHERE $columnCollectionID = ? AND $columnUploadedFileID IN ($inParam);
      ''',
        [collectionID],
      ),
    );
  }

  Future<List<EnteFile>> getPendingUploadForCollection(int collectionID) async {
    final db = await instance.sqliteAsyncDB;
    final results = await db.getAll(
      'SELECT * FROM $filesTable WHERE $columnCollectionID = ? AND '
      '($columnUploadedFileID IS NULL OR $columnUploadedFileID = -1)',
      [collectionID],
    );
    return convertToFiles(results);
  }

  Future<Set<String>> getLocalIDsPresentInEntries(
    List<EnteFile> existingFiles,
    int collectionID,
  ) async {
    final inParam = existingFiles
        .where((file) => file.localID != null)
        .map((file) => "'${file.localID}'")
        .join(',');
    final db = await instance.sqliteAsyncDB;
    final rows = await db.getAll(
      '''
      SELECT $columnLocalID
      FROM $filesTable
      WHERE $columnLocalID IN ($inParam) AND $columnCollectionID != 
      $collectionID AND $columnLocalID IS NOT NULL;
    ''',
    );
    final result = <String>{};
    for (final row in rows) {
      result.add(row[columnLocalID] as String);
    }
    return result;
  }

  // getCollectionLatestFileTime returns map of collectionID to the max
  // creationTime of the files in the collection.
  Future<Map<int, int>> getCollectionIDToMaxCreationTime() async {
    final enteWatch = EnteWatch("getCollectionIDToMaxCreationTime")..start();
    final db = await instance.sqliteAsyncDB;
    final rows = await db.getAll(
      '''
      SELECT $columnCollectionID, MAX($columnCreationTime) AS max_creation_time
      FROM $filesTable
      WHERE 
      ($columnCollectionID IS NOT NULL AND $columnCollectionID IS NOT -1
       AND $columnUploadedFileID IS NOT NULL AND $columnUploadedFileID IS 
       NOT -1)
      GROUP BY $columnCollectionID;
    ''',
    );
    final result = <int, int>{};
    for (final row in rows) {
      result[row[columnCollectionID] as int] = row['max_creation_time'] as int;
    }
    enteWatch.log("query done");
    return result;
  }

  Future<Map<int, int>> getFileIDToCreationTime() async {
    final db = await instance.sqliteAsyncDB;
    final rows = await db.getAll(
      '''
      SELECT $columnUploadedFileID, $columnCreationTime
      FROM $filesTable
      WHERE 
      ($columnUploadedFileID IS NOT NULL AND $columnUploadedFileID IS NOT -1);
    ''',
    );
    final result = <int, int>{};
    for (final row in rows) {
      result[row[columnUploadedFileID] as int] = row[columnCreationTime] as int;
    }
    return result;
  }

  // getCollectionFileFirstOrLast returns the first or last uploaded file in
  // the collection based on the given collectionID and the order.
  Future<EnteFile?> getCollectionFileFirstOrLast(
    int collectionID,
    bool sortAsc,
  ) async {
    final db = await instance.sqliteAsyncDB;
    final order = sortAsc ? 'ASC' : 'DESC';
    final rows = await db.getAll(
      '''
      SELECT * FROM $filesTable
      WHERE $columnCollectionID = ? AND ($columnUploadedFileID IS NOT NULL
      AND $columnUploadedFileID IS NOT -1)
      ORDER BY $columnCreationTime $order, $columnModificationTime $order
      LIMIT 1;
    ''',
      [collectionID],
    );
    if (rows.isEmpty) {
      return null;
    }
    return convertToFiles(rows).first;
  }

  Future<bool> doesFileExistInCollection(
    int uploadedFileID,
    int collectionID,
  ) async {
    final db = await instance.sqliteAsyncDB;
    final rows = await db.getAll(
      'SELECT * FROM $filesTable WHERE $columnUploadedFileID = ? AND '
      '$columnCollectionID = ? LIMIT 1',
      [uploadedFileID, collectionID],
    );
    return rows.isNotEmpty;
  }

>>>>>>> 0529c8cf
  Future<Map<int, EnteFile>> getFileIDToFileFromIDs(List<int> ids) async {
    final result = <int, EnteFile>{};
    if (ids.isEmpty) {
      return result;
    }
    final inParam = ids.map((id) => "'$id'").join(',');
    final db = await instance.sqliteAsyncDB;
    final results = await db.getAll(
      'SELECT * FROM $filesTable WHERE $columnUploadedFileID IN ($inParam)',
    );
    final files = convertToFiles(results);
    for (final file in files) {
      result[file.uploadedFileID!] = file;
    }
    return result;
  }

  Future<List<EnteFile>> getFilesFromIDs(
    List<int> ids, {
    bool asc = false,
    bool dedupeByUploadId = false,
    Set<int> collectionsToIgnore = const {},
  }) async {
    final order = (asc ? 'ASC' : 'DESC');
    if (ids.isEmpty) {
      return [];
    }

    final inParam = ids.map((id) => "'$id'").join(',');
    final db = await instance.sqliteAsyncDB;
    final results = await db.getAll(
      'SELECT * FROM $filesTable WHERE $columnUploadedFileID IN ($inParam) ORDER BY $columnCreationTime $order',
    );
    final files = convertToFiles(results);
    final result = await applyDBFilters(
      files,
      DBFilterOptions(
        ignoredCollectionIDs: collectionsToIgnore,
        dedupeUploadID: dedupeByUploadId,
      ),
    );

    return result;
  }

  Future<Map<int, List<EnteFile>>> getAllFilesGroupByCollectionID(
    List<int> ids,
  ) async {
    final result = <int, List<EnteFile>>{};
    if (ids.isEmpty) {
      return result;
    }
    final inParam = ids.map((id) => "'$id'").join(',');
    final db = await instance.sqliteAsyncDB;
    final results = await db.getAll(
      'SELECT * FROM $filesTable WHERE $columnUploadedFileID IN ($inParam)',
    );
    final files = convertToFiles(results);
    for (EnteFile eachFile in files) {
      if (!result.containsKey(eachFile.collectionID)) {
        result[eachFile.collectionID as int] = <EnteFile>[];
      }
      result[eachFile.collectionID]!.add(eachFile);
    }
    return result;
  }

<<<<<<< HEAD
  Future<List<String>> getLocalFilesBackedUpWithoutLocation(int userId) async {
    final db = await instance.sqliteAsyncDB;
    final rows = await db.getAll(
      '''
      SELECT DISTINCT $columnLocalID FROM $filesTable
      WHERE $columnOwnerID = ? AND $columnLocalID IS NOT NULL AND
      ($columnUploadedFileID IS NOT NULL AND $columnUploadedFileID IS NOT -1)
      AND ($columnLatitude IS NULL OR $columnLongitude IS NULL OR
      $columnLatitude = 0.0 or $columnLongitude = 0.0)
      ''',
      [userId],
    );
    final result = <String>[];
    for (final row in rows) {
      result.add(row[columnLocalID] as String);
=======
  Future<Set<int>> getAllCollectionIDsOfFile(
    int uploadedFileID,
  ) async {
    final db = await instance.sqliteAsyncDB;
    final results = await db.getAll(
      '''
      SELECT DISTINCT $columnCollectionID FROM $filesTable
      WHERE $columnUploadedFileID = ? AND $columnCollectionID != -1
    ''',
      [uploadedFileID],
    );
    final collectionIDsOfFile = <int>{};
    for (var result in results) {
      collectionIDsOfFile.add(result['collection_id'] as int);
    }
    return collectionIDsOfFile;
  }

  ///Each collectionIDs in list aren't necessarily unique
  Future<List<int>> getAllCollectionIDsOfFiles(
    List<int> uploadedFileIDs,
  ) async {
    final db = await instance.sqliteAsyncDB;
    final inParam = uploadedFileIDs.join(',');

    final results = await db.getAll(
      '''
      SELECT $columnCollectionID FROM $filesTable
      WHERE $columnUploadedFileID IN ($inParam) AND $columnCollectionID != -1
    ''',
    );
    final collectionIDsOfFiles = <int>[];
    for (var result in results) {
      collectionIDsOfFiles.add(result['collection_id'] as int);
    }
    return collectionIDsOfFiles;
  }

  List<EnteFile> convertToFilesForIsolate(Map args) {
    final List<EnteFile> files = [];
    for (final result in args["result"]) {
      files.add(_getFileFromRow(result));
    }
    return files;
  }

  List<EnteFile> convertToFiles(List<Map<String, dynamic>> results) {
    final List<EnteFile> files = [];
    for (final result in results) {
      files.add(_getFileFromRow(result));
    }
    return files;
  }

  // For a given userID, return unique uploadedFileId for the given userID
  Future<List<int>> getUploadIDsWithMissingSize(int userId) async {
    final db = await instance.sqliteAsyncDB;
    final rows = await db.getAll(
      '''
      SELECT DISTINCT $columnUploadedFileID FROM $filesTable
      WHERE $columnOwnerID = ? AND $columnFileSize IS NULL
    ''',
      [userId],
    );
    final result = <int>[];
    for (final row in rows) {
      result.add(row[columnUploadedFileID] as int);
>>>>>>> 0529c8cf
    }
    return result;
  }

<<<<<<< HEAD
=======
  // updateSizeForUploadIDs takes a map of upploadedFileID and fileSize and
  // update the fileSize for the given uploadedFileID
  Future<void> updateSizeForUploadIDs(
    Map<int, int> uploadedFileIDToSize,
  ) async {
    if (uploadedFileIDToSize.isEmpty) {
      return;
    }
    final db = await instance.sqliteAsyncDB;
    final parameterSets = <List<Object?>>[];

    for (final uploadedFileID in uploadedFileIDToSize.keys) {
      parameterSets.add([
        uploadedFileIDToSize[uploadedFileID],
        uploadedFileID,
      ]);
    }

    await db.executeBatch(
      '''
      UPDATE $filesTable
      SET $columnFileSize = ?
      WHERE $columnUploadedFileID = ?;
    ''',
      parameterSets,
    );
  }

>>>>>>> 0529c8cf
  Future<List<EnteFile>> getAllFilesAfterDate({
    required FileType fileType,
    required DateTime beginDate,
    required int userID,
  }) async {
    final db = await instance.sqliteAsyncDB;
    final results = await db.getAll(
      '''
      SELECT * FROM $filesTable
      WHERE $columnFileType = ?
      AND $columnCreationTime > ?
      AND $columnUploadedFileID  != -1
      AND $columnOwnerID = $userID
      AND $columnLocalID IS NOT NULL
      AND ($columnFileSize IS NOT NULL AND $columnFileSize <= 524288000)
      AND ($columnDuration IS NOT NULL AND ($columnDuration <= 60 AND $columnDuration > 0))
      ORDER BY $columnCreationTime DESC
    ''',
      [getInt(fileType), beginDate.microsecondsSinceEpoch],
    );
    return convertToFiles(results);
  }

  Future<List<EnteFile>> getAllFilesFromDB(
    Set<int> collectionsToIgnore, {
    bool dedupeByUploadId = true,
  }) async {
    final db = await instance.sqliteAsyncDB;
    final result = await db.getAll(
      'SELECT * FROM $filesTable ORDER BY $columnCreationTime DESC',
    );
    _logger.info("${result.length} rows in filesDB");

    final List<EnteFile> files = await Computer.shared()
        .compute(convertToFilesForIsolate, param: {"result": result});

    final List<EnteFile> deduplicatedFiles = await applyDBFilters(
      files,
      DBFilterOptions(
        ignoredCollectionIDs: collectionsToIgnore,
        dedupeUploadID: dedupeByUploadId,
      ),
    );
    return deduplicatedFiles;
  }

  Future<FileLoadResult> fetchAllUploadedAndSharedFilesWithLocation(
    int startTime,
    int endTime, {
    int? limit,
    bool? asc,
    required DBFilterOptions? filterOptions,
  }) async {
    final db = await instance.sqliteAsyncDB;
    final order = (asc ?? false ? 'ASC' : 'DESC');
    String query = '''
      SELECT * FROM $filesTable 
      WHERE $columnLatitude IS NOT NULL AND $columnLongitude IS NOT NULL AND
      ($columnLatitude IS NOT 0 OR $columnLongitude IS NOT 0) AND 
      $columnCreationTime >= ? AND $columnCreationTime <= ? AND
      ($columnLocalID IS NOT NULL OR ($columnCollectionID IS NOT NULL AND 
      $columnCollectionID IS NOT -1)) 
      ORDER BY $columnCreationTime $order, $columnModificationTime $order
      ''';

    final args = [startTime, endTime];

    if (limit != null) {
      query += ' LIMIT ?';
      args.add(limit);
    }

    final results = await db.getAll(
      query,
      args,
    );
    final files = convertToFiles(results);
    final List<EnteFile> filteredFiles =
        await applyDBFilters(files, filterOptions);
    return FileLoadResult(filteredFiles, files.length == limit);
  }

  ///Returns "columnName1 = ?, columnName2 = ?, ..."
  String _generateUpdateAssignmentsWithPlaceholders({
    required int? fileGenId,
    bool omitCollectionId = false,
  }) {
    final assignments = <String>[];

    for (String columnName in _columnNames) {
      if (columnName == columnGeneratedID && fileGenId == null) {
        continue;
      }
      if (columnName == columnCollectionID && omitCollectionId) {
        continue;
      }
      assignments.add("$columnName = ?");
    }

    return assignments.join(",");
  }

  Map<String, String> _generateColumnsAndPlaceholdersForInsert({
    required int? fileGenId,
  }) {
    final columnNames = <String>[];

    for (String columnName in _columnNames) {
      if (columnName == columnGeneratedID && fileGenId == null) {
        continue;
      }

      columnNames.add(columnName);
    }

    return {
      "columns": columnNames.join(","),
      "placeholders": List.filled(columnNames.length, "?").join(","),
    };
  }

  List<EnteFile> convertToFilesForIsolate(Map args) {
    final List<EnteFile> files = [];
    for (final result in args["result"]) {
      files.add(_getFileFromRow(result));
    }
    return files;
  }

  List<EnteFile> convertToFiles(List<Map<String, dynamic>> results) {
    final List<EnteFile> files = [];
    for (final result in results) {
      files.add(_getFileFromRow(result));
    }
    return files;
  }

  List<Object?> _getParameterSetForFile(
    EnteFile file, {
    bool omitCollectionId = false,
  }) {
    final values = <Object?>[];

    double? latitude = file.location?.latitude;
    double? longitude = file.location?.longitude;

    int? creationTime = file.creationTime;
    if (file.pubMagicMetadata != null) {
      if (file.pubMagicMetadata!.editedTime != null) {
        creationTime = file.pubMagicMetadata!.editedTime;
      }
      if (file.pubMagicMetadata!.lat != null &&
          file.pubMagicMetadata!.long != null) {
        latitude = file.pubMagicMetadata!.lat;
        longitude = file.pubMagicMetadata!.long;
      }
    }

    if (file.generatedID != null) {
      values.add(file.generatedID);
    }
    values.addAll([
      file.localID,
      file.uploadedFileID ?? -1,
      file.ownerID,
      file.collectionID ?? -1,
      file.title,
      file.deviceFolder,
      latitude,
      longitude,
      getInt(file.fileType),
      file.modificationTime,
      // file.encryptedKey,
      'no_encrypted_key', // encryptedKey is not used in this context
      // file.keyDecryptionNonce,
      'no_key_decryption_nonce', // keyDecryptionNonce is not used in this context
      // file.fileDecryptionHeader,
      'no_file_decryption_header', // fileDecryptionHeader is not used in this context
      // file.thumbnailDecryptionHeader,
      'no_thumbnail_decryption_header', // thumbnailDecryptionHeader is not used in this context
      'na',
      creationTime,
      file.updationTime,
      file.fileSubType ?? -1,
      file.duration ?? 0,
      file.exif,
      file.hash,
      file.metadataVersion,
      // file.mMdEncodedJson ?? '{}',
      {}, // mMdEncodedJson is not used in this context
      0, // version
      0, // default visibility
      file.pubMmdEncodedJson ?? '{}',
      file.pubMmdVersion,
      file.fileSize,
      file.addedTime ?? DateTime.now().microsecondsSinceEpoch,
    ]);

    if (omitCollectionId) {
      values.removeAt(3);
    }

    return values;
  }

  Future<void> _insertBatch(
    SqliteAsyncConflictAlgorithm conflictAlgorithm,
    Iterable<String> columnNames,
    SqliteDatabase db,
    List<List<Object?>> parameterSets,
  ) async {
    final valuesPlaceholders = List.filled(columnNames.length, "?").join(",");
    final columnNamesJoined = columnNames.join(",");
    await db.executeBatch(
      '''
          INSERT OR ${conflictAlgorithm.name.toUpperCase()} INTO $filesTable($columnNamesJoined) VALUES($valuesPlaceholders)
                                  ''',
      parameterSets,
    );
  }

  EnteFile _getFileFromRow(Map<String, dynamic> row) {
    final file = EnteFile();
    file.generatedID = row[columnGeneratedID];
    file.localID = row[columnLocalID];
    file.uploadedFileID =
        row[columnUploadedFileID] == -1 ? null : row[columnUploadedFileID];
    file.ownerID = row[columnOwnerID];
    file.collectionID =
        row[columnCollectionID] == -1 ? null : row[columnCollectionID];
    file.title = row[columnTitle];
    file.deviceFolder = row[columnDeviceFolder];
    if (row[columnLatitude] != null && row[columnLongitude] != null) {
      file.location = Location(
        latitude: row[columnLatitude],
        longitude: row[columnLongitude],
      );
    }
    file.fileType = getFileType(row[columnFileType]);
    file.creationTime = row[columnCreationTime];
    file.modificationTime = row[columnModificationTime];
    file.updationTime = row[columnUpdationTime] ?? -1;
    file.addedTime = row[columnAddedTime];
    // file.encryptedKey = row[columnEncryptedKey];
    // file.keyDecryptionNonce = row[columnKeyDecryptionNonce];
    // file.fileDecryptionHeader = row[columnFileDecryptionHeader];
    // file.thumbnailDecryptionHeader = row[columnThumbnailDecryptionHeader];
    file.fileSubType = row[columnFileSubType] ?? -1;
    file.duration = row[columnDuration] ?? 0;
    file.exif = row[columnExif];
    file.hash = row[columnHash];
    file.metadataVersion = row[columnMetadataVersion] ?? 0;
    // file.fileSize = row[columnFileSize];

    // file.mMdVersion = row[columnMMdVersion] ?? 0;
    // file.mMdEncodedJson = row[columnMMdEncodedJson] ?? '{}';

    file.pubMmdVersion = row[columnPubMMdVersion] ?? 0;
    file.pubMmdEncodedJson = row[columnPubMMdEncodedJson] ?? '{}';
    return file;
  }
}<|MERGE_RESOLUTION|>--- conflicted
+++ resolved
@@ -893,145 +893,6 @@
     return count.first['COUNT'] as int;
   }
 
-<<<<<<< HEAD
-=======
-  Future<void> deleteCollection(int collectionID) async {
-    final db = await instance.sqliteAsyncDB;
-    unawaited(
-      db.execute(
-        'DELETE FROM $filesTable WHERE $columnCollectionID = ?',
-        [collectionID],
-      ),
-    );
-  }
-
-  Future<void> removeFromCollection(int collectionID, List<int> fileIDs) async {
-    final db = await instance.sqliteAsyncDB;
-    final inParam = fileIDs.join(',');
-    unawaited(
-      db.execute(
-        '''
-      DELETE FROM $filesTable
-      WHERE $columnCollectionID = ? AND $columnUploadedFileID IN ($inParam);
-      ''',
-        [collectionID],
-      ),
-    );
-  }
-
-  Future<List<EnteFile>> getPendingUploadForCollection(int collectionID) async {
-    final db = await instance.sqliteAsyncDB;
-    final results = await db.getAll(
-      'SELECT * FROM $filesTable WHERE $columnCollectionID = ? AND '
-      '($columnUploadedFileID IS NULL OR $columnUploadedFileID = -1)',
-      [collectionID],
-    );
-    return convertToFiles(results);
-  }
-
-  Future<Set<String>> getLocalIDsPresentInEntries(
-    List<EnteFile> existingFiles,
-    int collectionID,
-  ) async {
-    final inParam = existingFiles
-        .where((file) => file.localID != null)
-        .map((file) => "'${file.localID}'")
-        .join(',');
-    final db = await instance.sqliteAsyncDB;
-    final rows = await db.getAll(
-      '''
-      SELECT $columnLocalID
-      FROM $filesTable
-      WHERE $columnLocalID IN ($inParam) AND $columnCollectionID != 
-      $collectionID AND $columnLocalID IS NOT NULL;
-    ''',
-    );
-    final result = <String>{};
-    for (final row in rows) {
-      result.add(row[columnLocalID] as String);
-    }
-    return result;
-  }
-
-  // getCollectionLatestFileTime returns map of collectionID to the max
-  // creationTime of the files in the collection.
-  Future<Map<int, int>> getCollectionIDToMaxCreationTime() async {
-    final enteWatch = EnteWatch("getCollectionIDToMaxCreationTime")..start();
-    final db = await instance.sqliteAsyncDB;
-    final rows = await db.getAll(
-      '''
-      SELECT $columnCollectionID, MAX($columnCreationTime) AS max_creation_time
-      FROM $filesTable
-      WHERE 
-      ($columnCollectionID IS NOT NULL AND $columnCollectionID IS NOT -1
-       AND $columnUploadedFileID IS NOT NULL AND $columnUploadedFileID IS 
-       NOT -1)
-      GROUP BY $columnCollectionID;
-    ''',
-    );
-    final result = <int, int>{};
-    for (final row in rows) {
-      result[row[columnCollectionID] as int] = row['max_creation_time'] as int;
-    }
-    enteWatch.log("query done");
-    return result;
-  }
-
-  Future<Map<int, int>> getFileIDToCreationTime() async {
-    final db = await instance.sqliteAsyncDB;
-    final rows = await db.getAll(
-      '''
-      SELECT $columnUploadedFileID, $columnCreationTime
-      FROM $filesTable
-      WHERE 
-      ($columnUploadedFileID IS NOT NULL AND $columnUploadedFileID IS NOT -1);
-    ''',
-    );
-    final result = <int, int>{};
-    for (final row in rows) {
-      result[row[columnUploadedFileID] as int] = row[columnCreationTime] as int;
-    }
-    return result;
-  }
-
-  // getCollectionFileFirstOrLast returns the first or last uploaded file in
-  // the collection based on the given collectionID and the order.
-  Future<EnteFile?> getCollectionFileFirstOrLast(
-    int collectionID,
-    bool sortAsc,
-  ) async {
-    final db = await instance.sqliteAsyncDB;
-    final order = sortAsc ? 'ASC' : 'DESC';
-    final rows = await db.getAll(
-      '''
-      SELECT * FROM $filesTable
-      WHERE $columnCollectionID = ? AND ($columnUploadedFileID IS NOT NULL
-      AND $columnUploadedFileID IS NOT -1)
-      ORDER BY $columnCreationTime $order, $columnModificationTime $order
-      LIMIT 1;
-    ''',
-      [collectionID],
-    );
-    if (rows.isEmpty) {
-      return null;
-    }
-    return convertToFiles(rows).first;
-  }
-
-  Future<bool> doesFileExistInCollection(
-    int uploadedFileID,
-    int collectionID,
-  ) async {
-    final db = await instance.sqliteAsyncDB;
-    final rows = await db.getAll(
-      'SELECT * FROM $filesTable WHERE $columnUploadedFileID = ? AND '
-      '$columnCollectionID = ? LIMIT 1',
-      [uploadedFileID, collectionID],
-    );
-    return rows.isNotEmpty;
-  }
-
->>>>>>> 0529c8cf
   Future<Map<int, EnteFile>> getFileIDToFileFromIDs(List<int> ids) async {
     final result = <int, EnteFile>{};
     if (ids.isEmpty) {
@@ -1099,126 +960,6 @@
     return result;
   }
 
-<<<<<<< HEAD
-  Future<List<String>> getLocalFilesBackedUpWithoutLocation(int userId) async {
-    final db = await instance.sqliteAsyncDB;
-    final rows = await db.getAll(
-      '''
-      SELECT DISTINCT $columnLocalID FROM $filesTable
-      WHERE $columnOwnerID = ? AND $columnLocalID IS NOT NULL AND
-      ($columnUploadedFileID IS NOT NULL AND $columnUploadedFileID IS NOT -1)
-      AND ($columnLatitude IS NULL OR $columnLongitude IS NULL OR
-      $columnLatitude = 0.0 or $columnLongitude = 0.0)
-      ''',
-      [userId],
-    );
-    final result = <String>[];
-    for (final row in rows) {
-      result.add(row[columnLocalID] as String);
-=======
-  Future<Set<int>> getAllCollectionIDsOfFile(
-    int uploadedFileID,
-  ) async {
-    final db = await instance.sqliteAsyncDB;
-    final results = await db.getAll(
-      '''
-      SELECT DISTINCT $columnCollectionID FROM $filesTable
-      WHERE $columnUploadedFileID = ? AND $columnCollectionID != -1
-    ''',
-      [uploadedFileID],
-    );
-    final collectionIDsOfFile = <int>{};
-    for (var result in results) {
-      collectionIDsOfFile.add(result['collection_id'] as int);
-    }
-    return collectionIDsOfFile;
-  }
-
-  ///Each collectionIDs in list aren't necessarily unique
-  Future<List<int>> getAllCollectionIDsOfFiles(
-    List<int> uploadedFileIDs,
-  ) async {
-    final db = await instance.sqliteAsyncDB;
-    final inParam = uploadedFileIDs.join(',');
-
-    final results = await db.getAll(
-      '''
-      SELECT $columnCollectionID FROM $filesTable
-      WHERE $columnUploadedFileID IN ($inParam) AND $columnCollectionID != -1
-    ''',
-    );
-    final collectionIDsOfFiles = <int>[];
-    for (var result in results) {
-      collectionIDsOfFiles.add(result['collection_id'] as int);
-    }
-    return collectionIDsOfFiles;
-  }
-
-  List<EnteFile> convertToFilesForIsolate(Map args) {
-    final List<EnteFile> files = [];
-    for (final result in args["result"]) {
-      files.add(_getFileFromRow(result));
-    }
-    return files;
-  }
-
-  List<EnteFile> convertToFiles(List<Map<String, dynamic>> results) {
-    final List<EnteFile> files = [];
-    for (final result in results) {
-      files.add(_getFileFromRow(result));
-    }
-    return files;
-  }
-
-  // For a given userID, return unique uploadedFileId for the given userID
-  Future<List<int>> getUploadIDsWithMissingSize(int userId) async {
-    final db = await instance.sqliteAsyncDB;
-    final rows = await db.getAll(
-      '''
-      SELECT DISTINCT $columnUploadedFileID FROM $filesTable
-      WHERE $columnOwnerID = ? AND $columnFileSize IS NULL
-    ''',
-      [userId],
-    );
-    final result = <int>[];
-    for (final row in rows) {
-      result.add(row[columnUploadedFileID] as int);
->>>>>>> 0529c8cf
-    }
-    return result;
-  }
-
-<<<<<<< HEAD
-=======
-  // updateSizeForUploadIDs takes a map of upploadedFileID and fileSize and
-  // update the fileSize for the given uploadedFileID
-  Future<void> updateSizeForUploadIDs(
-    Map<int, int> uploadedFileIDToSize,
-  ) async {
-    if (uploadedFileIDToSize.isEmpty) {
-      return;
-    }
-    final db = await instance.sqliteAsyncDB;
-    final parameterSets = <List<Object?>>[];
-
-    for (final uploadedFileID in uploadedFileIDToSize.keys) {
-      parameterSets.add([
-        uploadedFileIDToSize[uploadedFileID],
-        uploadedFileID,
-      ]);
-    }
-
-    await db.executeBatch(
-      '''
-      UPDATE $filesTable
-      SET $columnFileSize = ?
-      WHERE $columnUploadedFileID = ?;
-    ''',
-      parameterSets,
-    );
-  }
-
->>>>>>> 0529c8cf
   Future<List<EnteFile>> getAllFilesAfterDate({
     required FileType fileType,
     required DateTime beginDate,
