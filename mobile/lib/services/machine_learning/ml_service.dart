--- conflicted
+++ resolved
@@ -535,22 +535,13 @@
             ),
           );
         }
-        await FileDataService.instance.putFileData(
+        await fileDataService.putFileData(
           instruction.file,
           dataEntity,
         );
         _logger.info("ML results for fileID ${result.fileId} stored on remote");
       }
-<<<<<<< HEAD
-
-=======
-      // Storing results on remote
-      await fileDataService.putFileData(
-        instruction.file,
-        dataEntity,
-      );
-      _logger.info("ML results for fileID ${result.fileId} stored on remote");
->>>>>>> 6e8acbab
+
       // Storing results locally
       if (result.facesRan) await mlDataDB.bulkInsertFaces(faces);
       if (result.clipRan) {
