--- conflicted
+++ resolved
@@ -22,11 +22,7 @@
 import "package:photos/services/machine_learning/face_ml/person/person_service.dart";
 import "package:photos/services/machine_learning/ml_indexing_isolate.dart";
 import 'package:photos/services/machine_learning/ml_result.dart';
-<<<<<<< HEAD
-=======
-import "package:photos/services/machine_learning/semantic_search/semantic_search_service.dart";
 import "package:photos/services/preview_video_store.dart";
->>>>>>> 7b0190ff
 import "package:photos/utils/ml_util.dart";
 import "package:photos/utils/network_util.dart";
 import "package:photos/utils/ram_check_util.dart";
@@ -549,15 +545,7 @@
         );
         _logger.info("ML results for fileID ${result.fileId} stored on remote");
       }
-<<<<<<< HEAD
-
-=======
-      // Storing results on remote
-      await fileDataService.putFileData(
-        instruction.file,
-        dataEntity,
-      );
->>>>>>> 7b0190ff
+
       // Storing results locally
       if (result.facesRan) await mlDataDB.bulkInsertFaces(faces);
       if (result.clipRan) {
@@ -569,12 +557,7 @@
           ),
         ]);
       }
-<<<<<<< HEAD
-
       _logger.info("ML results for fileID ${result.fileId} stored locally");
-=======
-      _logger.info("ML result for fileID ${result.fileId} stored remote+local");
->>>>>>> 7b0190ff
       return actuallyRanML;
     } catch (e, s) {
       final String errorString = e.toString();
