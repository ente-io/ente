import 'dart:developer' as dev show log;
import "dart:math" show Random, min;

import "package:computer/computer.dart";
import "package:flutter/foundation.dart";
import "package:logging/logging.dart";
import "package:ml_linalg/linalg.dart";
import "package:photos/core/event_bus.dart";
import "package:photos/db/files_db.dart";
import "package:photos/db/ml/db.dart";
import "package:photos/events/people_changed_event.dart";
import "package:photos/extensions/stop_watch.dart";
import "package:photos/generated/protos/ente/common/vector.pb.dart";
import "package:photos/models/base/id.dart";
import "package:photos/models/file/file.dart";
import "package:photos/models/ml/face/person.dart";
import "package:photos/services/machine_learning/face_ml/face_clustering/face_clustering_service.dart";
import "package:photos/services/machine_learning/face_ml/face_filtering/face_filtering_constants.dart";
import "package:photos/services/machine_learning/face_ml/person/person_service.dart";
import "package:photos/services/machine_learning/ml_result.dart";
import "package:photos/services/search_service.dart";

class ClusterSuggestion {
  final PersonEntity person;
  final String clusterIDToMerge;
  final double distancePersonToCluster;
  final bool usedOnlyMeanForSuggestion;
  final List<EnteFile> filesInCluster;
  final List<String> faceIDsInCluster;

  ClusterSuggestion(
    this.person,
    this.clusterIDToMerge,
    this.distancePersonToCluster,
    this.usedOnlyMeanForSuggestion,
    this.filesInCluster,
    this.faceIDsInCluster,
  );
}

class ClusterFeedbackService<T> {
  final Logger _logger = Logger("ClusterFeedbackService");
  final _computer = Computer.shared();
  ClusterFeedbackService._privateConstructor();
  late final mlDataDB = MLDataDB.instance;

  static final ClusterFeedbackService instance =
      ClusterFeedbackService._privateConstructor();

  static String lastViewedClusterID = '';
  static setLastViewedClusterID(String clusterID) {
    lastViewedClusterID = clusterID;
  }

  static resetLastViewedClusterID() {
    lastViewedClusterID = '';
  }

  /// Returns a list of cluster suggestions for a person.
  Future<List<ClusterSuggestion>> getSuggestionForPerson(
    PersonEntity person, {
    bool extremeFilesFirst = true,
  }) async {
    _logger.info(
      'getSuggestionForPerson ${kDebugMode ? person.data.name : person.remoteID}',
    );

    try {
      // Get the suggestions for the person using centroids and median
      final startTime = DateTime.now();
      final List<(String, double, bool)> foundSuggestions =
          await _getSuggestions(person);
      final findSuggestionsTime = DateTime.now();
      _logger.info(
        'getSuggestionForPerson `_getSuggestions`: Found ${foundSuggestions.length} suggestions in ${findSuggestionsTime.difference(startTime).inMilliseconds} ms',
      );

      // Get the files for the suggestions
      final suggestionClusterIDs = foundSuggestions.map((e) => e.$1).toSet();
      final Map<int, Set<String>> fileIdToClusterID =
          await mlDataDB.getFileIdToClusterIDSetForCluster(
        suggestionClusterIDs,
      );
      final clusterIdToFaceIDs =
          await mlDataDB.getClusterToFaceIDs(suggestionClusterIDs);
      final Map<String, List<EnteFile>> clusterIDToFiles = {};
      final allFiles = await SearchService.instance.getAllFilesForSearch();
      for (final f in allFiles) {
        if (!fileIdToClusterID.containsKey(f.uploadedFileID ?? -1)) {
          continue;
        }
        final cluserIds = fileIdToClusterID[f.uploadedFileID ?? -1]!;
        for (final cluster in cluserIds) {
          if (clusterIDToFiles.containsKey(cluster)) {
            clusterIDToFiles[cluster]!.add(f);
          } else {
            clusterIDToFiles[cluster] = [f];
          }
        }
      }

      final List<ClusterSuggestion> finalSuggestions = [];
      for (final clusterSuggestion in foundSuggestions) {
        if (clusterIDToFiles.containsKey(clusterSuggestion.$1)) {
          finalSuggestions.add(
            ClusterSuggestion(
              person,
              clusterSuggestion.$1,
              clusterSuggestion.$2,
              clusterSuggestion.$3,
              clusterIDToFiles[clusterSuggestion.$1]!,
              clusterIdToFaceIDs[clusterSuggestion.$1]!.toList(),
            ),
          );
        }
      }
      final getFilesTime = DateTime.now();

      final sortingStartTime = DateTime.now();
      if (extremeFilesFirst) {
        try {
          await _sortSuggestionsOnDistanceToPerson(person, finalSuggestions);
        } catch (e, s) {
          _logger.severe("Error in sorting suggestions", e, s);
        }
      }
      _logger.info(
        'getSuggestionForPerson post-processing suggestions took ${DateTime.now().difference(findSuggestionsTime).inMilliseconds} ms, of which sorting took ${DateTime.now().difference(sortingStartTime).inMilliseconds} ms and getting files took ${getFilesTime.difference(findSuggestionsTime).inMilliseconds} ms',
      );

      return finalSuggestions;
    } catch (e, s) {
      _logger.severe("Error in getClusterFilesForPersonID", e, s);
      rethrow;
    }
  }

  Future<void> removeFilesFromPerson(
    List<EnteFile> files,
    PersonEntity p,
  ) async {
    try {
      // Get the relevant faces to be removed
      final faceIDs = await mlDataDB
          .getFaceIDsForPerson(p.remoteID)
          .then((iterable) => iterable.toList());
      faceIDs.retainWhere((faceID) {
        final fileID = getFileIdFromFaceId<int>(faceID);
        return files.any((file) => file.uploadedFileID == fileID);
      });
      final embeddings = await mlDataDB.getFaceEmbeddingMapForFaces(faceIDs);

      if (faceIDs.isEmpty || embeddings.isEmpty) {
        _logger.severe(
          'No faces or embeddings found for person ${p.remoteID} that match the given files',
        );
        return;
      }

      final fileIDToCreationTime =
          await FilesDB.instance.getFileIDToCreationTime();

      // Re-cluster within the deleted faces
      final clusterResult =
          await FaceClusteringService.instance.predictWithinClusterComputer(
        embeddings,
        fileIDToCreationTime: fileIDToCreationTime,
        distanceThreshold: 0.20,
      );
      if (clusterResult.isEmpty) {
        _logger.severe('No clusters found or something went wrong');
        return;
      }
      final newFaceIdToClusterID = clusterResult.newFaceIdToCluster;

      // Update the deleted faces
      await mlDataDB.forceUpdateClusterIds(newFaceIdToClusterID);
      await mlDataDB.clusterSummaryUpdate(clusterResult.newClusterSummaries);

      // Make sure the deleted faces don't get suggested in the future
      final notClusterIdToPersonId = <String, String>{};
      for (final clusterId in newFaceIdToClusterID.values.toSet()) {
        notClusterIdToPersonId[clusterId] = p.remoteID;
      }
      await mlDataDB.bulkCaptureNotPersonFeedback(notClusterIdToPersonId);

      // Update remote so new sync does not undo this change
      await PersonService.instance
          .removeFacesFromPerson(person: p, faceIDs: faceIDs.toSet());

      Bus.instance.fire(PeopleChangedEvent());
      return;
    } catch (e, s) {
      _logger.severe("Error in removeFilesFromPerson", e, s);
      rethrow;
    }
  }

  Future<String> removeFaceFromPerson(
    String faceID,
    PersonEntity person,
  ) async {
    try {
      final updatedClusterID = newClusterID();
      final newFaceIdToClusterID = {faceID: updatedClusterID};
      await mlDataDB.forceUpdateClusterIds(newFaceIdToClusterID);

      // Make sure the deleted faces don't get suggested in the future
      final notClusterIdToPersonId = {updatedClusterID: person.remoteID};
      await mlDataDB.bulkCaptureNotPersonFeedback(notClusterIdToPersonId);

      // Update remote so new sync does not undo this change
      await PersonService.instance
          .removeFacesFromPerson(person: person, faceIDs: {faceID});

      Bus.instance.fire(
        PeopleChangedEvent(
          type: PeopleEventType.removedFaceFromCluster,
          relevantFaceIDs: [faceID],
          source: person.remoteID,
        ),
      );
      return updatedClusterID;
    } catch (e, s) {
      _logger.severe("Error in removeFaceFromPerson", e, s);
      rethrow;
    }
  }

  Future<void> removeFilesFromCluster(
    List<EnteFile> files,
    String clusterID,
  ) async {
    _logger.info('removeFilesFromCluster called');
    try {
      // Get the relevant faces to be removed
      final faceIDs = await mlDataDB
          .getFaceIDsForCluster(clusterID)
          .then((iterable) => iterable.toList());
      faceIDs.retainWhere((faceID) {
        final fileID = getFileIdFromFaceId<int>(faceID);
        return files.any((file) => file.uploadedFileID == fileID);
      });
      final embeddings = await mlDataDB.getFaceEmbeddingMapForFaces(faceIDs);

      if (faceIDs.isEmpty || embeddings.isEmpty) {
        _logger.severe(
          'No faces or embeddings found for cluster $clusterID that match the given files',
        );
        return;
      }

      final fileIDToCreationTime =
          await FilesDB.instance.getFileIDToCreationTime();

      // Re-cluster within the deleted faces
      final clusterResult =
          await FaceClusteringService.instance.predictWithinClusterComputer(
        embeddings,
        fileIDToCreationTime: fileIDToCreationTime,
        distanceThreshold: 0.20,
      );
      if (clusterResult.isEmpty) {
        _logger.severe('No clusters found or something went wrong');
        return;
      }
      final newFaceIdToClusterID = clusterResult.newFaceIdToCluster;

      // Update the deleted faces
      await mlDataDB.forceUpdateClusterIds(newFaceIdToClusterID);
      await mlDataDB.clusterSummaryUpdate(clusterResult.newClusterSummaries);

      Bus.instance.fire(
        PeopleChangedEvent(
          relevantFiles: files,
          type: PeopleEventType.removedFilesFromCluster,
          source: clusterID,
        ),
      );
      _logger.info('removeFilesFromCluster done');
      return;
    } catch (e, s) {
      _logger.severe("Error in removeFilesFromCluster", e, s);
      rethrow;
    }
  }

  Future<String> removeFaceFromCluster({
    required String faceID,
    String? clusterID,
  }) async {
    try {
      final updatedClusterID = newClusterID();
      final newFaceIdToClusterID = {faceID: updatedClusterID};
      await mlDataDB.forceUpdateClusterIds(newFaceIdToClusterID);

      Bus.instance.fire(
        PeopleChangedEvent(
          type: PeopleEventType.removedFaceFromCluster,
          relevantFaceIDs: [faceID],
          source: clusterID ?? "",
        ),
      );
      return updatedClusterID;
    } catch (e, s) {
      _logger.severe("Error in removeFaceFromCluster", e, s);
      rethrow;
    }
  }

  Future<void> addFacesToCluster(List<String> faceIDs, String clusterID) async {
    final faceIDToClusterID = <String, String>{};
    for (final faceID in faceIDs) {
      faceIDToClusterID[faceID] = clusterID;
    }
    await mlDataDB.forceUpdateClusterIds(faceIDToClusterID);
    Bus.instance.fire(PeopleChangedEvent());
    return;
  }

<<<<<<< HEAD
  Future<List<ClusterSuggestion>> getFastSuggestionForPerson(
    PersonEntity person,
  ) async {
    // Get the biggest cluster, to be used for quick suggestion calculation
    final personClusters = await mlDataDB.getPersonClusterIDs(person.remoteID);
    final allClusterIdsToCountMap = (await mlDataDB.clusterIdToFaceCount());
    String biggestClusterID = '';
    int biggestClusterSize = 0;
    final otherPersonClusterIDs = <String>{};
    for (final clusterID in personClusters) {
      final clusterSize = allClusterIdsToCountMap[clusterID] ?? 0;
      if (clusterSize > biggestClusterSize) {
        if (biggestClusterSize > 0) {
          otherPersonClusterIDs.add(biggestClusterID);
        }
        biggestClusterID = clusterID;
        biggestClusterSize = clusterSize;
      } else {
        otherPersonClusterIDs.add(clusterID);
      }
    }

    try {
      // Get the suggestions for the person quick check with biggest cluster and centroid
      final foundSuggestions = await _getFastSuggestions(
        person,
        biggestClusterID,
        0.60,
        extraIgnoredClusters: otherPersonClusterIDs,
      );

      // Get the files for the suggestions
      final startTime = DateTime.now();
=======
  Future<List<ClusterSuggestion>> getAllLargePersonSuggestions() async {
    final personsMap = await PersonService.instance.getPersonsMap();
    if (personsMap.isEmpty) return [];
    try {
      final allClusterIdsToCountMap = await mlDataDB.clusterIdToFaceCount();
      final personToClusterIDs = await mlDataDB.getPersonToClusterIDs();
      final personIdToBiggestCluster = <String, String>{};
      final biggestClusterToPersonID = <String, String>{};
      final personIdToOtherPersonClusterIDs = <String, Set<String>>{};
      for (final person in personsMap.values) {
        final personID = person.remoteID;
        final personClusters = personToClusterIDs[personID] ?? {};
        int biggestClusterSize = 0;
        String biggestClusterID = '';
        final Set<String> otherPersonClusterIDs = {};
        for (final clusterID in personClusters) {
          final clusterSize = allClusterIdsToCountMap[clusterID] ?? 0;
          if (clusterSize > biggestClusterSize) {
            if (biggestClusterSize > 0) {
              otherPersonClusterIDs.add(biggestClusterID);
            }
            biggestClusterID = clusterID;
            biggestClusterSize = clusterSize;
          } else {
            otherPersonClusterIDs.add(clusterID);
          }
        }
        personIdToBiggestCluster[personID] = biggestClusterID;
        biggestClusterToPersonID[biggestClusterID] = personID;
        personIdToOtherPersonClusterIDs[personID] = otherPersonClusterIDs;
      }
      final allPersonClusters = biggestClusterToPersonID.keys.toSet();
      final allOtherPersonClustersToIgnore =
          personIdToOtherPersonClusterIDs.values.reduce((a, b) => a.union(b));
      final Map<String, Vector> clusterAvg = await _getUpdateClusterAvg(
        allClusterIdsToCountMap,
        allOtherPersonClustersToIgnore,
        minClusterSize: kMinimumClusterSizeSearchResult,
      );

      final Map<String, Set<String>> personClusterToIgnoredClusters = {};
      final personToRejectedSuggestions =
          await mlDataDB.getPersonToRejectedSuggestions();
      for (final personID in personToRejectedSuggestions.keys) {
        final personCluster = personIdToBiggestCluster[personID];
        if (personCluster == null) continue;
        final ignoredClusters = personToRejectedSuggestions[personID] ?? {};
        personClusterToIgnoredClusters[personCluster] = ignoredClusters;
      }

      final List<(String, double, String)> foundSuggestions =
          await calcSuggestionsMeanInComputer(
        clusterAvg,
        allPersonClusters,
        allOtherPersonClustersToIgnore,
        personClusterToIgnoredClusters: personClusterToIgnoredClusters,
        0.55,
      );

      // Get the files for the suggestions
>>>>>>> fb03c88a
      final suggestionClusterIDs = foundSuggestions.map((e) => e.$1).toSet();
      final Map<int, Set<String>> fileIdToClusterID =
          await mlDataDB.getFileIdToClusterIDSetForCluster(
        suggestionClusterIDs,
      );
      final clusterIdToFaceIDs =
          await mlDataDB.getClusterToFaceIDs(suggestionClusterIDs);
      final Map<String, List<EnteFile>> clusterIDToFiles = {};
      final allFiles = await SearchService.instance.getAllFilesForSearch();
      for (final f in allFiles) {
        if (!fileIdToClusterID.containsKey(f.uploadedFileID ?? -1)) {
          continue;
        }
        final cluserIds = fileIdToClusterID[f.uploadedFileID ?? -1]!;
        for (final cluster in cluserIds) {
          if (clusterIDToFiles.containsKey(cluster)) {
            clusterIDToFiles[cluster]!.add(f);
          } else {
            clusterIDToFiles[cluster] = [f];
          }
        }
      }

<<<<<<< HEAD
      final List<ClusterSuggestion> finalSuggestions = [];
=======
      final List<ClusterSuggestion> finalSuggestions = <ClusterSuggestion>[];
>>>>>>> fb03c88a
      for (final clusterSuggestion in foundSuggestions) {
        if (clusterIDToFiles.containsKey(clusterSuggestion.$1)) {
          finalSuggestions.add(
            ClusterSuggestion(
<<<<<<< HEAD
=======
              personsMap[biggestClusterToPersonID[clusterSuggestion.$3]]!,
>>>>>>> fb03c88a
              clusterSuggestion.$1,
              clusterSuggestion.$2,
              true,
              clusterIDToFiles[clusterSuggestion.$1]!,
              clusterIdToFaceIDs[clusterSuggestion.$1]!.toList(),
            ),
          );
        }
      }
<<<<<<< HEAD
      final getFilesTime = DateTime.now();
      try {
        await _sortSuggestionsOnDistanceToPerson(person, finalSuggestions);
      } catch (e, s) {
        _logger.severe("Error in sorting suggestions", e, s);
      }
      _logger.info(
        'getFastSuggestionForPerson post-processing suggestions took ${DateTime.now().difference(startTime).inMilliseconds} ms, of which sorting took ${DateTime.now().difference(getFilesTime).inMilliseconds} ms and getting files took ${getFilesTime.difference(startTime).inMilliseconds} ms',
      );

      return finalSuggestions;
    } catch (e, s) {
      _logger.severe("Error in getClusterFilesForPersonID", e, s);
=======
      try {
        await _sortSuggestionsOnDistanceToPerson(null, finalSuggestions);
      } catch (e, s) {
        _logger.severe("Error in sorting suggestions", e, s);
      }
      return finalSuggestions;
    } catch (e, s) {
      _logger.severe("Error in getAllLargePersonSuggestions", e, s);
>>>>>>> fb03c88a
      rethrow;
    }
  }

  Future<bool> checkAndDoAutomaticMerges(
    PersonEntity p, {
    required String personClusterID,
  }) async {
    final faceIDs = await mlDataDB.getFaceIDsForCluster(personClusterID);

    if (faceIDs.length < 2 * kMinimumClusterSizeSearchResult) {
      final fileIDs = faceIDs.map(getFileIdFromFaceId<int>).toSet();
      if (fileIDs.length < kMinimumClusterSizeSearchResult) {
        _logger.info(
          'Cluster $personClusterID has less than $kMinimumClusterSizeSearchResult faces, not doing automatic merges',
        );
        return false;
      }
    }
<<<<<<< HEAD
    final List<(String, double)> suggestions = await _getFastSuggestions(
=======
    final List<(String, double, String)> suggestions =
        await _getFastSuggestions(
>>>>>>> fb03c88a
      p,
      personClusterID,
      0.24,
    );

    if (suggestions.isEmpty) {
      _logger.info(
        'No automatic merge suggestions for ${kDebugMode ? p.data.name : "private"}',
      );
      return false;
    }

    // log suggestions
    _logger.info(
      'suggestions for ${kDebugMode ? p.data.name : "private"} for cluster ID ${p.remoteID} are  suggestions $suggestions}',
    );

    for (final suggestion in suggestions) {
      final clusterID = suggestion.$1;
      await mlDataDB.assignClusterToPerson(
        personID: p.remoteID,
        clusterID: clusterID,
      );
    }

    Bus.instance.fire(PeopleChangedEvent());

    return true;
  }

  Future<void> addClusterToExistingPerson({
    required PersonEntity person,
    required String clusterID,
    bool fireEvent = true,
  }) async {
    if (person.data.rejectedFaceIDs.isNotEmpty) {
      final clusterFaceIDs = await mlDataDB.getFaceIDsForCluster(clusterID);
      final rejectedLengthBefore = person.data.rejectedFaceIDs.length;
      person.data.rejectedFaceIDs
          .removeWhere((faceID) => clusterFaceIDs.contains(faceID));
      final rejectedLengthAfter = person.data.rejectedFaceIDs.length;
      if (rejectedLengthBefore != rejectedLengthAfter) {
        _logger.info(
          'Removed ${rejectedLengthBefore - rejectedLengthAfter} rejected faces from person ${person.data.name} due to adding cluster $clusterID',
        );
        await PersonService.instance.updatePerson(person);
      }
    }
    await mlDataDB.assignClusterToPerson(
      personID: person.remoteID,
      clusterID: clusterID,
    );
<<<<<<< HEAD
    if (fireEvent) {
      Bus.instance.fire(
        PeopleChangedEvent(
          type: PeopleEventType.addedClusterToPerson,
          source: person.remoteID,
        ),
      );
    }
=======
    Bus.instance.fire(
      PeopleChangedEvent(
        type: PeopleEventType.addedClusterToPerson,
        source: clusterID,
      ),
    );
>>>>>>> fb03c88a
  }

  Future<void> ignoreCluster(String clusterID) async {
    final ignoredPerson = await PersonService.instance
        .addPerson(name: '', clusterID: clusterID, isHidden: true);
    final mergedAndFired = await checkAndDoAutomaticMerges(
      ignoredPerson,
      personClusterID: clusterID,
    );
    if (!mergedAndFired) Bus.instance.fire(PeopleChangedEvent());
  }

  Future<List<(String, int)>> checkForMixedClusters() async {
    final allClusterToFaceCount = await mlDataDB.clusterIdToFaceCount();
    final clustersToInspect = <String>[];
    for (final clusterID in allClusterToFaceCount.keys) {
      if (allClusterToFaceCount[clusterID]! > 20 &&
          allClusterToFaceCount[clusterID]! < 500) {
        clustersToInspect.add(clusterID);
      }
    }

    final fileIDToCreationTime =
        await FilesDB.instance.getFileIDToCreationTime();

    final susClusters = <(String, int)>[];

    final inspectionStart = DateTime.now();
    for (final clusterID in clustersToInspect) {
      final int originalClusterSize = allClusterToFaceCount[clusterID]!;
      final faceIDs = await mlDataDB.getFaceIDsForCluster(clusterID);

      final embeddings = await mlDataDB.getFaceEmbeddingMapForFaces(faceIDs);

      final clusterResult =
          await FaceClusteringService.instance.predictWithinClusterComputer(
        embeddings,
        fileIDToCreationTime: fileIDToCreationTime,
        distanceThreshold: 0.22,
      );

      if (clusterResult.isEmpty) {
        _logger.warning(
          '[CheckMixedClusters] Clustering did not seem to work for cluster $clusterID of size ${allClusterToFaceCount[clusterID]}',
        );
        continue;
      }

      final newClusterIdToCount =
          clusterResult.newClusterIdToFaceIds.map((key, value) {
        return MapEntry(key, value.length);
      });
      final amountOfNewClusters = newClusterIdToCount.length;

      _logger.info(
        '[CheckMixedClusters] Broke up cluster $clusterID into $amountOfNewClusters clusters \n ${newClusterIdToCount.toString()}',
      );

      // Now find the sizes of the biggest and second biggest cluster
      final String biggestClusterID = newClusterIdToCount.keys.reduce((a, b) {
        return newClusterIdToCount[a]! > newClusterIdToCount[b]! ? a : b;
      });
      final int biggestSize = newClusterIdToCount[biggestClusterID]!;
      final biggestRatio = biggestSize / originalClusterSize;
      if (newClusterIdToCount.length > 1) {
        final List<String> clusterIDs = newClusterIdToCount.keys.toList();
        clusterIDs.remove(biggestClusterID);
        final String secondBiggestClusterID = clusterIDs.reduce((a, b) {
          return newClusterIdToCount[a]! > newClusterIdToCount[b]! ? a : b;
        });
        final int secondBiggestSize =
            newClusterIdToCount[secondBiggestClusterID]!;
        final secondBiggestRatio = secondBiggestSize / originalClusterSize;

        if (biggestRatio < 0.5 || secondBiggestRatio > 0.2) {
          final faceIdsOfCluster =
              await mlDataDB.getFaceIDsForCluster(clusterID);
          final uniqueFileIDs =
              faceIdsOfCluster.map(getFileIdFromFaceId<int>).toSet();
          susClusters.add((clusterID, uniqueFileIDs.length));
          _logger.info(
            '[CheckMixedClusters] Detected that cluster $clusterID with size ${uniqueFileIDs.length} might be mixed',
          );
        }
      } else {
        _logger.info(
          '[CheckMixedClusters] For cluster $clusterID we only found one cluster after reclustering',
        );
      }
    }
    _logger.info(
      '[CheckMixedClusters] Inspection took ${DateTime.now().difference(inspectionStart).inSeconds} seconds',
    );
    if (susClusters.isNotEmpty) {
      _logger.info(
        '[CheckMixedClusters] Found ${susClusters.length} clusters that might be mixed: $susClusters',
      );
    } else {
      _logger.info('[CheckMixedClusters] No mixed clusters found');
    }
    return susClusters;
  }

  Future<ClusteringResult> breakUpCluster(
    String clusterID, {
    bool useDbscan = false,
  }) async {
    _logger.info(
      'breakUpCluster called for cluster $clusterID with dbscan $useDbscan',
    );
    final faceIDs = await mlDataDB.getFaceIDsForCluster(clusterID);
    final originalFaceIDsSet = faceIDs.toSet();

    final embeddings = await mlDataDB.getFaceEmbeddingMapForFaces(faceIDs);

    if (embeddings.isEmpty) {
      _logger.warning('No embeddings found for cluster $clusterID');
      return ClusteringResult.empty();
    }

    final fileIDToCreationTime =
        await FilesDB.instance.getFileIDToCreationTime();

    final clusterResult =
        await FaceClusteringService.instance.predictWithinClusterComputer(
      embeddings,
      fileIDToCreationTime: fileIDToCreationTime,
      distanceThreshold: 0.22,
    );

    if (clusterResult.isEmpty) {
      _logger.warning('No clusters found or something went wrong');
      return ClusteringResult.empty();
    }

    final clusterIdToCount =
        clusterResult.newClusterIdToFaceIds.map((key, value) {
      return MapEntry(key, value.length);
    });
    final amountOfNewClusters = clusterIdToCount.length;

    _logger.info(
      'Broke up cluster $clusterID into $amountOfNewClusters clusters \n ${clusterIdToCount.toString()}',
    );

    if (kDebugMode) {
      final Set allClusteredFaceIDsSet = {};
      for (final List<String> value
          in clusterResult.newClusterIdToFaceIds.values) {
        allClusteredFaceIDsSet.addAll(value);
      }
      assert((originalFaceIDsSet.difference(allClusteredFaceIDsSet)).isEmpty);
    }

    return clusterResult;
  }

  /// Returns a list of suggestions. For each suggestion we return a record consisting of the following elements:
  /// 1. clusterID: the ID of the cluster
  /// 2. distance: the distance between the person's cluster and the suggestion
  /// 3. usedMean: whether the suggestion was found using the mean (true) or the median (false)
  Future<List<(String, double, bool)>> _getSuggestions(
    PersonEntity p, {
    int sampleSize = 50,
    double maxMedianDistance = 0.62,
    double goodMedianDistance = 0.55,
    double maxMeanDistance = 0.65,
    double goodMeanDistance = 0.45,
  }) async {
    final w = (kDebugMode ? EnteWatch('getSuggestions') : null)?..start();
    // Get all the cluster data
    final allClusterIdsToCountMap = await mlDataDB.clusterIdToFaceCount();
    final ignoredClusters = await mlDataDB.getPersonIgnoredClusters(p.remoteID);
    final personClusters = await mlDataDB.getPersonClusterIDs(p.remoteID);
    final personFaceIDs = await mlDataDB.getFaceIDsForPerson(p.remoteID);
    final personFileIDs = personFaceIDs.map(getFileIdFromFaceId<int>).toSet();
    w?.log(
      '${p.data.name} has ${personClusters.length} existing clusters, getting all database data done',
    );
    final allClusterIdToFaceIDs = await mlDataDB.getAllClusterIdToFaceIDs();
    w?.log('getAllClusterIdToFaceIDs done');

    // First only do a simple check on the big clusters, if the person does not have small clusters yet
    final smallestPersonClusterSize = personClusters
        .map((clusterID) => allClusterIdsToCountMap[clusterID] ?? 0)
        .reduce((value, element) => min(value, element));
    final checkSizes = [20, kMinimumClusterSizeSearchResult, 10, 5, 1];
    Map<String, Vector> clusterAvgBigClusters = <String, Vector>{};
    final List<(String, double)> suggestionsMean = [];
    for (final minimumSize in checkSizes.toSet()) {
      if (smallestPersonClusterSize >=
          min(minimumSize, kMinimumClusterSizeSearchResult)) {
        clusterAvgBigClusters = await _getUpdateClusterAvg(
          allClusterIdsToCountMap,
          ignoredClusters,
          minClusterSize: minimumSize,
        );
        w?.log(
          'Calculate avg for ${clusterAvgBigClusters.length} clusters of min size $minimumSize',
        );
        final List<(String, double, String)> suggestionsMeanBigClusters =
            await calcSuggestionsMeanInComputer(
          clusterAvgBigClusters,
          personClusters,
          ignoredClusters,
          goodMeanDistance,
        );
        w?.log(
          'Calculate suggestions using mean for ${clusterAvgBigClusters.length} clusters of min size $minimumSize',
        );
        for (final suggestion in suggestionsMeanBigClusters) {
          // Skip suggestions that have a high overlap with the person's files
          final suggestionSet = allClusterIdToFaceIDs[suggestion.$1]!
              .map((faceID) => getFileIdFromFaceId<int>(faceID))
              .toSet();
          final overlap = personFileIDs.intersection(suggestionSet);
          if (overlap.isNotEmpty &&
              ((overlap.length / suggestionSet.length) > 0.5)) {
            await mlDataDB.captureNotPersonFeedback(
              personID: p.remoteID,
              clusterID: suggestion.$1,
            );
            continue;
          }
          suggestionsMean.add((suggestion.$1, suggestion.$2));
        }
        if (suggestionsMean.isNotEmpty) {
          return suggestionsMean
              .map((e) => (e.$1, e.$2, true))
              .toList(growable: false);
        }
      }
    }
    w?.reset();

    // Find the other cluster candidates based on the median
    final clusterAvg = clusterAvgBigClusters;
    final List<(String, double, String)> moreSuggestionsMean =
        await calcSuggestionsMeanInComputer(
      clusterAvg,
      personClusters,
      ignoredClusters,
      maxMeanDistance,
    );
    if (moreSuggestionsMean.isEmpty) {
      _logger
          .info("No suggestions found using mean, even with higher threshold");
      return [];
    }

    moreSuggestionsMean.sort((a, b) => a.$2.compareTo(b.$2));
    final otherClusterIdsCandidates = moreSuggestionsMean
        .map(
          (e) => e.$1,
        )
        .toList(growable: false);
    _logger.info(
      "Found potential suggestions from loose mean for median test: $otherClusterIdsCandidates",
    );

    w?.logAndReset("Starting median test");
    // Take the embeddings from the person's clusters in one big list and sample from it
    final List<Uint8List> personEmbeddingsProto = [];
    for (final clusterID in personClusters) {
      final Iterable<Uint8List> embeddings =
          await mlDataDB.getFaceEmbeddingsForCluster(clusterID);
      personEmbeddingsProto.addAll(embeddings);
    }
    final sampledEmbeddingsProto = _randomSampleWithoutReplacement(
      personEmbeddingsProto,
      sampleSize,
    );
    final List<Vector> sampledEmbeddings = sampledEmbeddingsProto
        .map(
          (embedding) => Vector.fromList(
            EVector.fromBuffer(embedding).values,
            dtype: DType.float32,
          ),
        )
        .toList(growable: false);

    // Find the actual closest clusters for the person using median
    final List<(String, double)> suggestionsMedian = [];
    final List<(String, double)> greatSuggestionsMedian = [];
    double minMedianDistance = maxMedianDistance;
    for (final otherClusterId in otherClusterIdsCandidates) {
      final Iterable<Uint8List> otherEmbeddingsProto =
          await mlDataDB.getFaceEmbeddingsForCluster(
        otherClusterId,
      );
      final sampledOtherEmbeddingsProto = _randomSampleWithoutReplacement(
        otherEmbeddingsProto,
        sampleSize,
      );
      final List<Vector> sampledOtherEmbeddings = sampledOtherEmbeddingsProto
          .map(
            (embedding) => Vector.fromList(
              EVector.fromBuffer(embedding).values,
              dtype: DType.float32,
            ),
          )
          .toList(growable: false);

      // Calculate distances and find the median
      final List<double> distances = [];
      for (final otherEmbedding in sampledOtherEmbeddings) {
        for (final embedding in sampledEmbeddings) {
          distances.add(1 - embedding.dot(otherEmbedding));
        }
      }
      distances.sort();
      final double medianDistance = distances[distances.length ~/ 2];
      if (medianDistance < minMedianDistance) {
        suggestionsMedian.add((otherClusterId, medianDistance));
        minMedianDistance = medianDistance;
        if (medianDistance < goodMedianDistance) {
          greatSuggestionsMedian.add((otherClusterId, medianDistance));
          break;
        }
      }
    }
    w?.log("Finished median test");
    if (suggestionsMedian.isEmpty) {
      _logger.info("No suggestions found using median");
      return [];
    } else {
      _logger.info("Found suggestions using median: $suggestionsMedian");
    }

    final List<(String, double, bool)> finalSuggestionsMedian =
        suggestionsMedian
            .map(((e) => (e.$1, e.$2, false)))
            .toList(growable: false)
            .reversed
            .toList(growable: false);

    if (greatSuggestionsMedian.isNotEmpty) {
      _logger.info(
        "Found great suggestion using median: $greatSuggestionsMedian",
      );
      // // Return the largest size cluster by using allClusterIdsToCountMap
      // final List<int> greatSuggestionsMedianClusterIds =
      //     greatSuggestionsMedian.map((e) => e.$1).toList(growable: false);
      // greatSuggestionsMedianClusterIds.sort(
      //   (a, b) =>
      //       allClusterIdsToCountMap[b]!.compareTo(allClusterIdsToCountMap[a]!),
      // );

      // return [greatSuggestionsMedian.last.$1, ...finalSuggestionsMedian];
    }

    return finalSuggestionsMedian;
  }

  /// Returns a list of suggestions. For each suggestion we return a record consisting of the following elements:
  /// 1. clusterID: the ID of the cluster
  /// 2. distance: the distance between the person's cluster and the suggestion
<<<<<<< HEAD
  Future<List<(String, double)>> _getFastSuggestions(
=======
  /// 3. personClusterID: the ID of the person's cluster
  Future<List<(String, double, String)>> _getFastSuggestions(
>>>>>>> fb03c88a
    PersonEntity person,
    String clusterID,
    double threshold, {
    Set<String>? extraIgnoredClusters,
  }) async {
    final allClusterIdsToCountMap = (await mlDataDB.clusterIdToFaceCount());
    final personignoredClusters =
        await mlDataDB.getPersonIgnoredClusters(person.remoteID);
    final ignoredClusters =
        personignoredClusters.union(extraIgnoredClusters ?? {});
    final startTime = DateTime.now();
    final Map<String, Vector> clusterAvg = await _getUpdateClusterAvg(
      allClusterIdsToCountMap,
      ignoredClusters,
      minClusterSize: kMinimumClusterSizeSearchResult,
    );
    final avgCalcTime = DateTime.now();

<<<<<<< HEAD
    // Find the actual closest clusters for the person
    final List<(String, double)> foundSuggestions =
=======
    // Returns a list of tuples containing the suggestion ID, distance, and personClusterID, respectively
    final List<(String, double, String)> foundSuggestions =
>>>>>>> fb03c88a
        await calcSuggestionsMeanInComputer(
      clusterAvg,
      {clusterID},
      ignoredClusters,
      threshold,
    );
    final suggestionCalcTime = DateTime.now();
    _logger.info(
      "Calculated average vectors in ${avgCalcTime.difference(startTime).inMilliseconds}ms and suggestions in ${suggestionCalcTime.difference(avgCalcTime).inMilliseconds}ms",
    );
    return foundSuggestions;
  }

  Future<Map<String, Vector>> _getUpdateClusterAvg(
    Map<String, int> allClusterIdsToCountMap,
    Set<String> ignoredClusters, {
    int minClusterSize = 1,
    int maxClusterInCurrentRun = 500,
    int maxEmbeddingToRead = 10000,
  }) async {
    final w = (kDebugMode ? EnteWatch('_getUpdateClusterAvg') : null)?..start();
    final startTime = DateTime.now();
    _logger.info(
      'start getUpdateClusterAvg for ${allClusterIdsToCountMap.length} clusters, minClusterSize $minClusterSize, maxClusterInCurrentRun $maxClusterInCurrentRun',
    );

    final Map<String, (Uint8List, int)> clusterToSummary =
        await mlDataDB.getAllClusterSummary(minClusterSize);
    final Map<String, (Uint8List, int)> updatesForClusterSummary = {};

    w?.log(
      'getUpdateClusterAvg database call for getAllClusterSummary',
    );

    final serializationEmbeddings = await _computer.compute(
      checkAndSerializeCurrentClusterMeans,
      param: {
        'allClusterIdsToCountMap': allClusterIdsToCountMap,
        'minClusterSize': minClusterSize,
        'ignoredClusters': ignoredClusters,
        'clusterToSummary': clusterToSummary,
      },
    ) as (Map<String, Vector>, Set<String>, int, int, int);
    final clusterAvg = serializationEmbeddings.$1;
    final allClusterIds = serializationEmbeddings.$2;
    final ignoredClustersCnt = serializationEmbeddings.$3;
    final alreadyUpdatedClustersCnt = serializationEmbeddings.$4;
    final smallerClustersCnt = serializationEmbeddings.$5;

    // Assert that all existing clusterAvg are normalized
    for (final avg in clusterAvg.values) {
      assert((avg.norm() - 1.0).abs() < 1e-5);
    }

    w?.log(
      'serialization of embeddings',
    );
    _logger.info(
      'Ignored $ignoredClustersCnt clusters, already updated $alreadyUpdatedClustersCnt clusters, $smallerClustersCnt clusters are smaller than $minClusterSize',
    );

    if (allClusterIds.isEmpty) {
      _logger.info(
        'No clusters to update, getUpdateClusterAvg done in ${DateTime.now().difference(startTime).inMilliseconds} ms',
      );
      return clusterAvg;
    }

    // get clusterIDs sorted by count in descending order
    final sortedClusterIDs = allClusterIds.toList();
    sortedClusterIDs.sort(
      (a, b) =>
          allClusterIdsToCountMap[b]!.compareTo(allClusterIdsToCountMap[a]!),
    );
    int indexedInCurrentRun = 0;
    w?.reset();

    int currentPendingRead = 0;
    final List<String> clusterIdsToRead = [];
    for (final clusterID in sortedClusterIDs) {
      if (maxClusterInCurrentRun-- <= 0) {
        break;
      }
      if (currentPendingRead == 0) {
        currentPendingRead = allClusterIdsToCountMap[clusterID] ?? 0;
        clusterIdsToRead.add(clusterID);
      } else {
        if ((currentPendingRead + allClusterIdsToCountMap[clusterID]!) <
            maxEmbeddingToRead) {
          clusterIdsToRead.add(clusterID);
          currentPendingRead += allClusterIdsToCountMap[clusterID]!;
        } else {
          break;
        }
      }
    }

    final Map<String, Iterable<Uint8List>> clusterEmbeddings =
        await mlDataDB.getFaceEmbeddingsForClusters(clusterIdsToRead);

    w?.logAndReset(
      'read  $currentPendingRead embeddings for ${clusterEmbeddings.length} clusters',
    );

    for (final clusterID in clusterEmbeddings.keys) {
      final Iterable<Uint8List> embeddings = clusterEmbeddings[clusterID]!;
      final Iterable<Vector> vectors = embeddings.map(
        (e) => Vector.fromList(
          EVector.fromBuffer(e).values,
          dtype: DType.float32,
        ),
      );
      final avg = vectors.reduce((a, b) => a + b) / vectors.length;
      final avgNormalized = avg / avg.norm();
      final avgEmbeddingBuffer = EVector(values: avgNormalized).writeToBuffer();
      updatesForClusterSummary[clusterID] =
          (avgEmbeddingBuffer, embeddings.length);
      // store the intermediate updates
      indexedInCurrentRun++;
      if (updatesForClusterSummary.length > 100) {
        await mlDataDB.clusterSummaryUpdate(updatesForClusterSummary);
        updatesForClusterSummary.clear();
        if (kDebugMode) {
          _logger.info(
            'getUpdateClusterAvg $indexedInCurrentRun clusters in current one',
          );
        }
      }
      clusterAvg[clusterID] = avgNormalized;
    }
    if (updatesForClusterSummary.isNotEmpty) {
      await mlDataDB.clusterSummaryUpdate(updatesForClusterSummary);
    }
    w?.logAndReset('done computing avg ');
    _logger.info(
      'end getUpdateClusterAvg for ${clusterAvg.length} clusters, done in ${DateTime.now().difference(startTime).inMilliseconds} ms',
    );

    return clusterAvg;
  }

  Future<List<(String, double, String)>> calcSuggestionsMeanInComputer(
    Map<String, Vector> clusterAvg,
    Set<String> personClusters,
    Set<String> ignoredClusters,
    double maxClusterDistance, {
    Map<String, Set<String>>? personClusterToIgnoredClusters,
  }) async {
    return await _computer.compute(
      _calcSuggestionsMean,
      param: {
        'clusterAvg': clusterAvg,
        'personClusters': personClusters,
        'ignoredClusters': ignoredClusters,
        'maxClusterDistance': maxClusterDistance,
        'personClusterToIgnoredClusters': personClusterToIgnoredClusters,
      },
    );
  }

  List<S> _randomSampleWithoutReplacement<S>(
    Iterable<S> embeddings,
    int sampleSize,
  ) {
    final random = Random();

    if (sampleSize >= embeddings.length) {
      return embeddings.toList();
    }

    // If sampleSize is more than half the list size, shuffle and take first sampleSize elements
    if (sampleSize > embeddings.length / 2) {
      final List<S> shuffled = List<S>.from(embeddings)..shuffle(random);
      return shuffled.take(sampleSize).toList(growable: false);
    }

    // Otherwise, use the set-based method for efficiency
    final selectedIndices = <int>{};
    final sampledEmbeddings = <S>[];
    while (sampledEmbeddings.length < sampleSize) {
      final int index = random.nextInt(embeddings.length);
      if (!selectedIndices.contains(index)) {
        selectedIndices.add(index);
        sampledEmbeddings.add(embeddings.elementAt(index));
      }
    }

    return sampledEmbeddings;
  }

  Future<void> _sortSuggestionsOnDistanceToPerson(
    PersonEntity? person,
    List<ClusterSuggestion> suggestions, {
    bool onlySortBigSuggestions = true,
  }) async {
    if (suggestions.isEmpty) {
      debugPrint('No suggestions to sort');
      return;
    }
    if (onlySortBigSuggestions) {
      final bigSuggestions = suggestions
          .where(
            (s) => s.filesInCluster.length > kMinimumClusterSizeSearchResult,
          )
          .toList();
      if (bigSuggestions.isEmpty) {
        debugPrint('No big suggestions to sort');
        return;
      }
    }
    final startTime = DateTime.now();
    final w = (kDebugMode ? EnteWatch('sortSuggestions') : null)?..start();

    final Map<String, Vector> personAverages = {};
    if (person != null) {
      final avg = await _getPersonAvg(person.remoteID);
      w?.log('getPersonAvg');
      if (avg != null) personAverages[person.remoteID] = avg;
    }

    // Sort the suggestions based on the distance to the person
    for (final suggestion in suggestions) {
      if (onlySortBigSuggestions) {
        if (suggestion.filesInCluster.length <= 8) {
          continue;
        }
      }
      // get person average
      Vector? personAvg = personAverages[suggestion.person.remoteID];
      if (personAvg == null) {
        personAvg = await _getPersonAvg(suggestion.person.remoteID);
        if (personAvg != null) {
          personAverages[suggestion.person.remoteID] = personAvg;
        } else {
          continue;
        }
      }

      final clusterID = suggestion.clusterIDToMerge;
      final faceIDs = suggestion.faceIDsInCluster;
      final faceIdToEmbeddingMap = await mlDataDB.getFaceEmbeddingMapForFaces(
        faceIDs,
      );
      final faceIdToVectorMap = faceIdToEmbeddingMap.map(
        (key, value) => MapEntry(
          key,
          Vector.fromList(
            EVector.fromBuffer(value).values,
            dtype: DType.float32,
          ),
        ),
      );
      w?.log(
        'got ${faceIdToEmbeddingMap.values.length} embeddings for ${suggestion.filesInCluster.length} files for cluster $clusterID',
      );
      final fileIdToDistanceMap = {};
      for (final entry in faceIdToVectorMap.entries) {
        fileIdToDistanceMap[getFileIdFromFaceId<int>(entry.key)] =
            1 - personAvg.dot(entry.value);
      }
      w?.log('calculated distances for cluster $clusterID');
      suggestion.filesInCluster.sort((b, a) {
        //todo: review with @laurens, added this to avoid null safety issue
        final double distanceA = fileIdToDistanceMap[a.uploadedFileID!] ?? -1;
        final double distanceB = fileIdToDistanceMap[b.uploadedFileID!] ?? -1;
        return distanceA.compareTo(distanceB);
      });
      w?.log('sorted files for cluster $clusterID');

      debugPrint(
        "[${_logger.name}] Sorted suggestions for cluster $clusterID based on distance to person: ${suggestion.filesInCluster.map((e) => fileIdToDistanceMap[e.uploadedFileID]).toList()}",
      );
    }

    final endTime = DateTime.now();
    _logger.fine(
      "Sorting suggestions based on distance to person took ${endTime.difference(startTime).inMilliseconds} ms for ${suggestions.length} suggestions",
    );
  }

  Future<Vector?> _getPersonAvg(String personID) async {
    final w = (kDebugMode ? EnteWatch('_getPersonAvg') : null)?..start();
    // Get the cluster averages for the person's clusters and the suggestions' clusters
    final personClusters = await mlDataDB.getPersonClusterIDs(personID);
    w?.log('got person clusters');
    final Map<String, (Uint8List, int)> personClusterToSummary =
        await mlDataDB.getClusterToClusterSummary(personClusters);
    w?.log('got cluster summaries');

    // remove personClusters that don't have any summary
    for (final clusterID in personClusters.toSet()) {
      if (!personClusterToSummary.containsKey(clusterID)) {
        _logger.warning('missing summary for $clusterID');
        personClusters.remove(clusterID);
      }
    }
    if (personClusters.isEmpty) {
      _logger.warning('No person clusters with summary found');
      return null;
    }

    // Calculate the avg embedding of the person
    int personEmbeddingsCount = 0;
    for (final clusterID in personClusters) {
      personEmbeddingsCount += personClusterToSummary[clusterID]!.$2;
    }

    Vector personAvg = Vector.filled(192, 0);
    for (final personClusterID in personClusters) {
      final personClusterBlob = personClusterToSummary[personClusterID]!.$1;
      final personClusterAvg = Vector.fromList(
        EVector.fromBuffer(personClusterBlob).values,
        dtype: DType.float32,
      );
      final clusterWeight =
          personClusterToSummary[personClusterID]!.$2 / personEmbeddingsCount;
      personAvg += personClusterAvg * clusterWeight;
    }
    w?.log('calculated person avg');
    return personAvg;
  }

  Future<void> debugLogClusterBlurValues(
    String clusterID, {
    int? clusterSize,
    bool logClusterSummary = false,
    bool logBlurValues = false,
  }) async {
    if (!kDebugMode) return;

    // Logging the clusterID
    _logger.info(
      "Debug logging for cluster $clusterID${clusterSize != null ? ' with $clusterSize photos' : ''}",
    );
    // todo:(laurens) remove to review
    const String biggestClusterID = 'some random id';

    // Logging the cluster summary for the cluster
    if (logClusterSummary) {
      final summaryMap = await mlDataDB.getClusterToClusterSummary(
        [clusterID, biggestClusterID],
      );
      final summary = summaryMap[clusterID];
      if (summary != null) {
        _logger.info(
          "Cluster summary for cluster $clusterID says the amount of faces is: ${summary.$2}",
        );
      }

      final biggestClusterSummary = summaryMap[biggestClusterID];
      final clusterSummary = summaryMap[clusterID];
      if (biggestClusterSummary != null && clusterSummary != null) {
        _logger.info(
          "Cluster summary for biggest cluster $biggestClusterID says the size is: ${biggestClusterSummary.$2}",
        );
        _logger.info(
          "Cluster summary for current cluster $clusterID says the size is: ${clusterSummary.$2}",
        );

        // Mean distance
        final biggestMean = Vector.fromList(
          EVector.fromBuffer(biggestClusterSummary.$1).values,
          dtype: DType.float32,
        );
        final currentMean = Vector.fromList(
          EVector.fromBuffer(clusterSummary.$1).values,
          dtype: DType.float32,
        );
        final bigClustersMeanDistance = 1 - biggestMean.dot(currentMean);
        _logger.info(
          "Mean distance between biggest cluster and current cluster: $bigClustersMeanDistance",
        );
        _logger.info(
          'Element differences between the two means are ${biggestMean - currentMean}',
        );
        final currentL2Norm = currentMean.norm();
        _logger.info(
          'L2 norm of current mean: $currentL2Norm',
        );
        final trueDistance =
            biggestMean.distanceTo(currentMean, distance: Distance.cosine);
        _logger.info('True distance between the two means: $trueDistance');

        // Median distance
        const sampleSize = 100;
        final Iterable<Uint8List> biggestEmbeddings =
            await mlDataDB.getFaceEmbeddingsForCluster(biggestClusterID);
        final List<Uint8List> biggestSampledEmbeddingsProto =
            _randomSampleWithoutReplacement(
          biggestEmbeddings,
          sampleSize,
        );
        final List<Vector> biggestSampledEmbeddings =
            biggestSampledEmbeddingsProto
                .map(
                  (embedding) => Vector.fromList(
                    EVector.fromBuffer(embedding).values,
                    dtype: DType.float32,
                  ),
                )
                .toList(growable: false);

        final Iterable<Uint8List> currentEmbeddings =
            await mlDataDB.getFaceEmbeddingsForCluster(clusterID);
        final List<Uint8List> currentSampledEmbeddingsProto =
            _randomSampleWithoutReplacement(
          currentEmbeddings,
          sampleSize,
        );
        final List<Vector> currentSampledEmbeddings =
            currentSampledEmbeddingsProto
                .map(
                  (embedding) => Vector.fromList(
                    EVector.fromBuffer(embedding).values,
                    dtype: DType.float32,
                  ),
                )
                .toList(growable: false);

        // Calculate distances and find the median
        final List<double> distances = [];
        final List<double> trueDistances = [];
        for (final biggestEmbedding in biggestSampledEmbeddings) {
          for (final currentEmbedding in currentSampledEmbeddings) {
            distances.add(1 - biggestEmbedding.dot(currentEmbedding));
            trueDistances.add(
              biggestEmbedding.distanceTo(
                currentEmbedding,
                distance: Distance.cosine,
              ),
            );
          }
        }
        distances.sort();
        trueDistances.sort();
        final double medianDistance = distances[distances.length ~/ 2];
        final double trueMedianDistance =
            trueDistances[trueDistances.length ~/ 2];
        _logger.info(
          "Median distance between biggest cluster and current cluster: $medianDistance (using sample of $sampleSize)",
        );
        _logger.info(
          'True distance median between the two embeddings: $trueMedianDistance',
        );
      }
    }

    // Logging the blur values for the cluster
    if (logBlurValues) {
      final List<double> blurValues = await mlDataDB
          .getBlurValuesForCluster(clusterID)
          .then((value) => value.toList());
      final blurValuesIntegers =
          blurValues.map((value) => value.round()).toList();
      blurValuesIntegers.sort();
      _logger.info(
        "Blur values for cluster $clusterID${clusterSize != null ? ' with $clusterSize photos' : ''}: $blurValuesIntegers",
      );
    }

    return;
  }
}

/// Returns a list of suggestions for a cluster in a tuple. The values of the tuple are:
/// 1. The suggested cluster ID
/// 2. The distance between the two clusters
/// 3. The corresponding cluster ID of the person cluster
List<(String, double, String)> _calcSuggestionsMean(Map<String, dynamic> args) {
  // Fill in args
  final Map<String, Vector> clusterAvg = args['clusterAvg'];
  final Set<String> personClusters = args['personClusters'];
  final Set<String> ignoredClusters = args['ignoredClusters'];
  final double maxClusterDistance = args['maxClusterDistance'];
  final Map<String, Set<String>>? personClusterToIgnoredClusters =
      args['personClusterToIgnoredClusters'];
  final bool extraIgnoreCheck = personClusterToIgnoredClusters != null;

  final Map<String, List<(String, double)>> suggestions = {};
  const suggestionMax = 2000;
  int suggestionCount = 0;
  int comparisons = 0;
  final w = (kDebugMode ? EnteWatch('getSuggestions') : null)?..start();

  // ignore the clusters that belong to the person or is ignored
  Set<String> otherClusters =
      clusterAvg.keys.toSet().difference(personClusters);
  otherClusters = otherClusters.difference(ignoredClusters);

  for (final otherClusterID in otherClusters) {
    final Vector? otherAvg = clusterAvg[otherClusterID];
    if (otherAvg == null) {
      dev.log('[WARNING] no avg for othercluster $otherClusterID');
      continue;
    }
    String? nearestPersonCluster;
    double? minDistance;
    for (final personCluster in personClusters) {
      if (clusterAvg[personCluster] == null) {
        dev.log('[WARNING] no avg for personcluster $personCluster');
        continue;
      }
      if (extraIgnoreCheck &&
          personClusterToIgnoredClusters[personCluster] != null &&
          personClusterToIgnoredClusters[personCluster]!
              .contains(otherClusterID)) {
        continue;
      }
      final Vector avg = clusterAvg[personCluster]!;
      final distance = 1 - avg.dot(otherAvg);
      comparisons++;
      if (distance < maxClusterDistance) {
        if (minDistance == null || distance < minDistance) {
          minDistance = distance;
          nearestPersonCluster = personCluster;
        }
      }
    }
    if (nearestPersonCluster != null && minDistance != null) {
      suggestions
          .putIfAbsent(nearestPersonCluster, () => [])
          .add((otherClusterID, minDistance));
      suggestionCount++;
    }
    if (suggestionCount >= suggestionMax) {
      break;
    }
  }
  w?.log(
    'calculation inside calcSuggestionsMean for ${personClusters.length} person clusters and ${otherClusters.length} other clusters (so ${personClusters.length * otherClusters.length} combinations, $comparisons comparisons made resulted in $suggestionCount suggestions)',
  );

  if (suggestions.isNotEmpty) {
    final List<(String, double, String)> suggestClusterIds = [];
    for (final String personClusterID in suggestions.keys) {
      final suggestionss = suggestions[personClusterID]!;
      suggestClusterIds.addAll(
        suggestionss.map(
          (suggestion) => (suggestion.$1, suggestion.$2, personClusterID),
        ),
      );
    }
    suggestClusterIds.sort(
      (a, b) => a.$2.compareTo(b.$2),
    ); // sort by distance

    dev.log(
      "Already found ${suggestClusterIds.length} good suggestions using mean",
    );
    return suggestClusterIds.sublist(0, min(suggestClusterIds.length, 20));
  } else {
    dev.log("No suggestions found using mean");
    return <(String, double, String)>[];
  }
}

Future<(Map<String, Vector>, Set<String>, int, int, int)>
    checkAndSerializeCurrentClusterMeans(
  Map args,
) async {
  final Map<String, int> allClusterIdsToCountMap =
      args['allClusterIdsToCountMap'];
  final int minClusterSize = args['minClusterSize'] ?? 1;
  final Set<String> ignoredClusters = args['ignoredClusters'] ?? {};
  final Map<String, (Uint8List, int)> clusterToSummary =
      args['clusterToSummary'];

  final Map<String, Vector> clusterAvg = {};

  final allClusterIds = allClusterIdsToCountMap.keys.toSet();
  int ignoredClustersCnt = 0, alreadyUpdatedClustersCnt = 0;
  int smallerClustersCnt = 0;
  for (final id in allClusterIdsToCountMap.keys) {
    if (ignoredClusters.contains(id)) {
      allClusterIds.remove(id);
      ignoredClustersCnt++;
    }
    if (clusterToSummary[id]?.$2 == allClusterIdsToCountMap[id]) {
      allClusterIds.remove(id);
      clusterAvg[id] = Vector.fromList(
        EVector.fromBuffer(clusterToSummary[id]!.$1).values,
        dtype: DType.float32,
      );
      alreadyUpdatedClustersCnt++;
    }
    if (allClusterIdsToCountMap[id]! < minClusterSize) {
      allClusterIds.remove(id);
      smallerClustersCnt++;
    }
  }

  return (
    clusterAvg,
    allClusterIds,
    ignoredClustersCnt,
    alreadyUpdatedClustersCnt,
    smallerClustersCnt
  );
}<|MERGE_RESOLUTION|>--- conflicted
+++ resolved
@@ -318,41 +318,6 @@
     return;
   }
 
-<<<<<<< HEAD
-  Future<List<ClusterSuggestion>> getFastSuggestionForPerson(
-    PersonEntity person,
-  ) async {
-    // Get the biggest cluster, to be used for quick suggestion calculation
-    final personClusters = await mlDataDB.getPersonClusterIDs(person.remoteID);
-    final allClusterIdsToCountMap = (await mlDataDB.clusterIdToFaceCount());
-    String biggestClusterID = '';
-    int biggestClusterSize = 0;
-    final otherPersonClusterIDs = <String>{};
-    for (final clusterID in personClusters) {
-      final clusterSize = allClusterIdsToCountMap[clusterID] ?? 0;
-      if (clusterSize > biggestClusterSize) {
-        if (biggestClusterSize > 0) {
-          otherPersonClusterIDs.add(biggestClusterID);
-        }
-        biggestClusterID = clusterID;
-        biggestClusterSize = clusterSize;
-      } else {
-        otherPersonClusterIDs.add(clusterID);
-      }
-    }
-
-    try {
-      // Get the suggestions for the person quick check with biggest cluster and centroid
-      final foundSuggestions = await _getFastSuggestions(
-        person,
-        biggestClusterID,
-        0.60,
-        extraIgnoredClusters: otherPersonClusterIDs,
-      );
-
-      // Get the files for the suggestions
-      final startTime = DateTime.now();
-=======
   Future<List<ClusterSuggestion>> getAllLargePersonSuggestions() async {
     final personsMap = await PersonService.instance.getPersonsMap();
     if (personsMap.isEmpty) return [];
@@ -413,7 +378,6 @@
       );
 
       // Get the files for the suggestions
->>>>>>> fb03c88a
       final suggestionClusterIDs = foundSuggestions.map((e) => e.$1).toSet();
       final Map<int, Set<String>> fileIdToClusterID =
           await mlDataDB.getFileIdToClusterIDSetForCluster(
@@ -437,19 +401,12 @@
         }
       }
 
-<<<<<<< HEAD
-      final List<ClusterSuggestion> finalSuggestions = [];
-=======
       final List<ClusterSuggestion> finalSuggestions = <ClusterSuggestion>[];
->>>>>>> fb03c88a
       for (final clusterSuggestion in foundSuggestions) {
         if (clusterIDToFiles.containsKey(clusterSuggestion.$1)) {
           finalSuggestions.add(
             ClusterSuggestion(
-<<<<<<< HEAD
-=======
               personsMap[biggestClusterToPersonID[clusterSuggestion.$3]]!,
->>>>>>> fb03c88a
               clusterSuggestion.$1,
               clusterSuggestion.$2,
               true,
@@ -459,21 +416,6 @@
           );
         }
       }
-<<<<<<< HEAD
-      final getFilesTime = DateTime.now();
-      try {
-        await _sortSuggestionsOnDistanceToPerson(person, finalSuggestions);
-      } catch (e, s) {
-        _logger.severe("Error in sorting suggestions", e, s);
-      }
-      _logger.info(
-        'getFastSuggestionForPerson post-processing suggestions took ${DateTime.now().difference(startTime).inMilliseconds} ms, of which sorting took ${DateTime.now().difference(getFilesTime).inMilliseconds} ms and getting files took ${getFilesTime.difference(startTime).inMilliseconds} ms',
-      );
-
-      return finalSuggestions;
-    } catch (e, s) {
-      _logger.severe("Error in getClusterFilesForPersonID", e, s);
-=======
       try {
         await _sortSuggestionsOnDistanceToPerson(null, finalSuggestions);
       } catch (e, s) {
@@ -482,7 +424,6 @@
       return finalSuggestions;
     } catch (e, s) {
       _logger.severe("Error in getAllLargePersonSuggestions", e, s);
->>>>>>> fb03c88a
       rethrow;
     }
   }
@@ -502,12 +443,8 @@
         return false;
       }
     }
-<<<<<<< HEAD
-    final List<(String, double)> suggestions = await _getFastSuggestions(
-=======
     final List<(String, double, String)> suggestions =
         await _getFastSuggestions(
->>>>>>> fb03c88a
       p,
       personClusterID,
       0.24,
@@ -541,7 +478,6 @@
   Future<void> addClusterToExistingPerson({
     required PersonEntity person,
     required String clusterID,
-    bool fireEvent = true,
   }) async {
     if (person.data.rejectedFaceIDs.isNotEmpty) {
       final clusterFaceIDs = await mlDataDB.getFaceIDsForCluster(clusterID);
@@ -560,23 +496,12 @@
       personID: person.remoteID,
       clusterID: clusterID,
     );
-<<<<<<< HEAD
-    if (fireEvent) {
-      Bus.instance.fire(
-        PeopleChangedEvent(
-          type: PeopleEventType.addedClusterToPerson,
-          source: person.remoteID,
-        ),
-      );
-    }
-=======
     Bus.instance.fire(
       PeopleChangedEvent(
         type: PeopleEventType.addedClusterToPerson,
         source: clusterID,
       ),
     );
->>>>>>> fb03c88a
   }
 
   Future<void> ignoreCluster(String clusterID) async {
@@ -934,12 +859,8 @@
   /// Returns a list of suggestions. For each suggestion we return a record consisting of the following elements:
   /// 1. clusterID: the ID of the cluster
   /// 2. distance: the distance between the person's cluster and the suggestion
-<<<<<<< HEAD
-  Future<List<(String, double)>> _getFastSuggestions(
-=======
   /// 3. personClusterID: the ID of the person's cluster
   Future<List<(String, double, String)>> _getFastSuggestions(
->>>>>>> fb03c88a
     PersonEntity person,
     String clusterID,
     double threshold, {
@@ -958,13 +879,8 @@
     );
     final avgCalcTime = DateTime.now();
 
-<<<<<<< HEAD
-    // Find the actual closest clusters for the person
-    final List<(String, double)> foundSuggestions =
-=======
     // Returns a list of tuples containing the suggestion ID, distance, and personClusterID, respectively
     final List<(String, double, String)> foundSuggestions =
->>>>>>> fb03c88a
         await calcSuggestionsMeanInComputer(
       clusterAvg,
       {clusterID},
