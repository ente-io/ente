--- conflicted
+++ resolved
@@ -46,27 +46,11 @@
         'faceBoxesList': faceBoxesJson,
       },
     ).then((value) => value.cast<Uint8List>());
-<<<<<<< HEAD
-    final compressedFaces = <Future<Uint8List>>[];
-    for (final face in faces) {
-      if (!shouldCompressFaceThumbnail(face)) {
-        compressedFaces.add(Future.value(face));
-      } else {
-        final compressedFace = _computer.compute<Map, Uint8List>(
-          compressFaceThumbnail,
-          param: {'pngBytes': face},
-        );
-        compressedFaces.add(compressedFace);
-      }
-    }
-    return await Future.wait(compressedFaces);
-=======
     final compressedFaces =
         await compressFaceThumbnails({'listPngBytes': faces});
     _logger.fine(
       "Compressed face thumbnails from sizes ${faces.map((e) => e.length / 1024).toList()} to ${compressedFaces.map((e) => e.length / 1024).toList()} kilobytes",
     );
     return compressedFaces;
->>>>>>> fb03c88a
   }
 }