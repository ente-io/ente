--- conflicted
+++ resolved
@@ -127,14 +127,6 @@
         await syncDeviceCollectionFilesForUpload();
       }
 
-<<<<<<< HEAD
-      fileDataService.syncFDStatus().then((_) {
-        if (!flagService.hasGrantedMLConsent) {
-          VideoPreviewService.instance
-              .queueFiles(); // if ML is enabled the MLService will queue when ML is done
-        }
-      }).ignore();
-=======
       if (
           // Only Uploading Previews in fg to prevent heating issues
           AppLifecycleService.instance.isForeground &&
@@ -145,7 +137,6 @@
         }).ignore();
       }
 
->>>>>>> 75121455
       final filesToBeUploaded = await _getFilesToBeUploaded();
       final hasUploadedFiles = await _uploadFiles(filesToBeUploaded);
       if (filesToBeUploaded.isNotEmpty) {
