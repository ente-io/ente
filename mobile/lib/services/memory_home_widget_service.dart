--- conflicted
+++ resolved
@@ -1,14 +1,3 @@
-<<<<<<< HEAD
-import "package:flutter/material.dart";
-import "package:fluttertoast/fluttertoast.dart";
-import "package:logging/logging.dart";
-import "package:photos/models/file/file.dart";
-import "package:photos/service_locator.dart";
-import "package:photos/services/home_widget_service.dart";
-import "package:photos/services/local/local_import.dart";
-import "package:shared_preferences/shared_preferences.dart";
-import "package:synchronized/synchronized.dart";
-=======
 import 'dart:math';
 import "package:collection/collection.dart";
 import 'package:flutter/material.dart';
@@ -18,10 +7,9 @@
 import 'package:photos/models/memories/smart_memory.dart';
 import 'package:photos/service_locator.dart';
 import 'package:photos/services/home_widget_service.dart';
-import 'package:photos/services/sync/local_sync_service.dart';
+import "package:photos/services/local/local_import.dart";
 import 'package:shared_preferences/shared_preferences.dart';
 import 'package:synchronized/synchronized.dart';
->>>>>>> 7b0190ff
 
 class MemoryHomeWidgetService {
   // Constants
@@ -66,19 +54,9 @@
     return _prefs.getBool(SELECTED_ML_MEMORIES_KEY);
   }
 
-<<<<<<< HEAD
-  Future<bool> hasAnyBlockers() async {
-    final hasCompletedFirstImport =
-        LocalImportService.instance.hasCompletedFirstImport();
-    if (!hasCompletedFirstImport) {
-      _logger.warning("first import not completed");
-      return true;
-    }
-=======
   Future<void> setSelectedMLMemories(bool selectedMemories) async {
     await _prefs.setBool(SELECTED_ML_MEMORIES_KEY, selectedMemories);
   }
->>>>>>> 7b0190ff
 
   Future<bool?> getSelectedOnThisDayMemories() async {
     return _prefs.getBool(SELECTED_ON_THIS_DAY_MEMORIES_KEY);
@@ -199,7 +177,7 @@
   Future<bool> _hasAnyBlockers() async {
     // Check if first import is completed
     final hasCompletedFirstImport =
-        LocalSyncService.instance.hasCompletedFirstImport();
+        LocalImportService.instance.hasCompletedFirstImport();
     if (!hasCompletedFirstImport) {
       _logger.warning("First import not completed");
       return true;
