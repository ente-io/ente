--- conflicted
+++ resolved
@@ -33,14 +33,8 @@
 const maxKernelRadius = maxKernelSize ~/ 2;
 
 // Face thumbnail compression constants
-<<<<<<< HEAD
-const int _maxFaceThumbnailSizeBytes = 1 * 1024 * 1024; // 1MB
-const int _faceThumbnailCompressionQuality = 85;
-const int _faceThumbnailMinDimension = 720;
-=======
 const int _faceThumbnailCompressionQuality = 90;
 const int _faceThumbnailMinDimension = 512;
->>>>>>> fb03c88a
 
 class DecodedImage {
   final Image image;
@@ -549,36 +543,6 @@
   return await _encodeImageToPng(croppedImage);
 }
 
-<<<<<<< HEAD
-bool shouldCompressFaceThumbnail(Uint8List pngBytes) {
-  return pngBytes.length > _maxFaceThumbnailSizeBytes;
-}
-
-Future<Uint8List> compressFaceThumbnail(Map args) async {
-  final pngBytes = args['pngBytes'] as Uint8List;
-  try {
-    final compressedBytes = await FlutterImageCompress.compressWithList(
-      pngBytes,
-      quality: _faceThumbnailCompressionQuality,
-      format: CompressFormat.jpeg,
-      minWidth: _faceThumbnailMinDimension,
-      minHeight: _faceThumbnailMinDimension,
-    );
-
-    _logger.info(
-      'Face thumbnail compressed from ${pngBytes.length} bytes to ${compressedBytes.length} bytes '
-      '(${((1 - compressedBytes.length / pngBytes.length) * 100).toStringAsFixed(1)}% reduction)',
-    );
-
-    return compressedBytes;
-  } catch (e, s) {
-    _logger.warning(
-      'Failed to compress face thumbnail, using original. Size: ${pngBytes.length} bytes',
-      e,
-      s,
-    );
-    return pngBytes;
-=======
 Future<List<Uint8List>> compressFaceThumbnails(Map args) async {
   final listPngBytes = args['listPngBytes'] as List<Uint8List>;
   final List<Future<Uint8List>> compressedBytesList = [];
@@ -601,7 +565,6 @@
       s,
     );
     rethrow;
->>>>>>> fb03c88a
   }
 }
 
