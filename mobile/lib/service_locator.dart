import "package:dio/dio.dart";
import "package:ente_cast/ente_cast.dart";
import "package:ente_cast_normal/ente_cast_normal.dart";
import "package:ente_feature_flag/ente_feature_flag.dart";
import "package:package_info_plus/package_info_plus.dart";
import "package:photos/db/local/db.dart";
import "package:photos/db/remote/db.dart";
import "package:photos/gateways/entity_gw.dart";
import "package:photos/module/download/manager.dart";
import "package:photos/services/account/billing_service.dart";
import "package:photos/services/entity_service.dart";
import "package:photos/services/location_service.dart";
import "package:photos/services/machine_learning/face_ml/face_recognition_service.dart";
import "package:photos/services/machine_learning/machine_learning_controller.dart";
import "package:photos/services/magic_cache_service.dart";
import "package:photos/services/memories_cache_service.dart";
import "package:photos/services/permission/service.dart";
import "package:photos/services/remote/assets/remote_cache.dart";
import "package:photos/services/smart_memories_service.dart";
import "package:photos/services/storage_bonus_service.dart";
import "package:photos/services/sync/trash_sync_service.dart";
import "package:photos/services/update_service.dart";
import "package:photos/utils/local_settings.dart";
import "package:shared_preferences/shared_preferences.dart";

class ServiceLocator {
  late final SharedPreferences prefs;
  late final Dio enteDio;
  late final Dio nonEnteDio;
  late final PackageInfo packageInfo;

  // instance
  ServiceLocator._privateConstructor();

  static final ServiceLocator instance = ServiceLocator._privateConstructor();

  init(SharedPreferences prefs, Dio enteDio, Dio nonEnteDio, PackageInfo packageInfo) {
    this.prefs = prefs;
    this.enteDio = enteDio;
    this.nonEnteDio = nonEnteDio;
    this.packageInfo = packageInfo;
  }
}

FlagService? _flagService;

FlagService get flagService {
  _flagService ??= FlagService(
    ServiceLocator.instance.prefs,
    ServiceLocator.instance.enteDio,
  );
  return _flagService!;
}

CastService? _castService;

CastService get castService {
  _castService ??= CastServiceImpl();
  return _castService!;
}

LocalSettings? _localSettings;
LocalSettings get localSettings {
  _localSettings ??= LocalSettings(ServiceLocator.instance.prefs);
  return _localSettings!;
}

StorageBonusService? _storageBonusService;
StorageBonusService get storageBonusService {
  _storageBonusService ??= StorageBonusService(
    ServiceLocator.instance.prefs,
    ServiceLocator.instance.enteDio,
  );
  return _storageBonusService!;
}

UpdateService? _updateService;

UpdateService get updateService {
  _updateService ??= UpdateService(
    ServiceLocator.instance.prefs,
    ServiceLocator.instance.packageInfo,
  );
  return _updateService!;
}

EntityService? _entityService;

EntityService get entityService {
  _entityService ??= EntityService(
    ServiceLocator.instance.prefs,
    EntityGateway(ServiceLocator.instance.enteDio),
  );
  return _entityService!;
}

TrashSyncService? _trashSyncService;
TrashSyncService get trashSyncService {
  _trashSyncService ??= TrashSyncService(
    ServiceLocator.instance.prefs,
    ServiceLocator.instance.enteDio,
  );
  return _trashSyncService!;
}

LocationService? _locationService;
LocationService get locationService {
  _locationService ??= LocationService(ServiceLocator.instance.prefs);
  return _locationService!;
}

MagicCacheService? _magicCacheService;
MagicCacheService get magicCacheService {
  _magicCacheService ??= MagicCacheService(
    ServiceLocator.instance.prefs,
  );
  return _magicCacheService!;
}

MemoriesCacheService? _memoriesCacheService;
MemoriesCacheService get memoriesCacheService {
  _memoriesCacheService ??= MemoriesCacheService(
    ServiceLocator.instance.prefs,
  );
  return _memoriesCacheService!;
}

SmartMemoriesService? _smartMemoriesService;
SmartMemoriesService get smartMemoriesService {
  _smartMemoriesService ??= SmartMemoriesService();
  return _smartMemoriesService!;
}

BillingService? _billingService;
BillingService get billingService {
  _billingService ??= BillingService(
    ServiceLocator.instance.enteDio,
  );
  return _billingService!;
}

MachineLearningController? _machineLearningController;
MachineLearningController get machineLearningController {
  _machineLearningController ??= MachineLearningController();
  return _machineLearningController!;
}

FaceRecognitionService? _faceRecognitionService;
FaceRecognitionService get faceRecognitionService {
  _faceRecognitionService ??= FaceRecognitionService();
  return _faceRecognitionService!;
}

PermissionService? _permissionService;
PermissionService get permissionService {
  _permissionService ??= PermissionService(ServiceLocator.instance.prefs);
  return _permissionService!;
}

<<<<<<< HEAD
RemoteDB? _remoteDB;
RemoteDB get remoteDB {
  _remoteDB ??= RemoteDB();
  return _remoteDB!;
}

LocalDB? _localDB;
LocalDB get localDB {
  _localDB ??= LocalDB();
  return _localDB!;
}

RemoteCache? _remoteCache;
RemoteCache get remoteCache {
  _remoteCache ??= RemoteCache();
  return _remoteCache!;
=======
DownloadManager? _downloadManager;
DownloadManager get downloadManager {
  _downloadManager ??= DownloadManager(
    ServiceLocator.instance.nonEnteDio,
  );
  return _downloadManager!;
>>>>>>> 463ce496
}<|MERGE_RESOLUTION|>--- conflicted
+++ resolved
@@ -34,7 +34,8 @@
 
   static final ServiceLocator instance = ServiceLocator._privateConstructor();
 
-  init(SharedPreferences prefs, Dio enteDio, Dio nonEnteDio, PackageInfo packageInfo) {
+  init(SharedPreferences prefs, Dio enteDio, Dio nonEnteDio,
+      PackageInfo packageInfo) {
     this.prefs = prefs;
     this.enteDio = enteDio;
     this.nonEnteDio = nonEnteDio;
@@ -157,7 +158,6 @@
   return _permissionService!;
 }
 
-<<<<<<< HEAD
 RemoteDB? _remoteDB;
 RemoteDB get remoteDB {
   _remoteDB ??= RemoteDB();
@@ -174,12 +174,12 @@
 RemoteCache get remoteCache {
   _remoteCache ??= RemoteCache();
   return _remoteCache!;
-=======
+}
+
 DownloadManager? _downloadManager;
 DownloadManager get downloadManager {
   _downloadManager ??= DownloadManager(
     ServiceLocator.instance.nonEnteDio,
   );
   return _downloadManager!;
->>>>>>> 463ce496
 }