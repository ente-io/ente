import "package:dio/dio.dart";
import "package:ente_cast/ente_cast.dart";
import "package:ente_cast_normal/ente_cast_normal.dart";
import "package:ente_feature_flag/ente_feature_flag.dart";
import "package:package_info_plus/package_info_plus.dart";
import "package:photos/db/local/db.dart";
import "package:photos/db/remote/db.dart";
import "package:photos/gateways/entity_gw.dart";
import "package:photos/module/download/manager.dart";
import "package:photos/services/account/billing_service.dart";
import "package:photos/services/entity_service.dart";
import "package:photos/services/filedata/filedata_service.dart";
import "package:photos/services/location_service.dart";
import "package:photos/services/machine_learning/face_ml/face_recognition_service.dart";
import "package:photos/services/machine_learning/machine_learning_controller.dart";
import "package:photos/services/magic_cache_service.dart";
import "package:photos/services/memories_cache_service.dart";
import "package:photos/services/permission/service.dart";
import "package:photos/services/remote/assets/remote_cache.dart";
import "package:photos/services/smart_memories_service.dart";
import "package:photos/services/storage_bonus_service.dart";
import "package:photos/services/sync/trash_sync_service.dart";
import "package:photos/services/update_service.dart";
import "package:photos/utils/local_settings.dart";
import "package:shared_preferences/shared_preferences.dart";

class ServiceLocator {
  late final SharedPreferences prefs;
  late final Dio enteDio;
  late final Dio nonEnteDio;
  late final PackageInfo packageInfo;

  // instance
  ServiceLocator._privateConstructor();

  static final ServiceLocator instance = ServiceLocator._privateConstructor();

<<<<<<< HEAD
  init(SharedPreferences prefs, Dio enteDio, Dio nonEnteDio,
      PackageInfo packageInfo) {
=======
  init(
    SharedPreferences prefs,
    Dio enteDio,
    Dio nonEnteDio,
    PackageInfo packageInfo,
  ) {
>>>>>>> 6e8acbab
    this.prefs = prefs;
    this.enteDio = enteDio;
    this.nonEnteDio = nonEnteDio;
    this.packageInfo = packageInfo;
  }
}

FlagService? _flagService;

FlagService get flagService {
  _flagService ??= FlagService(
    ServiceLocator.instance.prefs,
    ServiceLocator.instance.enteDio,
  );
  return _flagService!;
}

CastService? _castService;

CastService get castService {
  _castService ??= CastServiceImpl();
  return _castService!;
}

LocalSettings? _localSettings;
LocalSettings get localSettings {
  _localSettings ??= LocalSettings(ServiceLocator.instance.prefs);
  return _localSettings!;
}

StorageBonusService? _storageBonusService;
StorageBonusService get storageBonusService {
  _storageBonusService ??= StorageBonusService(
    ServiceLocator.instance.prefs,
    ServiceLocator.instance.enteDio,
  );
  return _storageBonusService!;
}

UpdateService? _updateService;

UpdateService get updateService {
  _updateService ??= UpdateService(
    ServiceLocator.instance.prefs,
    ServiceLocator.instance.packageInfo,
  );
  return _updateService!;
}

EntityService? _entityService;

EntityService get entityService {
  _entityService ??= EntityService(
    ServiceLocator.instance.prefs,
    EntityGateway(ServiceLocator.instance.enteDio),
  );
  return _entityService!;
}

TrashSyncService? _trashSyncService;
TrashSyncService get trashSyncService {
  _trashSyncService ??= TrashSyncService(
    ServiceLocator.instance.prefs,
    ServiceLocator.instance.enteDio,
  );
  return _trashSyncService!;
}

LocationService? _locationService;
LocationService get locationService {
  _locationService ??= LocationService(ServiceLocator.instance.prefs);
  return _locationService!;
}

MagicCacheService? _magicCacheService;
MagicCacheService get magicCacheService {
  _magicCacheService ??= MagicCacheService(
    ServiceLocator.instance.prefs,
  );
  return _magicCacheService!;
}

MemoriesCacheService? _memoriesCacheService;
MemoriesCacheService get memoriesCacheService {
  _memoriesCacheService ??= MemoriesCacheService(
    ServiceLocator.instance.prefs,
  );
  return _memoriesCacheService!;
}

SmartMemoriesService? _smartMemoriesService;
SmartMemoriesService get smartMemoriesService {
  _smartMemoriesService ??= SmartMemoriesService();
  return _smartMemoriesService!;
}

BillingService? _billingService;
BillingService get billingService {
  _billingService ??= BillingService(
    ServiceLocator.instance.enteDio,
  );
  return _billingService!;
}

MachineLearningController? _machineLearningController;
MachineLearningController get machineLearningController {
  _machineLearningController ??= MachineLearningController();
  return _machineLearningController!;
}

FaceRecognitionService? _faceRecognitionService;
FaceRecognitionService get faceRecognitionService {
  _faceRecognitionService ??= FaceRecognitionService();
  return _faceRecognitionService!;
}

PermissionService? _permissionService;
PermissionService get permissionService {
  _permissionService ??= PermissionService(ServiceLocator.instance.prefs);
  return _permissionService!;
}

<<<<<<< HEAD
RemoteDB? _remoteDB;
RemoteDB get remoteDB {
  _remoteDB ??= RemoteDB();
  return _remoteDB!;
}

LocalDB? _localDB;
LocalDB get localDB {
  _localDB ??= LocalDB();
  return _localDB!;
}

RemoteCache? _remoteCache;
RemoteCache get remoteCache {
  _remoteCache ??= RemoteCache();
  return _remoteCache!;
=======
FileDataService? _fileDataService;
FileDataService get fileDataService {
  _fileDataService ??= FileDataService(
    ServiceLocator.instance.prefs,
    ServiceLocator.instance.enteDio,
  );
  return _fileDataService!;
>>>>>>> 6e8acbab
}

DownloadManager? _downloadManager;
DownloadManager get downloadManager {
  _downloadManager ??= DownloadManager(
    ServiceLocator.instance.nonEnteDio,
  );
  return _downloadManager!;
}<|MERGE_RESOLUTION|>--- conflicted
+++ resolved
@@ -35,17 +35,12 @@
 
   static final ServiceLocator instance = ServiceLocator._privateConstructor();
 
-<<<<<<< HEAD
-  init(SharedPreferences prefs, Dio enteDio, Dio nonEnteDio,
-      PackageInfo packageInfo) {
-=======
   init(
     SharedPreferences prefs,
     Dio enteDio,
     Dio nonEnteDio,
     PackageInfo packageInfo,
   ) {
->>>>>>> 6e8acbab
     this.prefs = prefs;
     this.enteDio = enteDio;
     this.nonEnteDio = nonEnteDio;
@@ -168,7 +163,6 @@
   return _permissionService!;
 }
 
-<<<<<<< HEAD
 RemoteDB? _remoteDB;
 RemoteDB get remoteDB {
   _remoteDB ??= RemoteDB();
@@ -185,7 +179,8 @@
 RemoteCache get remoteCache {
   _remoteCache ??= RemoteCache();
   return _remoteCache!;
-=======
+}
+
 FileDataService? _fileDataService;
 FileDataService get fileDataService {
   _fileDataService ??= FileDataService(
@@ -193,7 +188,6 @@
     ServiceLocator.instance.enteDio,
   );
   return _fileDataService!;
->>>>>>> 6e8acbab
 }
 
 DownloadManager? _downloadManager;
