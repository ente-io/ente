--- conflicted
+++ resolved
@@ -150,7 +150,6 @@
             <meta-data android:name="android.appwidget.provider"
                 android:resource="@xml/memory_widget" />
         </receiver>
-<<<<<<< HEAD
         <receiver android:name="EnteAlbumsWidgetProvider" android:label="Albums" android:exported="true">
             <intent-filter>
                 <action android:name="android.appwidget.action.APPWIDGET_UPDATE" />
@@ -164,7 +163,7 @@
             </intent-filter>
             <meta-data android:name="android.appwidget.provider"
                 android:resource="@xml/people_widget" />
-=======
+        </receiver>
         <receiver android:exported="false" android:name="com.dexterous.flutterlocalnotifications.ScheduledNotificationReceiver" />  <!-- Needed for scheduling notifications -->
         <receiver android:exported="false" android:name="com.dexterous.flutterlocalnotifications.ScheduledNotificationBootReceiver">    <!-- Needed for scheduling notifications -->
             <intent-filter>
@@ -173,7 +172,6 @@
             <action android:name="android.intent.action.QUICKBOOT_POWERON" />
             <action android:name="com.htc.intent.action.QUICKBOOT_POWERON"/>
             </intent-filter>
->>>>>>> 2255ea1b
         </receiver>
     </application>
 
