ext {
    compileSdkVersion   = 35
    targetSdkVersion    = 35
}

allprojects {
    repositories {
        google()
        jcenter()
        mavenCentral()
<<<<<<< HEAD
        mavenLocal() // for FDroid
//        maven {
//            url "${project(':background_fetch').projectDir}/libs"
//        }
        // maven {
        //     url "${project(':ffmpeg_kit_flutter').projectDir}/libs"
        // }
=======
        // mavenLocal() // for FDroid
        maven {
            url "${project(':ffmpeg_kit_flutter').projectDir}/libs"
        }
>>>>>>> f7f1227f
    }
}

rootProject.buildDir = "../build"

subprojects {
    project.buildDir = "${rootProject.buildDir}/${project.name}"
}
subprojects {
    project.evaluationDependsOn(":app")
}

tasks.register("clean", Delete) {
    delete rootProject.buildDir
}<|MERGE_RESOLUTION|>--- conflicted
+++ resolved
@@ -8,20 +8,10 @@
         google()
         jcenter()
         mavenCentral()
-<<<<<<< HEAD
         mavenLocal() // for FDroid
-//        maven {
-//            url "${project(':background_fetch').projectDir}/libs"
-//        }
         // maven {
         //     url "${project(':ffmpeg_kit_flutter').projectDir}/libs"
         // }
-=======
-        // mavenLocal() // for FDroid
-        maven {
-            url "${project(':ffmpeg_kit_flutter').projectDir}/libs"
-        }
->>>>>>> f7f1227f
     }
 }
 
