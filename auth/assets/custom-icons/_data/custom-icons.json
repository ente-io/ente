{
  "icons": [
    {
      "title": "1xBet"
    },
    {
      "title": "23andme"
    },    
    {
      "title": "3Commas"
    },
    {
      "title": "Addy.io",
      "slug": "addy_io"
    },
    {
      "title": "Airtable"
    },
    {
      "title": "airtm",
      "hex": "000000"
    },
    {
      "title": "aliyun",
      "altNames": [
        "阿里云"
      ]
    },
    {
      "title": "Amazon"
    },
    {
      "title": "Anycoin Direct",
      "slug": "anycoindirect"
    },
    {
      "title": "AscendEX"
    },
    {
      "title": "BaiduCloud",
      "altNames": [
        "百度云",
        "baiduyun"
      ]
    },
   {
      "title": "Band"
    },
    {
      "title": "Battle.net",
      "slug": "battlenet",
      "altNames": [
        "Battle net",
        "Blizzard"
      ]
    },
    {
      "title": "BBS.NGA",
      "altNames": [
        "NGA玩家社区",
        "NGA社区"
      ]
    },
    {
      "title": "Bethesda",
      "altNames": [
        "Bethesda Softworks"
      ]
    },
    {
      "title": "Binance",
      "altNames": [
        "币安"
      ]
    },
    {
      "title": "BinanceUS",
      "slug": "binance_us",
      "altNames": [
        "Binance US"
      ]
    },
    {
      "title": "Bitfinex"
    },
    {
      "title": "bitget"
    },
    {
      "title": "bitget wallet",
      "slug": "bitget_wallet"
    },
    {
      "title": "Bitmart",
      "hex": "000000"
    },
    {
      "title": "BitMEX"
    },
    {
      "title": "BitOasis"
    },
    {
      "title": "BitSkins"
    },
    {
      "title": "Bitstamp"
    },
    {
      "title": "Bitvavo"
    },
    {
      "title": "Bitwarden"
    },
    {
      "title": "Bloom Host",
      "slug": "bloom_host",
      "altNames": [
        "Bloom Host Billing"
      ]
    },
    {
      "title": "Blockchain",
      "altNames": [
        "blockchain.com",
        "blockchain.com Wallet",
        "blockchain.com Exchange"
      ]
    },
    {
      "title": "BorgBase",
      "altNames": [
        "borg"
      ]
    },
    {
      "title": "Booking",
      "altNames": [
        "Booking.com"
      ]
    },
    {
      "title": "Brave Creators",
      "slug": "brave_creators",
      "altNames": [
        "Brave",
        "Brave Rewards",
        "Brave Browser"
      ]
    },
    {
      "title": "Bybit"
    },
    {
      "title": "Canva"
    },
    {
      "title": "Capacities"
    },
    {
      "title": "CERN"
    },
    {
      "title": "ChangeNOW"
    },
    {
      "title": "Channel Island Hosting",
      "slug": "cih",
      "hex": "D14633"
    },
    {
      "title": "CloudAMQP"
    },
    {
      "title": "Cloudflare"
    },
    {
      "title": "Coinbase"
    },
    {
      "title": "CoinDCX"
    },
    {
      "title": "ConfigCat"
    },
    {
      "title": "Control D",
      "slug": "controld"
    },
    {
      "title": "Crowdpear"
    },
    {
      "title": "Crypto.com",
      "slug": "crypto",
      "altNames": [
        "crypto",
        "Crypto com"
      ]
    },
    {
      "title": "DCS",
      "altNames": [
        "Digital Combat Simulator"
      ]
    },
    {
      "title": "DEGIRO"
    },
    {
      "title": "deriv"
    },
    {
      "title": "DirectAdmin"
    },
    {
      "title": "Discourse"
    },
    {
      "title": "DMarket"
    },
    {
      "title": "Doppler"
    },
    {
      "title": "dus.net",
      "slug": "dusnet"
    },
    {
      "title": "eBay"
    },    
    {
      "title": "ecitizen kenya",
      "slug": "ecitizen_kenya"
    },
    {
      "title": "ecloud",
      "altNames": [
        "Murena"
      ]
    },
    {
      "title": "ente",
      "hex": "1DB954"
    },
    {
      "title": "enom"
    },
    {
      "title": "Epic Games",
      "slug": "epic_games",
      "hex": "000000"
    },
    {
      "title": "Esketit"
    },
    {
      "title": "Estateguru"
    },
    {
      "title": "Filen"
    },
    {
      "title": "Firefox",
      "slug": "mozilla"
    },
    {
      "title": "ForUsAll"
    },
    {
      "title": "G2A"
    },
    {
      "title": "GitHub"
    },
    {
      "title": "GitLab"
    },
    {
      "title": "GMX"
    },
    {
      "title": "Google"
    },
    {
      "title": "Gosuslugi",
      "slug": "Gosuslugi",
      "altNames": [
        "Госуслуги"
      ]
    },
    {
      "title": "GOV.UK",
      "slug": "gov_uk",
      "altNames": [
        "Government Gateway"
      ]
    },
    {
      "title": "Guideline"
    },    
    {
      "title": "Gusto"
    },    
    {
      "title": "Habbo"
    },
    {
      "title": "Healthchecks.io",
      "slug": "healthchecks"
    },
    {
      "title": "Hivelocity"
    },
    {
      "title": "HTX"
    },
    {
      "title": "HuggingFace",
      "altNames": [
        "Hugging Face"
      ]
    },
    {
      "title": "IceDrive"
    },
    {
      "title": "ID.me",
      "slug": "IDme"
    },    
    {
      "title": "Infomaniak"
    },
    {
      "title": "ING"
    },
    {
      "title": "Instant Gaming",
      "slug": "instant_gaming"
    },
    {
      "title": "Instagram"
    },
    {
      "title": "INWX"
    },
    {
      "title": "Itch",
      "slug": "itch_io",
      "hex": "000000"
    },
    {
      "title": "IVPN"
    },
    {
      "title": "Jagex",
      "hex": "D3D800"
    },
    {
      "title": "jianguoyun",
      "altNames": [
        "坚果云"
      ]
    },
    {
      "title": "Kagi"
    },
    {
      "title": "Kick"
    },
    {
      "title": "Kite"
    },
    {
      "title": "Koofr"
    },
    {
      "title": "KPN",
      "color": "00CC00"
    },
    {
      "title": "Kraken"
    },
    {
      "title": "Kronos"
    },
    {
      "title": "KuCoin"
    },
    {
      "title": "La Poste",
      "slug": "laposte"
    },
    {
      "title": "Lark",
      "altNames": [
        "飞书"
      ]
    },
    {
      "title": "Letterboxd"
    },
   {
      "title": "Linux.Do",
      "slug": "LINUX_DO",
      "altNames": [
        "LINUX DO",
        "LinxDo"
      ]
    },
    {
      "title": "Local",
      "slug": "local_wp",
      "altNames": [
        "LocalWP",
        "Local WP",
        "Local Wordpress"
      ]
    },
    {
      "title": "Login.gov",
      "slug": "login_gov"
    },    
    {
      "title": "Marketplace.tf",
      "slug": "marketplacedottf"
    },
    {
      "title": "Mastodon",
      "altNames": [
        "mstdn",
        "fediscience",
        "mathstodon",
        "fosstodon"
      ],
      "hex": "6364FF"
    },
    {
      "title": "Mercado Livre",
      "slug": "mercado_livre",
      "altNames": [
        "Mercado Libre",
        "MercadoLibre",
        "MercadoLivre"
      ]
    },
    {
      "title": "Microsoft"
    },
    {
      "title": "Migros"
    },
    {
      "title": "Mintos"
    },
    {
      "title": "Mistral",
      "altNames": [
        "Mistral AI",
        "MistralAI"
      ]
    },
    {
      "title": "Mozilla"
    },
    {
      "title": "MyFRITZ!Net",
      "slug": "myfritz",
      "altNames": [
        "MyFRITZ!",
        "FritzBox",
        "Fritz!Box",
        "FritzBox 7590",
        "FritzBox 7590 AX",
        "FritzBox 7530",
        "FritzBox 7530 AX",
        "FritzBox 4040",
        "FritzBox 4060",
        "FritzBox 5530 Fiber",
        "FritzBox 6490 Cable",
        "FritzBox 6590 Cable",
        "FritzBox 6591 Cable",
        "FritzBox 6660 Cable",
        "FritzBox 6820 LTE",
        "FritzBox 6850 LTE",
        "FritzBox 6850 5G",
        "FritzBox 6890 LTE",
        "FritzBox 7583",
        "FritzBox 7520",
        "FritzBox 7490",
        "FritzBox 7583"
      ]
    },
    {
      "title": "Name.com",
      "slug": "name_com"
    },
    {
      "title": "NeteaseMail",
      "altNames": [
        "网易邮箱",
        "Mail.163"
      ]
    },
    {
      "title": "NextDNS"
    },
    {
      "title": "Newton",
      "altNames": [
        "Newton Crypto"
      ]
    },
    {
      "title": "ngrok",
      "hex": "858585"
    },
    {
      "title": "Nintendo",
      "altNames": [
        "任天堂"
      ]
    },
    {
      "title": "Njalla"
    },
    {
      "title": "Notesnook"
    },
    {
      "title": "Notion"
    },
    {
      "title": "NuCommunity"
    },
    {
      "title": "NVIDIA"
    },
    {
      "title": "Odido"
    },
    {
      "title": "OpenObserve",
      "slug": "open_observe",
      "altNames": [
        "openobserve.ai",
        "openobserve ai"
      ]
    },
    {
      "title": "okx",
      "hex": "000000",
      "altNames": [
        "欧易"
      ]
    },
    {
      "title": "Parsec"
    },
    {
      "title": "PayPal"
    },
    {
      "title": "pCloud"
    },
    {
      "title": "Peerberry"
    },
    {
      "title": "Pingvin Share"
    },
    {
      "title": "Plutus",
      "hex": "DEC685"
    },
    {
      "title": "Poloniex"
    },
    {
      "title": "Porkbun"
    },
    {
      "title": "PostNL"
    },
    {
      "title": "Privacy Guides",
      "slug": "privacyguides"
    },
    {
      "title": "Privacy.com",
      "slug": "privacy"
    },
    {
      "title": "Proton"
    },
    {
      "title": "Proxmox"
    },
    {
      "title": "qiniuyun",
      "altNames": [
        "七牛云",
        "qiniu"
      ]
    },
    {
      "title": "Real-Debrid",
      "slug": "real_debrid"
    },
    {
      "title": "Registro br",
      "slug": "registro_br",
      "altNames": [
        "registrobr",
        "Registro.br"
      ]
    },
    {
      "title": "Render"
    },
    {
      "title": "Revolt",
      "hex": "858585"
    },
    {
      "title": "RippleMatch"
    },
    {
      "title": "Rockstar Games",
      "slug": "rockstar_games"
    },
    {
      "title": "RuneMate"
    },
    {
      "title": "Rust Language Forum",
      "slug": "rust_language_forum",
      "hex": "000000"
    },
    {
      "title": "Samsung"
    },
    {
      "title": "Sendgrid"
    },
    {
      "title": "service-bw"
    },
    {
      "title": "Shakepay"
    },
    {
      "title": "SimpleLogin"
    },
    {
      "title": "Sipgate"
    },
    {
      "title": "Skiff",
      "hex": "EF5A3C"
    },
    {
      "title": "Skinport"
    },
    {
      "title": "SMSPool",
      "slug": "sms_pool_net",
      "altNames": [
        "smspool.net",
        "smspool net"
      ]
    },
    {
      "title": "SMTP2GO"
    },
    {
      "title": "Snapchat"
    },
    {
      "title": "Standard Notes",
      "slug": "standardnotes"
    },
    {
      "title": "Surfshark"
    },
    {
      "title": "Synology DSM",
      "slug": "synology_dsm"
    },
    {
      "title": "T-Mobile",
      "altNames": [
        "T Mobile",
        "T-Mobile ID"
      ]
    },    
    {
      "title": "TCPShield"
    },
    {
      "title": "tencent cloud",
      "slug": "tencent_cloud"
      "altNames": [
        "腾讯云",
        "tencentcloud"
      ]
    },
    {
      "title": "Techlore",
      "altNames": [
        "Techlore Courses",
        "Techlore Forums"
      ]
    },
    {
      "title": "Teleport",
      "altNames": [
        "Gravitational Teleport",
        "GoTeleport"
      ]
    },
    {
      "title": "Termius",
      "hex": "858585"
    },
    {
      "title": "Titan"
    },    
    {
      "title": "tianyiyun",
      "altNames": [
        "天翼云"
      ]
    },
    {
      "title": "TorGuard"
    },
    {
      "title": "Trading 212"
    },
    {
      "title": "TradingView"
    },
    {
      "title": "TransIP"
    },
    {
      "title": "Tresorit"
    },
    {
      "title": "Tweakers"
    },
    {
      "title": "Twingate",
      "hex": "858585"
    },
    {
      "title": "Twitch",
      "altNames": [
        "Twitch.tv",
        "Twitch tv"
      ]
    },
    {
      "title": "Ubisoft"
    },
    {
      "title": "Ubuntu One",
      "slug": "ubuntu_one"
    },
    {
      "title": "Unity",
      "hex": "858585"
    },
    {
      "title": "Uphold"
    },
    {
      "title": "Upstox"
    },
    {
      "title": "Vikunja"
    },
    {
<<<<<<< HEAD
      "title": "volcengine",
      "altNames": [
        "火山引擎"
      ]
=======
      "title": "WARGAMING.NET"
>>>>>>> 7dcfc8ee
    },
    {
      "title": "Wealthfront"
    },
    {
      "title": "Wealthsimple"
    },
    {
      "title": "WHMCS"
    },
    {
      "title": "Windscribe",
      "hex": "858585"
    },
    {
      "title": "Wise"
    },
    {
      "title": "WorkOS",
      "altNames": [
        "Work OS"
      ]
    },
    {
      "title": "WYZE"
    },
    {
      "title": "yahoo"
    },
    {
      "title": "Yandex",
      "altNames": [
        "Ya",
        "Яндекс"
      ]
    },
    {
      "title": "YNAB",
      "altNames": [
        "You Need A Budget"
      ]
    }
  ]
}<|MERGE_RESOLUTION|>--- conflicted
+++ resolved
@@ -782,14 +782,13 @@
       "title": "Vikunja"
     },
     {
-<<<<<<< HEAD
       "title": "volcengine",
       "altNames": [
         "火山引擎"
       ]
-=======
+    },
+   {
       "title": "WARGAMING.NET"
->>>>>>> 7dcfc8ee
     },
     {
       "title": "Wealthfront"
